;;; magit.el --- control Git from Emacs

;; Copyright (C) 2008-2013  The Magit Project Developers.
;;
;; For a full list of contributors, see the AUTHORS.md file
;; at the top-level directory of this distribution and at
;; https://raw.github.com/magit/magit/master/AUTHORS.md

;; Author: Marius Vollmer <marius.vollmer@gmail.com>
;; Maintainers:
;;	Jonas Bernoulli   <jonas@bernoul.li>
;;	Nicolas Dudebout  <nicolas.dudebout@gatech.edu>
;;	Rémi Vanicat      <vanicat@debian.org>
;;	Yann Hodique      <yann.hodique@gmail.com>
;; Former-Maintainers:
;;	Peter J. Weisberg <pj@irregularexpressions.net>
;;	Phil Jackson      <phil@shellarchive.co.uk>

;; Keywords: vc tools
;; Package: magit
;; Package-Requires: ((cl-lib "0.3") (git-commit-mode "0.14.0") (git-rebase-mode "0.14.0"))

;; Magit requires at least GNU Emacs 23.2 and Git 1.7.2.5.
;; These are the versions shipped by Debian oldstable (6.0, Squeeze).

;; Contains code from GNU Emacs <https://www.gnu.org/software/emacs/>,
;; released under the GNU General Public License version 3 or later.

;; Magit is free software; you can redistribute it and/or modify it
;; under the terms of the GNU General Public License as published by
;; the Free Software Foundation; either version 3, or (at your option)
;; any later version.
;;
;; Magit is distributed in the hope that it will be useful, but WITHOUT
;; ANY WARRANTY; without even the implied warranty of MERCHANTABILITY
;; or FITNESS FOR A PARTICULAR PURPOSE.  See the GNU General Public
;; License for more details.
;;
;; You should have received a copy of the GNU General Public License
;; along with Magit.  If not, see <http://www.gnu.org/licenses/>.

;;; Commentary:

;; Invoking the magit-status function will show a buffer with the
;; status of the current git repository and its working tree.  That
;; buffer offers key bindings for manipulating the status in simple
;; ways.
;;
;; The status buffer mainly shows the difference between the working
;; tree and the index, and the difference between the index and the
;; current HEAD.  You can add individual hunks from the working tree
;; to the index, and you can commit the index.
;;
;; See the Magit User Manual for more information.

;;; Code:

(defvar magit-version 'undefined
  "The version of Magit that you're using.
Use the function by the same name instead of this variable.")
;; The value is set at the end of this file, using the
;; function `magit-version' which is also defined there.

(when (version< emacs-version "23.2")
  (error "Magit requires at least GNU Emacs 23.2"))

(require 'git-commit-mode)
(require 'git-rebase-mode)

(require 'ansi-color)
(require 'cl-lib)
(require 'diff-mode)
(require 'easymenu)
(require 'epa)
(require 'grep)
(require 'ring)
(require 'server)

(eval-when-compile
  (require 'dired)
  (require 'dired-x)
  (require 'ediff)
  (require 'eshell)
  (require 'ido)
  (require 'iswitchb)
  (require 'package nil t)
  (require 'view))

(declare-function dired-jump 'dired-x)
(declare-function dired-uncache 'dired)
(declare-function ediff-cleanup-mess 'ediff)
(declare-function eshell-parse-arguments 'eshell)
(declare-function ido-completing-read 'ido)
(declare-function iswitchb-read-buffer 'iswitchb)
(declare-function magit--bisect-info-for-status 'magit-bisect)
(declare-function magit--bisecting-p 'magit-bisect)
(declare-function package-desc-vers 'package)
(declare-function package-desc-version 'package)
(declare-function package-version-join 'package)
(declare-function view-mode 'view)

(defvar magit-custom-options)
(defvar magit-log-buffer-name)
(defvar magit-reflog-buffer-name)
(defvar package-alist)

;;; Compatibility
;;;; Emacs

(eval-and-compile

  ;; Added in Emacs 24.3 (mirrors/emacs@b335efc3).
  (unless (fboundp 'setq-local)
    (defmacro setq-local (var val)
      "Set variable VAR to value VAL in current buffer."
      (list 'set (list 'make-local-variable (list 'quote var)) val)))

  ;; Added in Emacs 24.3 (mirrors/emacs@b335efc3).
  (unless (fboundp 'defvar-local)
    (defmacro defvar-local (var val &optional docstring)
      "Define VAR as a buffer-local variable with default value VAL.
Like `defvar' but additionally marks the variable as being automatically
buffer-local wherever it is set."
      (declare (debug defvar) (doc-string 3))
      (list 'progn (list 'defvar var val docstring)
            (list 'make-variable-buffer-local (list 'quote var)))))

  )


;;; Options
;;;; Setters

(defun magit-set-variable-and-refresh (symbol value)
  "Set SYMBOL to VALUE and call `magit-refresh-all'."
  (set-default symbol value)
  ;; If magit isn't fully loaded yet no buffer that might
  ;; need refreshing can exist and we can take a shortcut.
  (when (featurep 'magit)
    (magit-refresh-all)))

(defun magit-set-default-diff-options (symbol value)
  "Set the default for `magit-diff-options' based on popup value.
Also set the local value in all Magit buffers and refresh them.
\n(fn)" ; The arguments are an internal implementation detail.
  (interactive (list 'magit-diff-options magit-custom-options))
  (set-default symbol value)
  (when (featurep 'magit)
    (dolist (buffer (buffer-list))
      (when (derived-mode-p 'magit-mode)
        (with-current-buffer buffer
          (with-no-warnings
            (setq-local magit-diff-options value))
          (magit-refresh-buffer))))))

;;;; Variables

(defgroup magit nil
  "Controlling Git from Emacs."
  :prefix "magit-"
  :group 'tools)

(custom-add-to-group 'magit 'git-commit 'custom-group)
(custom-add-to-group 'magit 'git-rebase 'custom-group)
(custom-add-to-group 'magit 'vc-follow-symlinks 'custom-variable)

(defcustom magit-git-executable "git"
  "The name of the Git executable."
  :group 'magit
  :type 'string)

(defcustom magit-gitk-executable (executable-find "gitk")
  "The Gitk executable."
  :group 'magit
  :type 'string)

(defcustom magit-emacsclient-executable
  (let ((version (format "%s.%s"
                         emacs-major-version
                         emacs-minor-version)))
    (or (let ((exec-path (list (expand-file-name "bin" invocation-directory)
                               invocation-directory)))
          (or (executable-find (format "emacsclient-%s" version))
              (executable-find (format "emacsclient-%s.exe" version))
              (executable-find "emacsclient")
              (executable-find "emacsclient.exe")))
        (executable-find (format "emacsclient-%s" version))
        (executable-find (format "emacsclient-%s.exe" version))
        (executable-find "emacsclient")
        (executable-find "emacsclient.exe")))
  "The Emacsclient executable.

The default value is the full path to the emacsclient executable
located in the same directory as the executable of the current
Emacs instance.  If the emacsclient cannot be located in that
directory then the first executable found anywhere on the
`exec-path' is used instead.

If no executable can be located then nil becomes the default
value, and some important Magit commands will fallback to an
alternative code path.  However `magit-interactive-rebase'
will stop working at all."
  :group 'magit
  :type '(choice (string :tag "Executable")
                 (const :tag "Don't use Emacsclient" nil)))

(defcustom magit-quote-curly-braces
  (and (eq system-type 'windows-nt)
       (let ((case-fold-search t))
         (string-match-p "cygwin" magit-git-executable))
       t)
  "Whether curly braces should be quoted when calling git.
This may be necessary when using Windows.  On all other system
types this must always be nil.

We are not certain when quoting is needed, but it appears it is
needed when using Cygwin Git but not when using stand-alone Git.
The default value is set based on that assumptions.  If this
turns out to be wrong you can customize this option but please
also comment on issue #816."
  :group 'magit
  :set-after '(magit-git-executable)
  :type 'boolean)

(defcustom magit-repo-dirs nil
  "Directories containing Git repositories.
Magit will look into these directories for Git repositories and
offer them as choices for `magit-status'."
  :group 'magit
  :type '(repeat string))

(defcustom magit-repo-dirs-depth 3
  "The maximum depth to look for Git repos.
When looking for a Git repository below the directories in
`magit-repo-dirs', Magit will only descend this many levels
deep."
  :group 'magit
  :type 'integer)

(defcustom magit-set-upstream-on-push nil
  "Whether `magit-push' may use --set-upstream when pushing a branch.
This only applies if the branch does not have an upstream set yet.

nil        don't use --set-upstream.
t          ask if --set-upstream should be used.
`dontask'  always use --set-upstream.
`refuse'   refuse to push unless a remote branch has already been set.

--set-upstream is supported with git > 1.7.0"
  :group 'magit
  :type '(choice (const :tag "Never" nil)
                 (const :tag "Ask" t)
                 (const :tag "Ask if not set" askifnotset)
                 (const :tag "Refuse" refuse)
                 (const :tag "Always" dontask)))

(defcustom magit-refresh-file-buffer-hook
  '(magit-revert-buffer)
  "List of functions to be called to refresh a file visiting buffer.

After many Magit commands, this hook is run for each file
visiting buffer inside the current git repository.

The functions are called without any arguments and with the the
file buffer current.  They have to ensure the same buffer is
still current when they return which can be easily done using:

  (with-current-buffer (current-buffer) DO-STUFF)"
  :group 'magit
  :type 'hook
  :options '(magit-revert-buffer magit-update-vc-modeline))

(defcustom magit-save-some-buffers t
  "Whether \\[magit-status] saves modified buffers before running.

nil        don't save buffers.
t          ask which buffers to save.
`dontask'  save all buffers without asking."
  :group 'magit
  :type '(choice (const :tag "Never" nil)
                 (const :tag "Ask" t)
                 (const :tag "Save without asking" dontask)))

(defcustom magit-save-some-buffers-predicate
  'magit-save-buffers-predicate-tree-only
  "A predicate function to decide whether to save a buffer.

Used by function `magit-save-some-buffers' when the variable of
the same name is non-nil."
  :group 'magit
  :type '(radio (function-item magit-save-buffers-predicate-tree-only)
                (function-item magit-save-buffers-predicate-all)
                (function :tag "Other")))

(defcustom magit-default-tracking-name-function
  'magit-default-tracking-name-remote-plus-branch
  "Function used to generate default tracking branch names
when doing a \\[magit-checkout].

The default is `magit-default-tracking-name-remote-plus-branch',
which generates a tracking name of the form \"REMOTE-BRANCHNAME\"."
  :group 'magit
  :type '(radio (function-item magit-default-tracking-name-remote-plus-branch)
                (function-item magit-default-tracking-name-branch-only)
                (function :tag "Other")))

(defcustom magit-commit-mode-show-buttons t
  "Whether to show navigation buttons in the *magit-commit* buffer."
  :group 'magit
  :type 'boolean)

(defcustom magit-merge-warn-dirty-worktree t
  "Whether to issue a warning when attempting to start a merge in a dirty worktree."
  :group 'magit
  :type 'boolean
  :package-version '(magit . "1.3.0"))

(defcustom magit-sha1-abbrev-length 7
  "The number of digits to show when a sha1 is displayed in abbreviated form."
  :group 'magit
  :type 'integer)

(defcustom magit-log-cutoff-length 100
  "The maximum number of commits to show in the log and whazzup buffers."
  :group 'magit
  :type 'integer)

(defcustom magit-log-infinite-length 99999
  "Number of log used to show as maximum for `magit-log-cutoff-length'."
  :group 'magit
  :type 'integer)

(defcustom magit-log-auto-more nil
  "Insert more log entries automatically when moving past the last entry.

Only considered when moving past the last entry with
`magit-goto-*-section' commands."
  :group 'magit
  :type 'boolean)

(defcustom magit-log-show-author-date t
  "Show author and date for each commit in short log mode."
  :group 'magit
  :type 'boolean)

(defcustom magit-log-author-date-max-length 25
  "The maximum width of the author-date margin in log buffers."
  :type 'integer
  :group 'magit)

(defcustom magit-log-show-gpg-status nil
  "Display signature verification information as part of the log."
  :group 'magit
  :type 'boolean)

(defcustom magit-mode-hook nil
  "Hook run when entering a Magit mode derived mode."
  :group 'magit
  :type 'hook)

(defcustom magit-status-insert-sections-hook
  '(magit-insert-status-local-line
    magit-insert-status-remote-line
    magit-insert-status-head-line
    magit-insert-status-tags-line
    magit-insert-status-merge-line
    magit-insert-status-rebase-lines
    magit-insert-empty-line
    magit-insert-stashes
    magit-insert-untracked-files
    magit-insert-pending-changes
    magit-insert-pending-commits
    magit-insert-unstaged-changes
    magit-insert-staged-changes
    magit-insert-unpulled-commits
    magit-insert-unpushed-commits)
  "Hook run to insert sections into the status buffer.

This option allows reordering the sections and adding sections
that are by default displayed in other Magit buffers.  Doing the
latter is currently not recommended because not all functions
that insert sections have been adapted yet.  Only inserters that
take no argument can be used and some functions exist that begin
with the `magit-insert-' prefix but do not insert a section.

Note that there are already plans to improve this and to add
similar hooks for other Magit modes."
  :group 'magit
  :type 'hook)

(defcustom magit-status-tags-line-subject 'head
  "Whether tag or head is the subject on tags line in status buffer.

This controls how the words \"ahead\" and \"behind\" are used on
the tags line in the status buffer.  The tags line does not
actually display complete sentences, but when thinking about when
to use which term, it helps imagining it did.  This option
controls whether the tag names should be considered the subjects
or objects in these sentences.

`tag'   The previous tag is *behind* HEAD by N commits.
        The next tag is *ahead* of HEAD by N commits.
`head'  HEAD is *ahead* of the previous tag by N commits.
        HEAD is *behind* the next tag by N commits.

If the value is `tag' the commit counts are fontified; otherwise
they are not (due to semantic considerations)."
  :group 'magit
  :type '(choice (const :tag "tags are the subjects" tag)
                 (const :tag "head is the subject" head)))

(defcustom magit-status-verbose-untracked t
  "Whether to show the contents of or just the untracked directory."
  :group 'magit
  :type '(choice (const :tag "show only directory" nil)
                 (const :tag "show directory contents" t)))

(defcustom magit-process-popup-time -1
  "Popup the process buffer if a command takes longer than this many seconds."
  :group 'magit
  :type '(choice (const :tag "Never" -1)
                 (const :tag "Immediately" 0)
                 (integer :tag "After this many seconds")))

(defcustom magit-revert-item-confirm t
  "Require acknowledgment before reverting an item."
  :group 'magit
  :type 'boolean)

(defcustom magit-remote-ref-format 'remote-slash-branch
  "How to format refs when autocompleting, in particular for remotes.

Autocompletion is used by functions like `magit-checkout',
`magit-interactive-rebase' and others which offer branch name
completion.

`remote-slash-branch'  Format refs as \"remote/branch\".
`branch-then-remote'   Format refs as \"branch (remote)\"."
  :group 'magit
  :type '(choice (const :tag "branch (remote)" branch-then-remote)
                 (const :tag "remote/branch" remote-slash-branch))
  :package-version '(magit . "1.3.0"))

(defcustom magit-process-connection-type (not (eq system-type 'cygwin))
  "Connection type used for the git process.

If nil, use pipes: this is usually more efficient, and works on Cygwin.
If t, use ptys: this enables magit to prompt for passphrases when needed."
  :group 'magit
  :type '(choice (const :tag "pipe" nil)
                 (const :tag "pty" t)))

(defcustom magit-process-yes-or-no-prompt-regexp
   " [\[(]\\([Yy]\\(?:es\\)?\\)[/|]\\([Nn]o?\\)[\])] ?[?:] ?$"
  "Regexp matching Yes-or-No prompts of git and its subprocesses."
  :group 'magit
  :type 'regexp)

(defcustom magit-process-password-prompt-regexps
  '("^\\(Enter \\)?[Pp]assphrase\\( for \\(RSA \\)?key '.*'\\)?: ?$"
    "^\\(Enter \\)?[Pp]assword\\( for '.*'\\)?: ?$"
    "^.*'s password: ?$"
    "^Yubikey for .*: ?$")
  "List of regexps matching password prompts of git and its subprocesses."
  :group 'magit
  :type '(repeat (regexp)))

(defcustom magit-process-username-prompt-regexps
  '("^Username for '.*': ?$")
  "List of regexps matching username prompts of git and its subprocesses."
  :group 'magit
  :type '(repeat (regexp)))

(defconst magit-server-window-type
  '(choice
    (const :tag "Use selected window"
           :match (lambda (widget value)
                    (not (functionp value)))
           nil)
    (function-item :tag "Display in new frame" switch-to-buffer-other-frame)
    (function-item :tag "Use pop-to-buffer" pop-to-buffer)
    (function :tag "Other function")))

(defcustom magit-server-window-for-commit 'pop-to-buffer
  "Function used to select a window for displaying commit message buffers.
It should take one argument (a buffer) and display and select it.
A common value is `pop-to-buffer'.  It can also be nil in which
case the selected window is used."
  :group 'magit
  :type magit-server-window-type)

(defcustom magit-server-window-for-rebase server-window
  "Function used to select a window for displaying interactive rebase buffers.
It should take one argument (a buffer) and display and select it.
A common value is `pop-to-buffer'.  It can also be nil in which
case the selected window is used."
  :group 'magit
  :type magit-server-window-type
  :set-after '(server-window))

(defcustom magit-completing-read-function 'magit-builtin-completing-read
  "Function to be called when requesting input from the user."
  :group 'magit
  :type '(radio (function-item magit-iswitchb-completing-read)
                (function-item magit-ido-completing-read)
                (function-item magit-builtin-completing-read)
                (function :tag "Other")))

(defcustom magit-status-buffer-switch-function 'pop-to-buffer
  "Function for `magit-status' to use for switching to the status buffer.

The function is given one argument, the status buffer."
  :group 'magit
  :type '(radio (function-item switch-to-buffer)
                (function-item pop-to-buffer)
                (function :tag "Other")))

(defcustom magit-restore-window-configuration nil
  "Whether quitting a Magit buffer restores previous window configuration.

Function `magit-display-mode-buffer' is used to display and
select Magit buffers.  Unless the buffer was already displayed in
a window of the selected frame it also stores the previous window
configuration.  If this option is non-nil that configuration will
later be restored by `magit-quit-window', provided the buffer has
not since been displayed in another frame.

This works best when only two windows are usually displayed in a
frame.  If this isn't the case setting this to t might often lead
to undesirable behaviour.  Also quitting a Magit buffer while
another Magit buffer that was created earlier is still displayed
will cause that buffer to be hidden, which might or might not be
what you want."
  :group 'magit
  :type 'boolean)

(defcustom magit-rewrite-inclusive t
  "Whether magit includes the selected base commit in a rewrite operation.

t means both the selected commit as well as any subsequent
commits will be rewritten.  This is magit's default behaviour,
equivalent to 'git rebase -i ${REV}~1'

  A'---B'---C'---D'
  ^

nil means the selected commit will be literally used as 'base',
so only subsequent commits will be rewritten.  This is consistent
with git-rebase, equivalent to 'git rebase -i ${REV}', yet more
cumbersome to use from the status buffer.

  A---B'---C'---D'
  ^"
  :group 'magit
  :type '(choice (const :tag "Always" t)
                 (const :tag "Never" nil)
                 (const :tag "Ask"   ask)))

(defcustom magit-highlight-whitespace t
  "Specify where to highlight whitespace errors.
See `magit-highlight-trailing-whitespace',
`magit-highlight-indentation'.  The symbol t means in all diffs,
`status' means only in the status buffer, and nil means nowhere."
  :group 'magit
  :type '(choice (const :tag "Always" t)
                 (const :tag "Never" nil)
                 (const :tag "In status buffer" status))
  :set 'magit-set-variable-and-refresh)

(defcustom magit-highlight-trailing-whitespace t
  "Whether to highlight whitespace at the end of a line in diffs.
Used only when `magit-highlight-whitespace' is non-nil."
  :group 'magit
  :type 'boolean
  :set 'magit-set-variable-and-refresh)

(defcustom magit-highlight-indentation nil
  "Highlight the \"wrong\" indentation style.
Used only when `magit-highlight-whitespace' is non-nil.

The value is a list of cons cells.  The car is a regular
expression, and the cdr is the value that applies to repositories
whose directory matches the regular expression.  If more than one
item matches, then the *last* item in the list applies.  So, the
default value should come first in the list.

If the value is `tabs', highlight indentation with tabs.  If the
value is an integer, highlight indentation with at least that
many spaces.  Otherwise, highlight neither."
  :group 'magit
  :type `(repeat (cons (string :tag "Directory regexp")
                       (choice (const :tag "Tabs" tabs)
                               (integer :tag "Spaces" :value ,tab-width)
                               (const :tag "Neither" nil))))
  :set 'magit-set-variable-and-refresh)

(defcustom magit-diff-options nil
  "Git options used to display diffs.
For more information about the options see man:git-diff.
This variable can be conveniently set in Magit buffers
using `magit-key-mode-popup-diff-options' (bound to \
\\<magit-mode-map>\\[magit-key-mode-popup-diff-options])."
  :group 'magit
  :type '(set :greedy t
              (const :tag
                     "--minimal              Show smallest possible diff"
                     "--minimal")
              (const :tag
                     "--patience             Use patience diff algorithm"
                     "--patience")
              (const :tag
                     "--histogram            Use histogram diff algorithm"
                     "--histogram")
              (const :tag
                     "--ignore-space-change  Ignore whitespace changes"
                     "--ignore-space-change")
              (const :tag
                     "--ignore-all-space     Ignore all whitespace"
                     "--ignore-all-space")
              (const :tag
                     "--function-context     Show surrounding functions"
                     "--function-context"))
  :set 'magit-set-default-diff-options)

(put 'magit-diff-options 'permanent-local t)

(defcustom magit-diff-refine-hunk nil
  "Show fine (word-granularity) differences within diff hunks.

There are three possible settings:

nil    never show fine differences
t      show fine differences for the selected diff hunk only
`all'  show fine differences for all displayed diff hunks"
  :group 'magit
  :type '(choice (const :tag "Never" nil)
                 (const :tag "Selected only" t)
                 (const :tag "All" all))
  :set 'magit-set-variable-and-refresh)

(defcustom magit-diff-use-overlays t
  "Whether to use overlays to highlight various diffs components.

Visualizing added and removed lines in diffs using the background
color conflicts with also using the background color to highlight
the current item.  This can be overcome by using overlays in both
cases - but this comes with a performance penalty, which might or
might not be noticable.

When the background color is used in both cases then using text
properties for changes lines is not an option because overlays
always override text properties and that would cause the changed
lines inside the selected hunk to lose their distinct look.  This
also effects diff hunk and diff file headers, but that isn't as
severe.

Multiple solutions to this problem exist:

1. Use overlays with a higher priority than the highlighting to
   set the background color of added/remove lines.  When this
   option is non-nil (the default) this is exactly what is done.

2. Highlight the current item with something other than the
   background color.  One possibility is to make the selected
   item bold, which is quiet ugly but always works.

   This used to be the default and we relied on theme authors or
   the user herself to override this using the third option below.

   Setting this option to nil causes `magit-item-hightlight's
   default to use bold for highlighting.  (It's default is set
   after the possibly customized value of this option is set.)

3. Use the foreground color to give added/removed lines a distinct
   look and continue to use the background color for highlighting
   the selected item.

Both the first and third option are visually appealing.  While
the first is the default, the third is actually the preferred
option because it not only looks okay but also doesn't come with
a performance penaltiy.

Because using overlays is less efficient than using properties
the first (and default) option is not a good fit when you often
deal with large diffs.  In that case you either have to live with
the the performance issue, use the second option, or take the
time to implement the third for the theme you are using yourself.

The faces involved in this are `magit-item-highlight',
`magit-diff-add', `magit-diff-del', `magit-diff-none',
`magit-diff-hunk-header' and `magit-diff-file-header'."
  :group 'magit
  :type 'boolean)

(defcustom magit-expand-staged-on-commit nil
  "Whether to expand staged changes when creating a commit.
When this is non-nil and the current buffer is the status buffer
expand the section containing staged changes.  If this is `full'
always expand all subsections; if it is t subsections that were
previously hidden remain hidden.

In the event that expanding very large patches takes a long time
\\<global-map>\\[keyboard-quit] can be used to abort that step.
This is especially useful when you would normally not look at the
changes, e.g. because you are committing some binary files."
  :group 'magit
  :type '(choice (const :tag "Expand all subsections" full)
                 (const :tag "Expand top section" t)
                 (const :tag "Don't expand" nil)))

;; Not an option to avoid advertising it.
(defvar magit-rigid-key-bindings nil
  "Use rigid key bindings instead of thematic key popups.
If you enable this a lot of functionality is lost.  You most
likely don't want that.  This variable only has an effect if
set before loading libary `magit'.")

;;;; Faces

(defgroup magit-faces nil
  "Customize the appearance of Magit."
  :prefix "magit-"
  :group 'faces
  :group 'magit)

;; Add to faces group because it affects `magit-item-highlight's
;; default, and because the doc-strings of many faces refer to it.
(custom-add-to-group 'magit-faces 'magit-diff-use-overlays 'custom-variable)

(custom-add-to-group 'magit-faces 'git-commit-faces 'custom-group)
(custom-add-to-group 'magit-faces 'git-rebase-faces 'custom-group)

(defface magit-header
  '((t :inherit header-line))
  "Face for generic header lines.

Many Magit faces inherit from this one by default."
  :group 'magit-faces)

(defface magit-section-title
  '((t :inherit magit-header))
  "Face for section titles."
  :group 'magit-faces)

(defface magit-branch
  '((t :inherit magit-header))
  "Face for branches."
  :group 'magit-faces)

(defface magit-tag
  '((t :inherit magit-header))
  "Face for tags."
  :group 'magit-faces)

(defface magit-diff-file-header
  '((t :inherit diff-file-header))
  "Face for diff file header lines."
  :group 'magit-faces)

(defface magit-diff-hunk-header
  '((t :inherit diff-hunk-header))
  "Face for diff hunk header lines."
  :group 'magit-faces)

(defface magit-diff-add
  '((t :inherit diff-added))
  "Face for lines in a diff that have been added.
Also see option `magit-diff-use-overlays'."
  :group 'magit-faces)

(defface magit-diff-del
  '((t :inherit diff-removed))
  "Face for lines in a diff that have been deleted.
Also see option `magit-diff-use-overlays'."
  :group 'magit-faces)

(defface magit-diff-none
  '((t :inherit diff-context))
  "Face for lines in a diff that are unchanged.
Also see option `magit-diff-use-overlays'."
  :group 'magit-faces)

(defface magit-diff-merge-current
  '((t :inherit font-lock-preprocessor-face))
  "Face for merge conflict marker 'current' line."
  :group 'magit-faces)

(defface magit-diff-merge-separator
  '((t :inherit font-lock-preprocessor-face))
  "Face for merge conflict marker seperator."
  :group 'magit-faces)

(defface magit-diff-merge-diff3-separator
  '((t :inherit font-lock-preprocessor-face))
  "Face for merge conflict marker seperator."
  :group 'magit-faces)

(defface magit-diff-merge-proposed
  '((t :inherit font-lock-preprocessor-face))
  "Face for merge conflict marker 'proposed' line."
  :group 'magit-faces)

(defface magit-log-graph
  '((((class color) (background light))
     :foreground "grey11")
    (((class color) (background dark))
     :foreground "grey80"))
  "Face for the graph element of the log output."
  :group 'magit-faces)

(defface magit-log-sha1
  '((((class color) (background light))
     :foreground "firebrick")
    (((class color) (background dark))
     :foreground "tomato"))
  "Face for the sha1 element of the log output."
  :group 'magit-faces)

(defface magit-log-author
  '((((class color) (background light))
     :foreground "firebrick")
    (((class color) (background dark))
     :foreground "tomato"))
  "Face for the author element of the log output."
  :group 'magit-faces)

(defface magit-log-author-date-cutoff
  '((t :inherit magit-log-author
       :bold t))
  "Face for the author element's cutoff mark."
  :group 'magit-faces)

(defface magit-log-date
  '((t))
  "Face for the date element of the log output."
  :group 'magit-faces)

(defface magit-log-message
  '((t))
  "Face for the message element of the log output."
  :group 'magit-faces)

(defface magit-item-highlight
  (if magit-diff-use-overlays
      '((((class color) (background light))
         :background "darkseagreen2")
        (((class color) (background dark))
         :background "darkolivegreen")
        (((class color) (min-colors 8))
         :background "blue"
         :foreground "white")
        (t :inverse-video t))
    '((t :bold t)))
  "Face for highlighting the current item.
Also see option `magit-diff-use-overlays'."
  :group 'magit-faces
  :set-after '(magit-diff-use-overlays))

(defface magit-item-mark
  '((t :inherit secondary-selection))
  "Face for highlighting marked item."
  :group 'magit-faces)

(defface magit-log-head-label-bisect-good
  '((((class color) (background light))
     :box t
     :background "light green"
     :foreground "dark olive green")
    (((class color) (background dark))
     :box t
     :background "light green"
     :foreground "dark olive green"))
  "Face for good bisect refs."
  :group 'magit-faces)

(defface magit-log-head-label-bisect-bad
  '((((class color) (background light))
     :box t
     :background "IndianRed1"
     :foreground "IndianRed4")
    (((class color) (background dark))
     :box t
     :background "IndianRed1"
     :foreground "IndianRed4"))
  "Face for bad bisect refs."
  :group 'magit-faces)

(defface magit-log-head-label-remote
  '((((class color) (background light))
     :box t
     :background "Grey85"
     :foreground "OliveDrab4")
    (((class color) (background dark))
     :box t
     :background "Grey11"
     :foreground "DarkSeaGreen2"))
  "Face for remote branch head labels shown in log buffer."
  :group 'magit-faces)

(defface magit-log-head-label-tags
  '((((class color) (background light))
     :box t
     :background "LemonChiffon1"
     :foreground "goldenrod4")
    (((class color) (background dark))
     :box t
     :background "LemonChiffon1"
     :foreground "goldenrod4"))
  "Face for tag labels shown in log buffer."
  :group 'magit-faces)

(defface magit-log-head-label-patches
  '((((class color) (background light))
     :box t
     :background "IndianRed1"
     :foreground "IndianRed4")
    (((class color) (background dark))
     :box t
     :background "IndianRed1"
     :foreground "IndianRed4"))
  "Face for Stacked Git patches."
  :group 'magit-faces)

(defface magit-whitespace-warning-face
  '((t :inherit trailing-whitespace))
  "Face for highlighting whitespace errors in Magit diffs."
  :group 'magit-faces)

(defface magit-log-head-label-local
  '((((class color) (background light))
     :box t
     :background "Grey85"
     :foreground "LightSkyBlue4")
    (((class color) (background dark))
     :box t
     :background "Grey13"
     :foreground "LightSkyBlue1"))
  "Face for local branch head labels shown in log buffer."
  :group 'magit-faces)

(defface magit-log-head-label-head
  '((((class color) (background light))
     :box t
     :background "Grey70"
     :foreground "Black")
    (((class color) (background dark))
     :box t
     :background "Grey20"
     :foreground "White"))
  "Face for working branch head labels shown in log buffer."
  :group 'magit-faces)

(defface magit-log-head-label-default
  '((((class color) (background light))
     :box t
     :background "Grey50")
    (((class color) (background dark))
     :box t
     :background "Grey50"))
  "Face for unknown ref labels shown in log buffer."
  :group 'magit-faces)

(defface magit-valid-signature
  (if (require 'epa nil t)
      '((t :inherit epa-validity-high))
    '((t :weight bold :foreground "PaleTurquoise")))
  "Face for valid gpg signatures."
  :group 'magit-faces)

(defface magit-log-reflog-label-commit
  '((((class color) (background light))
     :box t
     :background "LemonChiffon1"
     :foreground "goldenrod4")
    (((class color) (background dark))
     :box t
     :background "LemonChiffon1"
     :foreground "goldenrod4"))
  "Face for reflog subject labels shown in reflog buffer."
  :group 'magit-faces)

(defface magit-log-reflog-label-amend
  '((t :inherit magit-log-reflog-label-commit))
  "Face for reflog subject labels shown in reflog buffer."
  :group 'magit-faces)

(defface magit-log-reflog-label-merge
  '((t :inherit magit-log-reflog-label-commit))
  "Face for reflog subject labels shown in reflog buffer."
  :group 'magit-faces)

(defface magit-log-reflog-label-checkout
  '((((class color) (background light))
     :box t
     :background "Grey85"
     :foreground "LightSkyBlue4")
    (((class color) (background dark))
     :box t
     :background "Grey13"
     :foreground "LightSkyBlue1"))
  "Face for reflog subject labels shown in reflog buffer."
  :group 'magit-faces)

(defface magit-log-reflog-label-reset
  '((((class color) (background light))
     :box t
     :background "IndianRed1"
     :foreground "IndianRed4")
    (((class color) (background dark))
     :box t
     :background "IndianRed1"
     :foreground "IndianRed4"))
  "Face for reflog subject labels shown in reflog buffer."
  :group 'magit-faces)

(defface magit-log-reflog-label-rebase
  '((((class color) (background light))
     :box t
     :background "Grey85"
     :foreground "OliveDrab4")
    (((class color) (background dark))
     :box t
     :background "Grey11"
     :foreground "DarkSeaGreen2"))
  "Face for reflog subject labels shown in reflog buffer."
  :group 'magit-faces)

(defface magit-log-reflog-label-cherry-pick
'((((class color) (background light))
     :box t
     :background "light green"
     :foreground "dark olive green")
    (((class color) (background dark))
     :box t
     :background "light green"
     :foreground "dark olive green"))
  "Face for reflog subject labels shown in reflog buffer."
  :group 'magit-faces)

(defface magit-log-reflog-label-remote
  '((((class color) (background light))
     :box t
     :background "Grey50")
    (((class color) (background dark))
     :box t
     :background "Grey50"))
  "Face for reflog subject labels shown in reflog buffer."
  :group 'magit-faces)

(defface magit-log-reflog-label-other
  '((((class color) (background light))
     :box t
     :background "Grey50")
    (((class color) (background dark))
     :box t
     :background "Grey50"))
  "Face for reflog subject labels shown in reflog buffer."
  :group 'magit-faces)


;;; Keymaps

(defvar magit-mode-map
  (let ((map (make-keymap)))
    (suppress-keymap map t)
    (define-key map (kbd "n") 'magit-goto-next-section)
    (define-key map (kbd "p") 'magit-goto-previous-section)
    (define-key map (kbd "^") 'magit-goto-parent-section)
    (define-key map (kbd "M-n") 'magit-goto-next-sibling-section)
    (define-key map (kbd "M-p") 'magit-goto-previous-sibling-section)
    (define-key map (kbd "TAB") 'magit-toggle-section)
    (define-key map (kbd "<backtab>") 'magit-expand-collapse-section)
    (define-key map (kbd "1") 'magit-show-level-1)
    (define-key map (kbd "2") 'magit-show-level-2)
    (define-key map (kbd "3") 'magit-show-level-3)
    (define-key map (kbd "4") 'magit-show-level-4)
    (define-key map (kbd "M-1") 'magit-show-level-1-all)
    (define-key map (kbd "M-2") 'magit-show-level-2-all)
    (define-key map (kbd "M-3") 'magit-show-level-3-all)
    (define-key map (kbd "M-4") 'magit-show-level-4-all)
    (define-key map (kbd "M-h") 'magit-show-only-files)
    (define-key map (kbd "M-H") 'magit-show-only-files-all)
    (define-key map (kbd "M-s") 'magit-show-level-4)
    (define-key map (kbd "M-S") 'magit-show-level-4-all)
    (define-key map (kbd "g") 'magit-refresh)
    (define-key map (kbd "G") 'magit-refresh-all)
    (define-key map (kbd "?") 'magit-describe-item)
    (define-key map (kbd ":") 'magit-git-command)
    (define-key map (kbd "C-x 4 a") 'magit-add-change-log-entry-other-window)
    (define-key map (kbd "L") 'magit-add-change-log-entry-no-option)
    (define-key map (kbd "RET") 'magit-visit-item)
    (define-key map (kbd "SPC") 'magit-show-item-or-scroll-up)
    (define-key map (kbd "DEL") 'magit-show-item-or-scroll-down)
    (define-key map (kbd "C-w") 'magit-copy-item-as-kill)
    (define-key map (kbd "R") 'magit-rebase-step)
    (cond (magit-rigid-key-bindings
           (define-key map (kbd "c") 'magit-commit)
           (define-key map (kbd "m") 'magit-merge)
           (define-key map (kbd "b") 'magit-checkout)
           (define-key map (kbd "M") 'magit-branch-manager)
           (define-key map (kbd "r") 'undefined)
           (define-key map (kbd "f") 'magit-fetch-current)
           (define-key map (kbd "F") 'magit-pull)
           (define-key map (kbd "!") 'magit-shell-command)
           (define-key map (kbd "P") 'magit-push)
           (define-key map (kbd "t") 'magit-tag)
           (define-key map (kbd "l") 'magit-log)
           (define-key map (kbd "o") 'magit-submodule-update)
           (define-key map (kbd "B") 'undefined))
          (t
           (define-key map (kbd "c") 'magit-key-mode-popup-committing)
           (define-key map (kbd "m") 'magit-key-mode-popup-merging)
           (define-key map (kbd "b") 'magit-key-mode-popup-branching)
           (define-key map (kbd "M") 'magit-key-mode-popup-remoting)
           (define-key map (kbd "r") 'magit-key-mode-popup-rewriting)
           (define-key map (kbd "f") 'magit-key-mode-popup-fetching)
           (define-key map (kbd "F") 'magit-key-mode-popup-pulling)
           (define-key map (kbd "!") 'magit-key-mode-popup-running)
           (define-key map (kbd "P") 'magit-key-mode-popup-pushing)
           (define-key map (kbd "t") 'magit-key-mode-popup-tagging)
           (define-key map (kbd "l") 'magit-key-mode-popup-logging)
           (define-key map (kbd "o") 'magit-key-mode-popup-submodule)
           (define-key map (kbd "B") 'magit-key-mode-popup-bisecting)))
    (define-key map (kbd "$") 'magit-display-process)
    (define-key map (kbd "E") 'magit-interactive-rebase)
    (define-key map (kbd "e") 'magit-ediff)
    (define-key map (kbd "w") 'magit-wazzup)
    (define-key map (kbd "y") 'magit-cherry)
    (define-key map (kbd "q") 'magit-quit-window)
    (define-key map (kbd "x") 'magit-reset-head)
    (define-key map (kbd "v") 'magit-revert-item)
    (define-key map (kbd "a") 'magit-apply-item)
    (define-key map (kbd "A") 'magit-cherry-pick-item)
    (define-key map (kbd "d") 'magit-diff-working-tree)
    (define-key map (kbd "D") 'magit-diff)
    (define-key map (kbd "-") 'magit-diff-smaller-hunks)
    (define-key map (kbd "+") 'magit-diff-larger-hunks)
    (define-key map (kbd "0") 'magit-diff-default-hunks)
    (define-key map (kbd "h") 'magit-key-mode-popup-diff-options)
    (define-key map (kbd "H") 'magit-toggle-diff-refine-hunk)
    (define-key map (kbd "M-g") 'magit-goto-diffstats)
    map)
  "Parent keymap for all keymaps of modes derived from `magit-mode'.")

(defvar magit-commit-mode-map
  (let ((map (make-sparse-keymap)))
    (set-keymap-parent map magit-mode-map)
    (define-key map (kbd "C-c C-b") 'magit-show-commit-backward)
    (define-key map (kbd "C-c C-f") 'magit-show-commit-forward)
    map)
  "Keymap for `magit-commit-mode'.")

(defvar magit-status-mode-map
  (let ((map (make-sparse-keymap)))
    (set-keymap-parent map magit-mode-map)
    (define-key map (kbd "s") 'magit-stage-item)
    (define-key map (kbd "S") 'magit-stage-all)
    (define-key map (kbd "u") 'magit-unstage-item)
    (define-key map (kbd "U") 'magit-unstage-all)
    (define-key map (kbd "i") 'magit-ignore-item)
    (define-key map (kbd "I") 'magit-ignore-item-locally)
    (define-key map (kbd "j") 'magit-section-jump-map)
    (define-key map (kbd ".") 'magit-mark-item)
    (define-key map (kbd "=") 'magit-diff-with-mark)
    (define-key map (kbd "k") 'magit-discard-item)
    (define-key map (kbd "C") 'magit-commit-add-log)
    (define-key map (kbd "X") 'magit-reset-working-tree)
    (if magit-rigid-key-bindings
        (define-key map (kbd "z") 'magit-stash)
      (define-key map (kbd "z") 'magit-key-mode-popup-stashing))
    map)
  "Keymap for `magit-status-mode'.")

(eval-after-load 'dired-x
  '(define-key magit-status-mode-map [remap dired-jump] 'magit-dired-jump))

(defvar magit-log-mode-map
  (let ((map (make-sparse-keymap)))
    (set-keymap-parent map magit-mode-map)
    (define-key map (kbd ".") 'magit-mark-item)
    (define-key map (kbd "=") 'magit-diff-with-mark)
    (define-key map (kbd "e") 'magit-log-show-more-entries)
    map)
  "Keymap for `magit-log-mode'.")

(defvar magit-reflog-mode-map
  (let ((map (make-sparse-keymap)))
    (set-keymap-parent map magit-log-mode-map)
    (define-key map (kbd "e") 'magit-log-show-more-entries)
    map)
  "Keymap for `magit-reflog-mode'.")

(defvar magit-diff-mode-map
  (let ((map (make-sparse-keymap)))
    (set-keymap-parent map magit-mode-map)
    map)
  "Keymap for `magit-diff-mode'.")

(defvar magit-wazzup-mode-map
  (let ((map (make-sparse-keymap)))
    (set-keymap-parent map magit-mode-map)
    (define-key map (kbd ".") 'magit-mark-item)
    (define-key map (kbd "=") 'magit-diff-with-mark)
    (define-key map (kbd "i") 'magit-ignore-item)
    map)
  "Keymap for `magit-wazzup-mode'.")

(defvar magit-branch-manager-mode-map
  (let ((map (make-sparse-keymap)))
    (set-keymap-parent map magit-mode-map)
    (define-key map (kbd "c") 'magit-create-branch)
    (define-key map (kbd "a") 'magit-add-remote)
    (define-key map (kbd "r") 'magit-rename-item)
    (define-key map (kbd "k") 'magit-discard-item)
    (define-key map (kbd "T") 'magit-change-what-branch-tracks)
    map)
  "Keymap for `magit-branch-manager-mode'.")

(defvar magit-diffstat-keymap
  (let ((map (make-sparse-keymap)))
    (set-keymap-parent map magit-mode-map)
    (define-key map (kbd "e") 'magit-diffstat-ediff)
    map)
  "Keymap for diffstats in `magit-commit-mode' and `magit-diff-mode'.")

(defvar magit-section-jump-map
  (let ((map (make-sparse-keymap)))
    (define-key map (kbd "z") 'magit-jump-to-stashes)
    (define-key map (kbd "n") 'magit-jump-to-untracked)
    (define-key map (kbd "u") 'magit-jump-to-unstaged)
    (define-key map (kbd "s") 'magit-jump-to-staged)
    (define-key map (kbd "f") 'magit-jump-to-unpulled)
    (define-key map (kbd "p") 'magit-jump-to-unpushed)
    (define-key map (kbd "r") 'magit-jump-to-pending)
    map)
  "Submap for jumping to sections in `magit-status-mode'.")
(fset 'magit-section-jump-map magit-section-jump-map)

(easy-menu-define magit-mode-menu magit-mode-map
  "Magit menu"
  '("Magit"
    ["Refresh" magit-refresh t]
    ["Refresh all" magit-refresh-all t]
    "---"
    ["Stage" magit-stage-item t]
    ["Stage all" magit-stage-all t]
    ["Unstage" magit-unstage-item t]
    ["Unstage all" magit-unstage-all t]
    ["Commit" magit-key-mode-popup-committing t]
    ["Add log entry" magit-commit-add-log t]
    ["Tag" magit-tag t]
    "---"
    ["Diff working tree" magit-diff-working-tree t]
    ["Diff" magit-diff t]
    ("Log"
     ["Short Log" magit-log t]
     ["Long Log" magit-log-long t]
     ["Reflog" magit-reflog t]
     ["Extended..." magit-key-mode-popup-logging t])
    "---"
    ["Cherry pick" magit-cherry-pick-item t]
    ["Apply" magit-apply-item t]
    ["Revert" magit-revert-item t]
    "---"
    ["Ignore" magit-ignore-item t]
    ["Ignore locally" magit-ignore-item-locally t]
    ["Discard" magit-discard-item t]
    ["Reset head" magit-reset-head t]
    ["Reset working tree" magit-reset-working-tree t]
    ["Stash" magit-stash t]
    ["Snapshot" magit-stash-snapshot t]
    "---"
    ["Branch..." magit-checkout t]
    ["Merge" magit-merge t]
    ["Interactive resolve" magit-interactive-resolve-item t]
    ["Rebase" magit-rebase-step t]
    ("Rewrite"
     ["Start" magit-rewrite-start t]
     ["Stop" magit-rewrite-stop t]
     ["Finish" magit-rewrite-finish t]
     ["Abort" magit-rewrite-abort t]
     ["Set used" magit-rewrite-set-used t]
     ["Set unused" magit-rewrite-set-unused t])
    "---"
    ["Push" magit-push t]
    ["Pull" magit-pull t]
    ["Remote update" magit-remote-update t]
    ("Submodule"
     ["Submodule update" magit-submodule-update t]
     ["Submodule update and init" magit-submodule-update-init t]
     ["Submodule init" magit-submodule-init t]
     ["Submodule sync" magit-submodule-sync t])
    "---"
    ("Extensions")
    "---"
    ["Display Git output" magit-display-process t]
    ["Quit Magit" magit-quit-window t]))

;;; Various Utilities (1)
;;;; Minibuffer Input

(defun magit-iswitchb-completing-read
  (prompt choices &optional predicate require-match initial-input hist def)
  "iswitchb-based completing-read almost-replacement."
  (require 'iswitchb)
  (let ((iswitchb-make-buflist-hook
         (lambda ()
           (setq iswitchb-temp-buflist (if (consp (car choices))
                                           (mapcar #'car choices)
                                         choices)))))
    (iswitchb-read-buffer prompt (or initial-input def) require-match)))

(defun magit-ido-completing-read
  (prompt choices &optional predicate require-match initial-input hist def)
  "ido-based completing-read almost-replacement."
  (require 'ido)
  (let ((reply (ido-completing-read
                prompt
                (if (consp (car choices))
                    (mapcar #'car choices)
                  choices)
                predicate require-match initial-input hist def)))
    (or (and (consp (car choices))
             (cdr (assoc reply choices)))
        reply)))

(defun magit-builtin-completing-read
  (prompt choices &optional predicate require-match initial-input hist def)
  "Magit wrapper for standard `completing-read' function."
  (let ((reply (completing-read
                (if (and def (> (length prompt) 2)
                         (string-equal ": " (substring prompt -2)))
                    (format "%s (default %s): " (substring prompt 0 -2) def)
                  prompt)
                choices predicate require-match initial-input hist def)))
    (if (string= reply "")
        (if require-match
            (error "Nothing selected")
          nil)
      reply)))

(defun magit-completing-read
  (prompt collection &optional predicate require-match initial-input hist def)
  "Call function in `magit-completing-read-function' to read user input.

Read `completing-read' documentation for the meaning of the argument."
  (funcall magit-completing-read-function
           prompt collection predicate
           require-match initial-input hist def))

;;;; String and File Utilities

(defun magit-file-line (file)
  "Return the first line of FILE as a string."
  (when (file-regular-p file)
    (with-temp-buffer
      (insert-file-contents file)
      (buffer-substring-no-properties (point-min)
                                      (line-end-position)))))

(defun magit-file-lines (file &optional keep-empty-lines)
  "Return a list of strings containing one element per line in FILE.
Unless optional argument KEEP-EMPTY-LINES is t, trim all empty lines."
  (when (file-regular-p file)
    (with-temp-buffer
      (insert-file-contents file)
      (split-string (buffer-string) "\n" (not keep-empty-lines)))))

(defvar-local magit-file-name ()
  "Name of file the buffer shows a different version of.")

(defun magit-buffer-file-name (&optional relative)
  (let* ((topdir (magit-get-top-dir))
         (filename (or buffer-file-name
                       (when (buffer-base-buffer)
                         (with-current-buffer (buffer-base-buffer)
                           buffer-file-name))
                       (when magit-file-name
                         (expand-file-name magit-file-name topdir)))))
    (when filename
      (if relative
          (file-relative-name filename topdir)
        filename))))

;;;; Emacsclient Support

(defmacro magit-with-emacsclient (server-window &rest body)
  "Arrange for Git to use Emacsclient as \"the git editor\".

Git processes that use \"the editor\" have to be asynchronous.
The use of this macro ensures that such processes inside BODY use
Emacsclient as \"the editor\" by setting the environment variable
$GIT_EDITOR accordingly around calls to Git and starting the
server if necessary."
  (declare (indent 1))
  `(let* ((process-environment process-environment)
          (magit-process-popup-time -1))
     ;; Make sure the client is usable.
     (magit-assert-emacsclient "use `magit-with-emacsclient'")
     ;; Make sure the server is running.
     (unless server-process
       (if (server-running-p "server")
           (unless (eq system-type 'windows-nt)
             (setq server-name (format "server%s" (emacs-pid)))
             (server-start))
         (server-start)))
     ;; Tell Git to use the client.
     (setenv "GIT_EDITOR"
             (concat magit-emacsclient-executable
                     ;; Tell Emacsclient to use this server,
                     ;; if necessary and possible.
                     (unless (or (equal server-name "server")
                                 (eq system-type 'windows-nt)
                                 server-use-tcp)
                       (concat " --socket-name="
                               (expand-file-name server-name
                                                 server-socket-dir)))))
     (when server-use-tcp
       (setenv "EMACS_SERVER_FILE"
               (expand-file-name server-name server-auth-dir)))
     ;; As last resort fallback to a new Emacs instance.
     (setenv "ALTERNATE_EDITOR"
             (expand-file-name invocation-name invocation-directory))
     ;; Git has to be called asynchronously in BODY or we create a
     ;; dead lock.  By the time Emacsclient is called the dynamic
     ;; binding is no longer in effect and our primitives don't
     ;; support callbacks.  Temporarily set the default value and
     ;; restore the old value using a timer.
     (let ((window ,server-window))
       (unless (equal window server-window)
         (run-at-time "1 sec" nil
                      (apply-partially (lambda (value)
                                         (setq server-window value))
                                       server-window))
         (setq-default server-window window)))
     ,@body))

(defun magit-use-emacsclient-p ()
  (and magit-emacsclient-executable
       (not (and (fboundp 'tramp-tramp-file-p)
                 (tramp-tramp-file-p default-directory)))))

(defun magit-assert-emacsclient (action)
  (unless magit-emacsclient-executable
    (error "Cannot %s when `magit-emacsclient-executable' is nil" action))
  (when (and (fboundp 'tramp-tramp-file-p)
             (tramp-tramp-file-p default-directory))
    (error "Cannot %s when accessing repository using tramp" action)))

;;; Git Utilities
;;;; Git Output

(defvar magit-git-standard-options '("--no-pager")
  "Standard options when running Git.")

(defun magit-git-string (&rest args)
  "Execute Git with ARGS, returning the first line of its output.
If there is no output return nil.  If the output begins with a
newline return an empty string."
  (with-temp-buffer
    (apply 'process-file magit-git-executable nil (list t nil) nil
           (append magit-git-standard-options args))
    (unless (= (point-min) (point-max))
      (goto-char (point-min))
      (buffer-substring-no-properties
       (line-beginning-position)
       (line-end-position)))))

(defun magit-git-lines (&rest args)
  "Execute Git with ARGS, returning its output as a list of lines.
Empty lines anywhere in the output are omitted."
  (with-temp-buffer
    (apply 'process-file magit-git-executable nil (list t nil) nil
           (append magit-git-standard-options args))
    (split-string (buffer-string) "\n" 'omit-nulls)))

(defun magit-git-insert (&rest args)
  "Execute Git with ARGS, inserting its output at point."
  (apply 'magit-cmd-insert magit-git-executable
         (append magit-git-standard-options args)))

(defun magit-cmd-insert (&rest args)
  (insert (with-output-to-string
            (with-current-buffer standard-output
              (apply #'process-file
                     (car args) nil
                     (list t nil) nil
                     (cdr args))))))

(defun magit-git-exit-code (&rest args)
  "Execute Git with ARGS, returning its exit code."
  (apply #'process-file magit-git-executable nil nil nil
         (append magit-git-standard-options args)))

(defun magit-git-success (&rest args)
  "Execute Git with ARGS, returning t if its exit code is 0."
  (= (apply 'magit-git-exit-code args) 0))

(defun magit-decode-git-path (path)
  (if (eq (aref path 0) ?\")
      (string-as-multibyte (read path))
    path))

;;;; Git Config

(defun magit-get (&rest keys)
  "Return the value of Git config entry specified by KEYS."
  (magit-git-string "config" (mapconcat 'identity keys ".")))

(defun magit-get-all (&rest keys)
  "Return all values of the Git config entry specified by KEYS."
  (magit-git-lines "config" "--get-all" (mapconcat 'identity keys ".")))

(defun magit-get-boolean (&rest keys)
  "Return the boolean value of Git config entry specified by KEYS."
  (equal (magit-git-string "config" "--bool" (mapconcat 'identity keys "."))
         "true"))

(defun magit-set (val &rest keys)
  "Set Git config settings specified by KEYS to VAL."
  (if val
      (magit-git-string "config" (mapconcat 'identity keys ".") val)
    (magit-git-string "config" "--unset" (mapconcat 'identity keys "."))))

;;;; Git Low-Level

(defun magit-git-repo-p (dir)
  (file-exists-p (expand-file-name ".git" dir)))

(defun magit-git-dir (&optional path)
  "Return absolute path to the GIT_DIR for the current repository.
If optional PATH is non-nil it has to be a path relative to the
GIT_DIR and its absolute path is returned"
  (let ((gitdir (file-name-as-directory
                 (expand-file-name
                  (magit-git-string "rev-parse" "--git-dir")))))
    (if path
        (expand-file-name (convert-standard-filename path) gitdir)
      gitdir)))

(defun magit-no-commit-p ()
  "Return non-nil if there is no commit in the current git repository."
  (not (magit-git-string "rev-list" "-1" "HEAD")))

(defun magit-get-top-dir (&optional cwd)
  (setq cwd (expand-file-name (file-truename (or cwd default-directory))))
  (when (file-directory-p cwd)
    (let* ((default-directory (file-name-as-directory cwd))
           (cdup (magit-git-string "rev-parse" "--show-cdup")))
      (when cdup
        (file-name-as-directory (expand-file-name cdup cwd))))))

(defun magit-file-relative-name (filename)
  "Return the path of FILENAME relative to its git repository.

If FILENAME is absolute, return a path relative to the git
repository containing it. Otherwise, return a path relative to
the current git repository."
  (let ((topdir (expand-file-name
                 (magit-get-top-dir (file-name-directory filename))))
        (file (file-truename filename)))
    (when (and (not (string= topdir ""))
               ;; FILE must start with the git repository path
               (zerop (string-match-p (concat "\\`" topdir) file)))
      (substring file (length topdir)))))

(defun magit-get-ref (ref)
  (magit-git-string "symbolic-ref" "-q" ref))

(defun magit-get-current-branch ()
  (let ((head (magit-get-ref "HEAD")))
    (when (and head (string-match "^refs/heads/" head))
      (substring head 11))))

(defun magit-get-tracked-branch (&optional branch qualified pretty)
  "Return the name of the tracking branch the local branch name BRANCH.

If optional QUALIFIED is non-nil return the full branch path,
otherwise try to shorten it to a name (which may fail).  If
optional PRETTY is non-nil additionally format the branch name
according to option `magit-remote-ref-format'."
  (unless branch
    (setq branch (magit-get-current-branch)))
  (when branch
    (let ((remote (magit-get "branch" branch "remote"))
          (merge  (magit-get "branch" branch "merge")))
      (when (and (not merge)
                 (not (equal remote ".")))
        (setq merge branch))
      (when (and remote merge)
        (if (string= remote ".")
            (cond (qualified merge)
                  ((string-match "^refs/heads/" merge)
                   (substring merge 11))
                  ((string-match "^refs/" merge)
                   merge))
          (let* ((fetch (mapcar (lambda (f) (split-string f "[+:]" t))
                                (magit-get-all "remote" remote "fetch")))
                 (match (cadr (assoc merge fetch))))
            (unless match
              (let* ((prefix (nreverse (split-string merge "/")))
                     (unique (list (car prefix))))
                (setq prefix (cdr prefix))
                (setq fetch
                      (cl-mapcan
                       (lambda (f)
                         (cl-destructuring-bind (from to) f
                           (setq from (nreverse (split-string from "/")))
                           (when (equal (car from) "*")
                             (list (list (cdr from) to)))))
                       fetch))
                (while (and prefix (not match))
                  (if (setq match (cadr (assoc prefix fetch)))
                      (setq match (concat (substring match 0 -1)
                                          (mapconcat 'identity unique "/")))
                    (push (car prefix) unique)
                    (setq prefix (cdr prefix))))))
            (cond ((not match) nil)
                  (qualified match)
                  ((string-match "^refs/remotes/" match)
                   (if pretty
                       (magit-format-ref match)
                     (substring match 13)))
                  (t match))))))))

(defun magit-get-previous-branch ()
  "Return the refname of the previously checked out branch.
Return nil if the previously checked out branch no longer exists."
  (magit-name-rev (magit-git-string "rev-parse" "--verify" "@{-1}")))

(defun magit-get-current-tag (&optional with-distance-p)
  "Return the closest tag reachable from \"HEAD\".

If optional WITH-DISTANCE-P is non-nil then return (TAG COMMITS
DIRTY) where COMMITS is the number of commits in \"HEAD\" but not
in TAG and DIRTY is t if there are uncommitted changes, nil
otherwise."
  (let ((tag (magit-git-string "describe" "--long" "--tags" "--dirty")))
    (save-match-data
      (when tag
        (string-match
         "\\(.+\\)-\\(?:0[0-9]*\\|\\([0-9]+\\)\\)-g[0-9a-z]+\\(-dirty\\)?$" tag)
        (if with-distance-p
            (list (match-string 1 tag)
                  (string-to-number (or (match-string 2 tag) "0"))
                  (and (match-string 3 tag) t))
          (match-string 1 tag))))))

(defun magit-get-next-tag (&optional with-distance-p)
  "Return the closest tag from which \"HEAD\" is reachable.

If no such tag can be found or if the distance is 0 (in which
case it is the current tag, not the next) return nil instead.

If optional WITH-DISTANCE-P is non-nil then return (TAG COMMITS)
where COMMITS is the number of commits in TAG but not in \"HEAD\"."
  (let ((rev (magit-git-string "describe" "--contains" "HEAD")))
    (save-match-data
      (when (and rev (string-match "^[^^~]+" rev))
        (let ((tag (match-string 0 rev)))
          (unless (equal tag (magit-get-current-tag))
            (if with-distance-p
                (list tag (car (magit-rev-diff-count tag "HEAD")))
              tag)))))))

(defun magit-get-remote (branch)
  "Return the name of the remote for BRANCH.
If branch is nil or it has no remote, but a remote named
\"origin\" exists, return that.  Otherwise, return nil."
  (let ((remote (or (and branch (magit-get "branch" branch "remote"))
                    (and (magit-get "remote" "origin" "url") "origin"))))
    (unless (string= remote "")
      remote)))

(defun magit-get-current-remote ()
  "Return the name of the remote for the current branch.
If there is no current branch, or no remote for that branch,
but a remote named \"origin\" is configured, return that.
Otherwise, return nil."
  (magit-get-remote (magit-get-current-branch)))

(defun magit-ref-exists-p (ref)
  (magit-git-success "show-ref" "--verify" ref))

(defun magit-rev-parse (ref)
  "Return the SHA hash for REF."
  (magit-git-string "rev-parse" ref))

(defun magit-ref-ambiguous-p (ref)
  "Return whether or not REF is ambiguous."
  (not (magit-git-success "rev-parse" "--abbrev-ref" ref)))

(defun magit-rev-diff-count (a b)
  "Return the commits in A but not B and vice versa.
Return a list of two integers: (A>B B>A)."
  (mapcar 'string-to-number
          (split-string (magit-git-string "rev-list"
                                          "--count" "--left-right"
                                          (concat a "..." b))
                        "\t")))

(defun magit-name-rev (rev &optional no-trim)
  "Return a human-readable name for REV.
Unlike `git name-rev', this will remove \"tags/\" and \"remotes/\"
prefixes if that can be done unambiguously (unless optional arg
NO-TRIM is non-nil).  In addition, it will filter out revs
involving HEAD."
  (when rev
    (let ((name (magit-git-string "name-rev" "--no-undefined" "--name-only" rev)))
      ;; There doesn't seem to be a way of filtering HEAD out from name-rev,
      ;; so we have to do it manually.
      ;; HEAD-based names are too transient to allow.
      (when (and (stringp name)
                 (string-match "^\\(.*\\<HEAD\\)\\([~^].*\\|$\\)" name))
        (let ((head-ref (match-string 1 name))
              (modifier (match-string 2 name)))
          ;; Sometimes when name-rev gives a HEAD-based name,
          ;; rev-parse will give an actual branch or remote name.
          (setq name (concat (magit-git-string "rev-parse" "--abbrev-ref" head-ref)
                             modifier))
          ;; If rev-parse doesn't give us what we want, just use the SHA.
          (when (or (null name) (string-match-p "\\<HEAD\\>" name))
            (setq name (magit-rev-parse rev)))))
      (setq rev (or name rev))
      (when (string-match "^\\(?:tags\\|remotes\\)/\\(.*\\)" rev)
        (let ((plain-name (match-string 1 rev)))
          (unless (or no-trim (magit-ref-ambiguous-p plain-name))
            (setq rev plain-name))))
      rev)))

(defun magit-file-uptodate-p (file)
  (magit-git-success "diff" "--quiet" "--" file))

(defun magit-anything-staged-p ()
  (not (magit-git-success "diff" "--quiet" "--cached")))

(defun magit-everything-clean-p ()
  (and (not (magit-anything-staged-p))
       (magit-git-success "diff" "--quiet")))

(defun magit-commit-parents (commit)
  (cdr (split-string (magit-git-string "rev-list" "-1" "--parents" commit))))

(defun magit-assert-one-parent (commit command)
  (when (> (length (magit-commit-parents commit)) 1)
    (error (format "Cannot %s a merge commit" command))))

(defun magit-format-commit (commit format)
  (magit-git-string "log" "-1"
                    (magit-diff-abbrev-arg)
                    (concat "--pretty=format:" format)
                    commit))

;;;; Git Macros

(defmacro magit-with-refresh (&rest body)
  (declare (indent 0))
  `(magit-refresh-wrapper (lambda () ,@body)))

;;; Revisions and Ranges
;;__ FIXME The parens indicate preliminary subsections.
;;;; (insane "rev" reading)

(defvar-local magit-current-range nil
  "The range described by the current buffer.
This is only non-nil in diff and log buffers.

This has three possible (non-nil) forms.  If it's a string REF or
a singleton list (REF), then the range is from REF to the current
working directory state (or HEAD in a log buffer).  If it's a
pair (START . END), then the range is START..END.")

(defun magit-list-interesting-refs (&optional uninteresting)
  "Return interesting references as given by `git show-ref'.
Removes references matching UNINTERESTING from the results.
UNINTERESTING can be either a function taking a single
argument or a list of strings used as regexps."
  (cl-loop for ref-line in (magit-git-lines "show-ref")
           for ref-name =  (cadr (split-string ref-line " "))
           with ref-fmt
           unless (or (if (functionp uninteresting)
                          (funcall uninteresting ref-name)
                        (cl-loop for i in uninteresting
                                 thereis (string-match i ref-name)))
                      (not (setq ref-fmt (magit-format-ref ref-name))))
           collect (cons ref-fmt
                         (replace-regexp-in-string
                          "^refs/heads/" "" ref-name))))

(defun magit-format-ref (ref)
  "Convert fully-specified ref REF into its displayable form
according to `magit-remote-ref-format'"
  (cond ((null ref)
         nil)
        ((string-match "refs/heads/\\(.*\\)" ref)
         (match-string 1 ref))
        ((string-match "refs/tags/\\(.*\\)" ref)
         (format (if (eq magit-remote-ref-format 'branch-then-remote)
                     "%s (tag)"
                   "%s")
                 (match-string 1 ref)))
        ((string-match "refs/remotes/\\([^/]+\\)/\\(.+\\)" ref)
         (if (eq magit-remote-ref-format 'branch-then-remote)
             (format "%s (%s)"
                     (match-string 2 ref)
                     (match-string 1 ref))
           (substring ref 13)))))

(defvar magit-uninteresting-refs
  '("refs/remotes/\\([^/]+\\)/HEAD$" "refs/stash"))

(defvar magit-read-file-hist nil)

(defun magit-read-file-from-rev (revision &optional default)
  (magit-completing-read (format "Retrieve file from %s: " revision)
                         (magit-git-lines "ls-tree" "-r" "--name-only" revision)
                         nil 'require-match
                         nil 'magit-read-file-hist
                         (or default (magit-buffer-file-name t))))

(defvar magit-read-rev-history nil
  "The history of inputs to `magit-read-rev' and `magit-read-tag'.")

(defun magit-read-rev (prompt &optional default uninteresting noselection)
  (let* ((interesting-refs (magit-list-interesting-refs
                            (or uninteresting magit-uninteresting-refs)))
         (reply (magit-completing-read (concat prompt ": ")
                                       interesting-refs nil nil nil
                                       'magit-read-rev-history default))
         (rev (or (cdr (assoc reply interesting-refs)) reply)))
    (unless (or rev noselection)
      (error "No rev selected"))
    rev))

(defun magit-read-rev-with-default (prompt &optional no-trim uninteresting)
  "Ask user for revision like `magit-read-rev' but default is set
appropriately depending on context.  If NO-TRIM is non-nil, strip
off prefixes such as \"refs/remotes/\" (see `magit-name-rev').
PROMPT and UNINTERESTING are passed to `magit-read-rev'."
  (magit-read-rev prompt (magit-default-rev no-trim) uninteresting))

(defun magit-read-rev-range (op &optional def-beg def-end)
  (let ((beg (magit-read-rev (format "%s range or start" op) def-beg)))
    (save-match-data
      (if (string-match "^\\(.+\\)\\.\\.\\(.+\\)$" beg)
          (cons (match-string 1 beg) (match-string 2 beg))
        (cons beg (magit-read-rev (format "%s end" op) def-end nil t))))))

;;;; (worrisome to-git converters)

(defvar magit-marked-commit) ; tempory kludge

(defun magit-rev-to-git (rev)
  (cond ((not rev)
         (error "No revision specified"))
        ((string= rev ".")
         magit-marked-commit)
        (t
         rev)))

(defun magit-rev-range-to-git (range)
  (cond ((not range)
         (error "No revision range specified"))
        ((stringp range)
         range)
        ((cdr range)
         (format "%s..%s"
                 (magit-rev-to-git (car range))
                 (magit-rev-to-git (cdr range))))
        (t
         (magit-rev-to-git (car range)))))

(defun magit-rev-describe (rev)
  (cond ((not rev)
         (error "No revision specified"))
        ((string= rev ".")
         "mark")
        (t
         (magit-name-rev rev))))

(defun magit-rev-range-describe (range things)
  (cond ((not range)
         (error "No revision range specified"))
        ((stringp range)
         (format "%s in %s" things range))
        ((cdr range)
         (format "%s from %s to %s" things
                 (magit-rev-describe (car range))
                 (if (eq (cdr range) 'working)
                     "working directory"
                   (magit-rev-describe (cdr range)))))
        (t
         (format "%s at %s" things (magit-rev-describe (car range))))))

;;;; (default and at-point stuff)

(defun magit-default-rev (&optional no-trim)
  (or (magit-name-rev (magit-commit-at-point) no-trim)
      (let ((branch (magit-guess-branch)))
        (when branch
          (if (string-match "^refs/\\(.*\\)" branch)
              (match-string 1 branch)
            branch)))))

(defun magit-commit-at-point ()
  (let ((section (magit-current-section)))
    (if (and section (eq (magit-section-type section) 'commit))
        (magit-section-info section)
      (get-text-property (point) 'revision))))

;;;; (more reading)

(defun magit-read-remote (prompt &optional def require-match)
  "Read the name of a remote.
PROMPT is used as the prompt, and defaults to \"Remote\".
DEF is the default value.  If optional REQUIRE-MATCH is non-nil then
the user is not allowed to exit unless the input is or completes to
an existing remote."
  (magit-completing-read (concat prompt ": ")
                         (magit-git-lines "remote")
                         nil require-match nil nil
                         (or def (magit-guess-remote))))

(defun magit-read-remote-branch (remote &optional prompt default)
  (let* ((prompt (or prompt (format "Remote branch (in %s)" remote)))
         (branches (cl-mapcan
                    (lambda (b)
                      (and (not (string-match " -> " b))
                           (string-match (format "^ *%s/\\(.*\\)$"
                                                 (regexp-quote remote)) b)
                           (list (match-string 1 b))))
                    (magit-git-lines "branch" "-r")))
         (reply (magit-completing-read (concat prompt ": ") branches
                                       nil nil nil nil default)))
    (unless (string= reply "")
      reply)))

;;;; Reference Labels

;; TODO loose the "log" substring and use this
;; where ever it could and should be used.

(defvar magit-refs-namespaces
  '(("HEAD" . magit-log-head-label-head)
    ("tags" . magit-log-head-label-tags)
    ("remotes" magit-log-get-remotes-color)
    ("heads" . magit-log-head-label-local)
    ("patches" magit-log-get-patches-color)
    ("bisect" magit-log-get-bisect-state-color)))

(defun magit-ref-get-label-color (r)
  (if (cl-loop for re in magit-uninteresting-refs
               thereis (string-match re r))
      (list nil nil)
    (let* ((ref-re "\\(?:refs/\\([^/]+\\)/\\)?\\(.+\\)")
           (match-style (when (string-match ref-re r)
                          (string= r (match-string 2 r))))
           (label (match-string 2 r))
           (colorizer (cdr (assoc (if match-style
                                      label
                                    (match-string 1 r))
                                  magit-refs-namespaces))))
      (cond ((null colorizer)
             (list label 'magit-log-head-label-default))
            ((symbolp colorizer)
             (list label colorizer))
            ((listp colorizer)
             (funcall (car colorizer) label))))))

(defvar magit-log-remotes-color-hook nil)

(defun magit-log-get-remotes-color (suffix)
  (or (run-hook-with-args-until-success
       'magit-log-remotes-color-hook suffix)
      (list suffix 'magit-log-head-label-remote)))

(defun magit-log-get-patches-color (suffix)
  (list (and (string-match ".+/\\(.+\\)" suffix)
             (match-string 1 suffix))
        'magit-log-head-label-patches))

(defun magit-log-get-bisect-state-color (suffix)
  (list suffix
        (if (string= suffix "bad")
            'magit-log-head-label-bisect-bad
          'magit-log-head-label-bisect-good)))


;;; Sections

;; A buffer in magit-mode is organized into hierarchical sections.
;; These sections are used for navigation and for hiding parts of the
;; buffer.
;;
;; Most sections also represent the objects that Magit works with,
;; such as files, diffs, hunks, commits, etc.  The 'type' of a section
;; identifies what kind of object it represents (if any), and the
;; parent and grand-parent, etc provide the context.

(cl-defstruct magit-section
  parent title beginning end children hidden type info
  needs-refresh-on-show)

;;;; Section Variables

(defvar-local magit-top-section nil
  "The top section of the current buffer.")
(put 'magit-top-section 'permanent-local t)

(defvar magit-old-top-section nil)

(defvar magit-section-hidden-default nil)

(defvar magit-show-diffstat t
  "If non-nil, diff and commit log will display diffstat.")

(defvar-local magit-diffstat-cached-sections nil)
(put 'magit-diffstat-cached-sections 'permanent-local t)

;;;; Section Creation

(defmacro magit-define-inserter (sym arglist &rest body)
  (declare (indent defun))
  (let ((fun (intern (format "magit-insert-%s" sym)))
        (before (intern (format "magit-before-insert-%s-hook" sym)))
        (after (intern (format "magit-after-insert-%s-hook" sym)))
        (doc (format "Insert items for `%s'." sym)))
    `(progn
       (defvar ,before nil)
       (defvar ,after nil)
       (defun ,fun ,arglist
         ,doc
         (run-hooks ',before)
         ,@body
         (run-hooks ',after))
       (put ',before 'definition-name ',sym)
       (put ',after 'definition-name ',sym)
       (put ',fun 'definition-name ',sym))))

(defun magit-new-section (title type)
  "Create a new section with title TITLE and type TYPE in current buffer.

If `magit-top-section' buffer local value is nil, the new section
will be the new top-section; otherwise the new-section will be a
child of the current top-section.

If TYPE is nil, the section won't be highlighted."
  (let* ((s (make-magit-section :parent magit-top-section
                                :title title
                                :type type
                                :hidden magit-section-hidden-default))
         (old (and magit-old-top-section
                   (magit-find-section (magit-section-path s)
                                       magit-old-top-section))))
    (if magit-top-section
        (push s (magit-section-children magit-top-section))
      (setq magit-top-section s))
    (when old
      (setf (magit-section-hidden s) (magit-section-hidden old)))
    s))

(defun magit-cancel-section (section)
  "Delete the section SECTION."
  (delete-region (magit-section-beginning section)
                 (magit-section-end section))
  (let ((parent (magit-section-parent section)))
    (if parent
        (setf (magit-section-children parent)
              (delq section (magit-section-children parent)))
      (setq magit-top-section nil))))

(defmacro magit-with-section (title type &rest body)
  "Create a new section of title TITLE and type TYPE and evaluate BODY there.

Sections created inside BODY will become children of the new
section. BODY must leave point at the end of the created section.

If TYPE is nil, the section won't be highlighted."
  (declare (indent 2) (debug (form form body)))
  (let ((s (make-symbol "*section*")))
    `(let* ((,s (magit-new-section ,title ,type))
            (magit-top-section ,s))
       (setf (magit-section-beginning ,s) (point))
       ,@body
       (setf (magit-section-end ,s) (point))
       (setf (magit-section-children ,s)
             (nreverse (magit-section-children ,s)))
       ,s)))

(defun magit-insert-section
  (section-title-and-type buffer-title washer program &rest args)
  "Run PROGRAM with ARGS and put the output into a new section.
Like `magit-git-section' (which see) but run PROGRAM instead of Git."
  (let* ((body-beg nil)
         (section-title (if (consp section-title-and-type)
                            (car section-title-and-type)
                          section-title-and-type))
         (section-type (if (consp section-title-and-type)
                           (cdr section-title-and-type)
                         nil))
         (section
          (magit-with-section section-title section-type
            (when buffer-title
              (insert (propertize buffer-title 'face 'magit-section-title)
                      "\n"))
            (setq body-beg (point))
            (apply 'magit-cmd-insert program args)
            (unless (eq (char-before) ?\n)
              (insert "\n"))
            (when washer
              (save-restriction
                (narrow-to-region body-beg (point))
                (goto-char (point-min))
                (funcall washer)
                (goto-char (point-max)))))))
    (if (= body-beg (point))
        (magit-cancel-section section)
      (insert "\n"))
    section))

(defun magit-git-section (section-title-and-type
                          buffer-title washer &rest args)
  "Run Git with ARGS and put the output into a new section.

SECTION-TITLE-AND-TYPE is either a string that is the title of
the section or (TITLE . TYPE) where TITLE is the title of the
section and TYPE is its type.

If there is no type, or if type is nil, the section won't be
highlighted.

BUFFER-TITLE is the inserted title of the section

WASHER is a function that will be run after inserting Git's output.
The buffer will be narrowed to the inserted text.  It should add
sectioning as needed for Magit interaction."
  (apply #'magit-insert-section
         section-title-and-type
         buffer-title
         washer
         magit-git-executable
         (append magit-git-standard-options args)))

(defun magit-set-section (title type start end)
  "Create a new section of title TITLE and type TYPE.
Use the specified START and END positions."
  (let ((section (magit-new-section title type)))
    (setf (magit-section-beginning section) start)
    (setf (magit-section-end section) end)
    section))

(defun magit-set-section-info (info &optional section)
  "Set the info of SECTION.
If SECTION is nil, default to setting `magit-top-section'"
  (setf (magit-section-info (or section magit-top-section)) info))

(defun magit-set-section-needs-refresh-on-show (flag &optional section)
  (setf (magit-section-needs-refresh-on-show
         (or section magit-top-section))
        flag))

(defmacro magit-create-buffer-sections (&rest body)
  "Empty current buffer of text and Magit's sections, and then eval BODY."
  (declare (indent 0) (debug t))
  `(let ((inhibit-read-only t))
     (erase-buffer)
     (let ((magit-old-top-section magit-top-section))
       (setq magit-top-section nil)
       ,@body
       (when (null magit-top-section)
         (magit-with-section 'top nil
           (insert "(empty)\n")))
       (magit-propertize-section magit-top-section)
       (magit-section-set-hidden magit-top-section
                                 (magit-section-hidden magit-top-section)))))

(defvar magit-log-count nil)

(defmacro magit-create-log-buffer-sections (&rest body)
  (declare (indent 0) (debug t))
  `(let ((magit-log-count 0) (inhibit-read-only t))
     (magit-create-buffer-sections
       (magit-with-section 'log nil
         ,@body
         (when (= magit-log-count magit-log-cutoff-length)
           (magit-with-section "longer"  'longer
             (insert "type \"e\" to show more logs\n")))))))

(defun magit-propertize-section (section)
  "Add text-property needed for SECTION."
  (put-text-property (magit-section-beginning section)
                     (magit-section-end section)
                     'magit-section section)
  (mapc 'magit-propertize-section
        (magit-section-children section)))

;;;; Section Searching

(defun magit-find-section (path top)
  "Find the section at the path PATH in subsection of section TOP."
  (if (null path)
      top
    (let ((secs (magit-section-children top)))
      (while (and secs (not (equal (car path)
                                   (magit-section-title (car secs)))))
        (setq secs (cdr secs)))
      (when (car secs)
        (magit-find-section (cdr path) (car secs))))))

(defun magit-section-path (section)
  "Return the path of SECTION."
  (let ((parent (magit-section-parent section)))
    (when parent
      (append (magit-section-path parent)
              (list (magit-section-title section))))))

(defun magit-find-section-after (pos)
  "Find the first section that begins after POS."
  (magit-find-section-after* pos (list magit-top-section)))

(defun magit-find-section-after* (pos secs)
  "Find the first section that begins after POS in the list SECS
\(including children of sections in SECS)."
  (while (and secs
              (<= (magit-section-beginning (car secs)) pos))
    (setq secs (if (magit-section-hidden (car secs))
                   (cdr secs)
                 (append (magit-section-children (car secs))
                         (cdr secs)))))
  (car secs))

(defun magit-find-section-before (pos)
  "Return the last section that begins before POS."
  (let ((section (magit-find-section-at pos)))
    (cl-do* ((current (or (magit-section-parent section)
                          section)
                      next)
             (next (unless (magit-section-hidden current)
                     (magit-find-section-before*
                      pos (magit-section-children current)))
                   (unless (magit-section-hidden current)
                     (magit-find-section-before*
                      pos (magit-section-children current)))))
        ((null next) current))))

(defun magit-find-section-before* (pos secs)
  "Find the last section that begins before POS in the list SECS."
  (let ((prev nil))
    (while (and secs
                (< (magit-section-beginning (car secs)) pos))
      (setq prev (car secs))
      (setq secs (cdr secs)))
    prev))

(defun magit-current-section ()
  "Return the Magit section at point."
  (magit-find-section-at (point)))

(defun magit-find-section-at (pos)
  "Return the Magit section at POS."
  (or (get-text-property pos 'magit-section)
      magit-top-section))

;;;; Section Jumping

(defun magit-goto-next-section ()
  "Go to the next section."
  (interactive)
  (let ((next (magit-find-section-after (point))))
    (if next
        (magit-goto-section next)
      (message "No next section"))))

(defun magit-goto-previous-section ()
  "Go to the previous section."
  (interactive)
  (if (eq (point) 1)
      (message "No previous section")
    (magit-goto-section (magit-find-section-before (point)))))

(defun magit-goto-parent-section ()
  "Go to the parent section."
  (interactive)
  (let ((parent (magit-section-parent (magit-current-section))))
    (when parent
      (goto-char (magit-section-beginning parent)))))

(defun magit-goto-next-sibling-section ()
  "Go to the next sibling section."
  (interactive)
  (let* ((initial (point))
         (section (magit-current-section))
         (end (- (magit-section-end section) 1))
         (parent (magit-section-parent section))
         (siblings (and parent (magit-section-children parent)))
         (next-sibling (magit-find-section-after* end siblings)))
    (if next-sibling
        (magit-goto-section next-sibling)
      (magit-goto-next-section))))

(defun magit-goto-previous-sibling-section ()
  "Go to the previous sibling section."
  (interactive)
  (let* ((section (magit-current-section))
         (beginning (magit-section-beginning section))
         (parent (magit-section-parent section))
         (siblings (and parent (magit-section-children parent)))
         (previous-sibling (magit-find-section-before* beginning siblings)))
    (if previous-sibling
        (magit-goto-section previous-sibling)
      (magit-goto-parent-section))))

(defun magit-goto-section (section)
  (goto-char (magit-section-beginning section))
  (cond
   ((and magit-log-auto-more
         (eq (magit-section-type section) 'longer))
    (magit-log-show-more-entries)
    (forward-line -1)
    (magit-goto-next-section))
   ((and (eq (magit-section-type section) 'commit)
         (derived-mode-p 'magit-log-mode))
    (magit-show-commit section))))

(defun magit-goto-section-at-path (path)
  "Go to the section described by PATH."
  (let ((sec (magit-find-section path magit-top-section)))
    (if sec
        (goto-char (magit-section-beginning sec))
      (message "No such section"))))


(defun magit-goto-diff-section-at-file (file)
  "Go to the section containing by the pathname, FILE"
  (let ((pos (catch 'diff-section-found
               (dolist (sec (magit-section-children magit-top-section))
                 (when (and (eq (magit-section-type sec) 'diff)
                            (string-equal (magit-diff-item-file sec) file))
                   (throw 'diff-section-found
                          (magit-section-beginning sec)))))))
    (when pos
      (goto-char pos))))

(defun magit-goto-diffstats ()
  "Go to the diffstats section if exists"
  (interactive)
  (let ((pos (catch 'section-found
               (dolist (sec (magit-section-children magit-top-section))
                 (when (eq (magit-section-type sec) 'diffstats)
                   (throw 'section-found
                          (magit-section-beginning sec)))))))
    (if pos
        (goto-char pos)
      (when (called-interactively-p 'interactive)
        (message "No diffstats section found")))))

(defmacro magit-define-section-jumper (sym title)
  "Define an interactive function to go to section SYM.
TITLE is the displayed title of the section."
  (let ((fun (intern (format "magit-jump-to-%s" sym)))
        (doc (format "Jump to section `%s'." title)))
    `(progn
       (defun ,fun ()
         ,doc
         (interactive)
         (magit-goto-section-at-path '(,sym)))
       (put ',fun 'definition-name ',sym))))

(magit-define-section-jumper stashes   "Stashes")
(magit-define-section-jumper untracked "Untracked files")
(magit-define-section-jumper unstaged  "Unstaged changes")
(magit-define-section-jumper staged    "Staged changes")
(magit-define-section-jumper unpulled  "Unpulled commits")
(magit-define-section-jumper unpushed  "Unpushed commits")
(magit-define-section-jumper pending   "Pending commits")

;;;; Section Utilities

(defun magit-map-sections (function section)
  "Apply FUNCTION to SECTION and recursively its subsections."
  (funcall function section)
  (mapc (apply-partially 'magit-map-sections function)
        (magit-section-children section)))

(defun magit-wash-sequence (function)
  "Repeatedly call FUNCTION until it returns nil or eob is reached.
FUNCTION has to move point forward or return nil."
  (while (and (not (eobp)) (funcall function))))

;;;; Section Visibility

(defun magit-section-set-hidden (section hidden)
  "Hide SECTION if HIDDEN is not nil, show it otherwise."
  (setf (magit-section-hidden section) hidden)
  (if (and (not hidden)
           (magit-section-needs-refresh-on-show section))
      (magit-refresh)
    (let ((inhibit-read-only t)
          (beg (save-excursion
                 (goto-char (magit-section-beginning section))
                 (forward-line)
                 (point)))
          (end (magit-section-end section)))
      (when (< beg end)
        (put-text-property beg end 'invisible hidden)))
    (unless hidden
      (dolist (c (magit-section-children section))
        (magit-section-set-hidden c (magit-section-hidden c))))))

(defun magit-section-any-hidden (section)
  "Return true if SECTION or any of its children is hidden."
  (or (magit-section-hidden section)
      (let ((kids (magit-section-children section)))
        (while (and kids (not (magit-section-any-hidden (car kids))))
          (setq kids (cdr kids)))
        kids)))

(defun magit-section-collapse (section)
  "Show SECTION and hide all its children."
  (dolist (c (magit-section-children section))
    (setf (magit-section-hidden c) t))
  (magit-section-set-hidden section nil))

(defun magit-section-expand (section)
  "Show SECTION and all its children."
  (dolist (c (magit-section-children section))
    (setf (magit-section-hidden c) nil))
  (magit-section-set-hidden section nil))

(defun magit-section-expand-all-aux (section)
  "Show recursively all SECTION's children."
  (dolist (c (magit-section-children section))
    (setf (magit-section-hidden c) nil)
    (magit-section-expand-all-aux c)))

(defun magit-section-expand-all (section)
  "Show SECTION and all its children."
  (magit-section-expand-all-aux section)
  (magit-section-set-hidden section nil))

(defun magit-section-hideshow (flag-or-func)
  "Show or hide current section depending on FLAG-OR-FUNC.

If FLAG-OR-FUNC is a function, it will be ran on current section.
IF FLAG-OR-FUNC is a boolean, the section will be hidden if it is
true, shown otherwise."
  (let ((section (magit-current-section)))
    (when (magit-section-parent section)
      (goto-char (magit-section-beginning section))
      (if (functionp flag-or-func)
          (funcall flag-or-func section)
        (magit-section-set-hidden section flag-or-func)))))

(defun magit-show-section ()
  "Show current section."
  (interactive)
  (magit-section-hideshow nil))

(defun magit-hide-section ()
  "Hide current section."
  (interactive)
  (magit-section-hideshow t))

(defun magit-collapse-section ()
  "Hide all subsection of current section."
  (interactive)
  (magit-section-hideshow #'magit-section-collapse))

(defun magit-expand-section ()
  "Show all subsection of current section."
  (interactive)
  (magit-section-hideshow #'magit-section-expand))

(defun magit-toggle-file-section ()
  "Like `magit-toggle-section' but toggle at file granularity."
  (interactive)
  (when (eq 'hunk (car (magit-section-context-type (magit-current-section))))
    (magit-goto-parent-section))
  (magit-toggle-section))

(defun magit-toggle-section ()
  "Toggle hidden status of current section."
  (interactive)
  (magit-section-hideshow
   (lambda (s)
     (magit-section-set-hidden s (not (magit-section-hidden s))))))

(defun magit-expand-collapse-section ()
  "Toggle hidden status of subsections of current section."
  (interactive)
  (magit-section-hideshow
   (lambda (s)
     (cond ((magit-section-any-hidden s)
            (magit-section-expand-all s))
           (t
            (magit-section-collapse s))))))

(defun magit-cycle-section ()
  "Cycle between expanded, hidden and collapsed state for current section.

Hidden: only the first line of the section is shown
Collapsed: only the first line of the subsection is shown
Expanded: everything is shown."
  (interactive)
  (magit-section-hideshow
   (lambda (s)
     (cond ((magit-section-hidden s)
            (magit-section-collapse s))
           ((with-no-warnings
              (cl-notany #'magit-section-hidden (magit-section-children s)))
            (magit-section-set-hidden s t))
           (t
            (magit-section-expand s))))))

(defun magit-section-lineage (section)
  "Return list of parent, grand-parents... for SECTION."
  (when section
    (cons section (magit-section-lineage (magit-section-parent section)))))

(defun magit-section-show-level (section level threshold path)
  (magit-section-set-hidden section (>= level threshold))
  (when (and (< level threshold)
             (not (magit-no-commit-p)))
    (if path
        (magit-section-show-level (car path) (1+ level) threshold (cdr path))
      (dolist (c (magit-section-children section))
        (magit-section-show-level c (1+ level) threshold nil)))))

(defun magit-show-level (level all)
  "Show section whose level is less than LEVEL, hide the others.
If ALL is non nil, do this in all sections, otherwise do it only
on ancestors and descendants of current section."
  (magit-with-refresh
    (if all
        (magit-section-show-level magit-top-section 0 level nil)
      (let ((path (reverse (magit-section-lineage (magit-current-section)))))
        (magit-section-show-level (car path) 0 level (cdr path))))))

(defun magit-show-only-files ()
  "Show section that are files, but not there subsection.

Do this in on ancestors and descendants of current section."
  (interactive)
  (if (derived-mode-p 'magit-status-mode)
      (call-interactively 'magit-show-level-2)
    (call-interactively 'magit-show-level-1)))

(defun magit-show-only-files-all ()
  "Show section that are files, but not there subsection.
Do this for all sections"
  (interactive)
  (if (derived-mode-p 'magit-status-mode)
      (call-interactively 'magit-show-level-2-all)
    (call-interactively 'magit-show-level-1-all)))

(defmacro magit-define-level-shower-1 (level all)
  "Define an interactive function to show function of level LEVEL.

If ALL is non nil, this function will affect all section,
otherwise it will affect only ancestors and descendants of
current section."
  (let ((fun (intern (format "magit-show-level-%s%s"
                             level (if all "-all" ""))))
        (doc (format "Show sections on level %s." level)))
    `(defun ,fun ()
       ,doc
       (interactive)
       (magit-show-level ,level ,all))))

(defmacro magit-define-level-shower (level)
  "Define two interactive function to show function of level LEVEL.
One for all, one for current lineage."
  `(progn
     (magit-define-level-shower-1 ,level nil)
     (magit-define-level-shower-1 ,level t)))

(magit-define-level-shower 1)
(magit-define-level-shower 2)
(magit-define-level-shower 3)
(magit-define-level-shower 4)

;;;; Section Highlighting

(defvar-local magit-highlighted-section nil)
(defvar-local magit-highlight-overlay nil)

(defun magit-highlight-section ()
  "Highlight current section if it has a type."
  (let ((section (magit-current-section))
        (refinep (lambda ()
                   (and magit-highlighted-section
                        (eq magit-diff-refine-hunk t)
                        (eq (magit-section-type magit-highlighted-section)
                            'hunk)))))
    (unless (eq section magit-highlighted-section)
      (when (funcall refinep)
        (magit-diff-unrefine-hunk magit-highlighted-section))
      (setq magit-highlighted-section section)
      (unless magit-highlight-overlay
        (overlay-put (setq magit-highlight-overlay (make-overlay 1 1))
                     'face 'magit-item-highlight))
      (cond ((and section (magit-section-type section))
             (when (funcall refinep)
               (magit-diff-refine-hunk section))
             (move-overlay magit-highlight-overlay
                           (magit-section-beginning section)
                           (magit-section-end section)
                           (current-buffer)))
            (t
             (delete-overlay magit-highlight-overlay))))))

;;;; Section Actions

(defun magit-section-context-type (section)
  (when section
    (let ((c (or (magit-section-type section)
                 (and (symbolp (magit-section-title section))
                      (magit-section-title section)))))
      (when c
        (cons c (magit-section-context-type
                 (magit-section-parent section)))))))

(defun magit-prefix-p (l1 l2)
  "Return non-nil if list L1 is a prefix of list L2.
L1 is a prefix of L2 if each of it's element is `equal' to the
element at the same position in L2.  As a special case `*' in
L1 matches zero or more arbitrary elements in L2."
  (or (null l1)
      (if (eq (car l1) '*)
          (or (magit-prefix-p (cdr l1) l2)
              (and l2
                   (magit-prefix-p l1 (cdr l2))))
        (and l2
             (equal (car l1) (car l2))
             (magit-prefix-p (cdr l1) (cdr l2))))))

(defun magit-section-match (condition &optional section)
  "Return t if the context type of SECTION matches CONDITION.

CONDITION is a list beginning with the type of the least narrow
section and recursively the more narrow sections.  It may also
contain wildcards (see `magit-prefix-p').

Optional SECTION is a section, if it is nil use the current
section."
  (magit-prefix-p (reverse condition)
                  (magit-section-context-type
                   (or section (magit-current-section)))))

(defmacro magit-section-case (head &rest clauses)
  "Choose among clauses depending on the current section.

Each clause looks like (SECTION-TYPE BODY...).  The current
section is compared against SECTION-TYPE; the corresponding
BODY is evaluated and it's value returned.  If no clause
succeeds return nil.

SECTION-TYPE is a list of symbols identifying a section and it's
section context; beginning with the most narrow section.  Whether
a clause succeeds is determined using `magit-section-match'.
A SECTION-TYPE of t is allowed only in the final clause, and
matches if no other SECTION-TYPE matches.

While evaluating the selected BODY SECTION is dynamically bound
to the current section and INFO to information about this
section (see `magit-section-info').

\(fn (SECTION INFO) (SECTION-TYPE BODY...)...)"
  (declare (indent 1))
  (let ((section (car head))
        (info (cadr head)))
    `(let* ((,section (magit-current-section))
            (,info (and ,section (magit-section-info ,section))))
       (cond ,@(mapcar (lambda (clause)
                         (let ((condition (car clause)))
                           `(,(if (eq condition t)
                                  t
                                `(magit-section-match ',condition ,section))
                             ,@(cdr clause))))
                       clauses)))))

(defconst magit-section-action-success
  (make-symbol "magit-section-action-success"))

(defmacro magit-section-action (head &rest clauses)
  "Choose among action clauses depending on the current section.

Like `magit-section-case' (which see) but if no CLAUSE succeeds
try additional CLAUSES added with `magit-add-action-clauses'.
Return the value of BODY of the clause that succeeded.

Each use of `magit-section-action' should use an unique OPNAME.

\(fn (SECTION INFO OPNAME) (SECTION-TYPE BODY...)...)"
  (declare (indent 1) (debug (sexp &rest (sexp body))))
  (let ((value (make-symbol "*value*"))
        (opname (car (cddr head)))
        (disallowed (car (or (assq t clauses)
                             (assq 'otherwise clauses)))))
    (when disallowed
      (error "%s is an invalid section type" disallowed))
    `(magit-with-refresh
       (let ((,value
              (magit-section-case ,(butlast head)
                ,@clauses
                (t
                 (or (run-hook-with-args-until-success
                      ',(intern (format "magit-%s-action-hook" opname)))
                     (let* ((section (magit-current-section))
                            (type (and section (magit-section-type section))))
                       (if type
                           (error ,(format "Can't %s a %%s" opname)
                                  (or (get type 'magit-description) type))
                         (error ,(format "Nothing to %s here" opname)))))))))
         (unless (eq ,value magit-section-action-success)
           ,value)))))

(defmacro magit-add-action-clauses (head &rest clauses)
  "Add additional clauses to the OPCODE section action.

Add to the section action with the same OPNAME additional
CLAUSES.  If none of the default clauses defined using
`magit-section-action' succeed try the clauses added with this
function (which can be used multiple times with the same OPNAME).

See `magit-section-case' for more information on SECTION, INFO
and CLAUSES.

\(fn (SECTION INFO OPNAME) (SECTION-TYPE BODY...)...)"
  (declare (indent 1))
  `(add-hook ',(intern (format "magit-%s-action-hook" (car (cddr head))))
             (lambda ()
               ,(macroexpand
                 `(magit-section-case ,(butlast head)
                    ,@(mapcar (lambda (clause)
                                `(,(car clause)
                                  (or (progn ,@(cdr clause))
                                      magit-section-action-success)))
                              clauses))))))

(define-obsolete-function-alias 'magit-add-action
  'magit-add-action-clauses "1.3.0")

;;; Command Macro

(defmacro magit-define-command (sym arglist &rest body)
  "Macro to define a magit command.
It will define the magit-SYM function having ARGLIST as argument.
It will also define the magit-SYM-command-hook variable.

The defined function will call the function in the hook in order
until one return non nil. If they all return nil then body will
be called.

It is used to define hookable magit command: command defined by
this function can be enriched by magit extension like
magit-topgit and magit-svn"
  (declare (indent defun)
           (debug (&define name lambda-list
                           [&optional stringp]
                           [&optional ("interactive" interactive)]
                           def-body)))
  (let ((fun (intern (format "magit-%s" sym)))
        (hook (intern (format "magit-%s-command-hook" sym)))
        (doc (format "Command for `%s'." sym))
        (inter nil)
        (instr body))
    (when (stringp (car body))
      (setq doc (car body)
            instr (cdr body)))
    (let ((form (car instr)))
      (when (eq (car form) 'interactive)
        (setq inter form
              instr (cdr instr))))
    `(progn
       (defvar ,hook nil)
       (defun ,fun ,arglist
         ,doc
         ,inter
         (unless (run-hook-with-args-until-success
                  ',hook ,@(remq '&optional (remq '&rest arglist)))
           ,@instr))
       (put ',fun 'definition-name ',sym)
       (put ',hook 'definition-name ',sym))))

;;; Git Processes

(defun magit-run-git (&rest args)
  (magit-with-refresh
    (magit-run-git* args)))

(defun magit-run-git-with-input (input &rest args)
  (magit-with-refresh
    (magit-run-git* args nil nil nil nil input)))

(defun magit-run-git-async (&rest args)
  (message "Running %s %s" magit-git-executable (mapconcat 'identity args " "))
  (magit-run-git* args nil nil nil t))

(defun magit-run-git* (subcmd-and-args
                       &optional logline noerase noerror nowait input)
  (magit-run* (append (cons magit-git-executable
                            magit-git-standard-options)
                      subcmd-and-args)
              logline noerase noerror nowait input))

(defvar magit-process nil)

(defvar magit-process-buffer-name "*magit-process*"
  "Name of buffer where output of processes is put.")

(defun magit-run* (cmd-and-args
                   &optional logline noerase noerror nowait input)
  (when magit-process
    (cl-case (process-status magit-process)
      (run  (error "Git is already running"))
      (stop (error "Git is stopped") )
      ((exit signal)
       (message "Git is not running anymore, but magit thinks it is")
       (setq magit-process nil))))
  (let ((cmd (car cmd-and-args))
        (args (cdr cmd-and-args))
        (default-dir default-directory)
        (process-buf (get-buffer-create magit-process-buffer-name))
        (command-buf (current-buffer))
        (successp nil))
    (when magit-quote-curly-braces
      (setq args (mapcar (apply-partially 'replace-regexp-in-string
                                          "{\\([0-9]+\\)}" "\\\\{\\1\\\\}")
                         args)))
    (magit-set-mode-line-process
     (magit-process-indicator-from-command cmd-and-args))
    (with-current-buffer process-buf
      (setq default-directory default-dir)
      (view-mode 1)
      (setq-local view-no-disable-on-exit t)
      (setq view-exit-action
            (lambda (buffer)
              (with-current-buffer buffer
                (bury-buffer))))
      (setq buffer-read-only t)
      (let ((inhibit-read-only t))
        (if noerase
            (goto-char (point-max))
          (erase-buffer))
        (insert "$ " (or logline
                         (mapconcat 'identity cmd-and-args " "))
                "\n")
        (cond (nowait
               (setq magit-process
                     (let ((process-connection-type
                            magit-process-connection-type))
                       (apply 'start-file-process
                              (file-name-nondirectory cmd)
                              process-buf cmd args)))
               (set-process-sentinel
                magit-process
                (apply-partially #'magit-process-sentinel command-buf))
               (set-process-filter magit-process 'magit-process-filter)
               (when input
                 (with-current-buffer input
                   (process-send-region magit-process
                                        (point-min) (point-max)))
                 (process-send-eof magit-process)
                 (sit-for 0.1 t))
               (magit-display-process magit-process)
               (setq successp t))
              (input
               (with-current-buffer input
                 (setq default-directory default-dir)
                 (setq magit-process
                       ;; Don't use a pty, because it would set icrnl
                       ;; which would modify the input (issue #20).
                       (let ((process-connection-type nil))
                         (apply 'start-file-process
                                (file-name-nondirectory cmd)
                                process-buf cmd args)))
                 (set-process-sentinel
                  magit-process
                  (lambda (process event)
                    (when (memq (process-status process)
                                '(exit signal))
                      (setq successp
                            (equal (process-exit-status magit-process) 0))
                      (setq magit-process nil))))
                 (set-process-filter magit-process 'magit-process-filter)
                 (process-send-region magit-process
                                      (point-min) (point-max))
                 (process-send-eof magit-process)
                 (while magit-process
                   (sit-for 0.1 t)))
               (magit-set-mode-line-process)
               (magit-need-refresh command-buf))
              (t
               (setq successp
                     (equal (apply 'process-file cmd nil process-buf nil args) 0))
               (magit-set-mode-line-process)
               (magit-need-refresh command-buf))))
      (or successp
          noerror
          (error
           "%s ... [%s buffer %s for details]"
           (or (with-current-buffer process-buf
                 (when (re-search-backward
                        (concat "^error: \\(.*\\)" paragraph-separate) nil t)
                   (match-string 1)))
               "Git failed")
           (with-current-buffer command-buf
             (let ((key (key-description (car (where-is-internal
                                               'magit-display-process)))))
               (if key (format "Hit %s to see" key) "See")))
           (buffer-name process-buf)))
      successp)))

(defun magit-process-sentinel (command-buf process event)
  (when (memq (process-status process) '(exit signal))
    (setq magit-process nil)
    (let ((msg (format "%s %s." (process-name process) (substring event 0 -1)))
          (successp (string-match "^finished" event))
          (key (if (buffer-live-p command-buf)
                   (with-current-buffer command-buf
                     (key-description (car (where-is-internal
                                            'magit-display-process))))
                 "M-x magit-display-process")))
      (when (buffer-live-p (process-buffer process))
        (with-current-buffer (process-buffer process)
          (let ((inhibit-read-only t))
            (goto-char (point-max))
            (insert msg "\n")
            (message (if successp
                         msg
                       (format "%s Hit %s or see buffer %s for details."
                               msg key (current-buffer)))))
          (when (featurep 'dired)
            (dired-uncache default-directory))))
      (magit-set-mode-line-process)
      (when (and (buffer-live-p command-buf)
                 (with-current-buffer command-buf
                   (derived-mode-p 'magit-mode)))
        (magit-refresh-buffer command-buf)))))

(defun magit-process-filter (proc string)
  (with-current-buffer (process-buffer proc)
    (let ((inhibit-read-only t))
      (magit-process-yes-or-no-prompt proc string)
      (magit-process-username-prompt  proc string)
      (magit-process-password-prompt  proc string)
      (goto-char (process-mark proc))
      ;; Find last ^M in string.  If one was found, ignore everything
      ;; before it and delete the current line.
      (let ((ret-pos (length string)))
        (while (and (>= (setq ret-pos (1- ret-pos)) 0)
                    (/= ?\r (aref string ret-pos))))
        (cond ((>= ret-pos 0)
               (goto-char (line-beginning-position))
               (delete-region (point) (line-end-position))
               (insert (substring string (+ ret-pos 1))))
              (t
               (insert string))))
      (set-marker (process-mark proc) (point)))))

(defun magit-process-yes-or-no-prompt (proc string)
  (let ((beg (string-match magit-process-yes-or-no-prompt-regexp string))
        (max-mini-window-height 30))
    (when beg
      (process-send-string
       proc
       (downcase
        (concat (match-string (if (yes-or-no-p (substring string 0 beg)) 1 2)
                              string)
                "\n"))))))

(defun magit-process-password-prompt (proc string)
  "Forward password prompts to the user."
  (let ((prompt (magit-process-match-prompt
                 magit-process-password-prompt-regexps string)))
    (when prompt
      (process-send-string proc (concat (read-passwd prompt) "\n")))))

(defun magit-process-username-prompt (proc string)
  "Forward username prompts to the user."
  (let ((prompt (magit-process-match-prompt
                 magit-process-username-prompt-regexps string)))
    (when prompt
      (process-send-string proc
                           (concat (read-string prompt nil nil
                                                (user-login-name))
                                   "\n")))))

(defun magit-process-match-prompt (prompts string)
  (when (cl-find-if (lambda (regex)
                      (string-match regex string))
                    prompts)
    (let ((prompt (match-string 0 string)))
      (cond ((string-match ": $" prompt) prompt)
            ((string-match ":$"  prompt) (concat prompt " "))
            (t                           (concat prompt ": "))))))

(defun magit-set-mode-line-process (&optional string)
  (magit-map-magit-buffers
   (apply-partially (lambda (s) (setq mode-line-process s)) string)))

(defun magit-process-indicator-from-command (comps)
  (when (magit-prefix-p (cons magit-git-executable
                              magit-git-standard-options)
                        comps)
    (setq comps (nthcdr (+ (length magit-git-standard-options) 1) comps)))
  (cond ((or (null (cdr comps))
             (not (member (car comps) '("remote"))))
         (concat " " (car comps)))
        (t
         (concat " " (car comps) " " (cadr comps)))))

(defun magit-display-process (&optional process buffer)
  "Display output from most recent Git process.

Non-interactively the behaviour depends on the optional PROCESS
and BUFFER arguments.  If non-nil display BUFFER (provided it is
still alive).  Otherwise if PROCESS is non-nil display its buffer
but only if it is still alive after `magit-process-popup-time'
seconds.  Finally if both PROCESS and BUFFER are nil display the
buffer of the most recent process, like in the interactive case."
  (interactive)
  (cond ((not process)
         (or buffer
             (setq buffer (get-buffer magit-process-buffer-name))
             (error "No Git commands have run"))
         (when (buffer-live-p buffer)
           (display-buffer buffer)
           (with-current-buffer buffer
             (goto-char (point-max)))))
        ((= magit-process-popup-time 0)
         (magit-display-process nil (process-buffer process)))
        ((> magit-process-popup-time 0)
         (run-with-timer magit-process-popup-time
                         nil #'magit-display-process
                         nil (process-buffer process)))))

;;; Magit Mode
;;;; Hooks

(defvar-local magit-refresh-function nil)
(put 'magit-refresh-function 'permanent-local t)

(defvar-local magit-refresh-args nil)
(put 'magit-refresh-args 'permanent-local t)

(defvar-local magit-last-point nil)
(put 'magit-last-point 'permanent-local t)

(defun magit-remember-point ()
  (setq magit-last-point (point)))

(defun magit-invisible-region-end (pos)
  (while (and (not (= pos (point-max))) (invisible-p pos))
    (setq pos (next-char-property-change pos)))
  pos)

(defun magit-invisible-region-start (pos)
  (while (and (not (= pos (point-min))) (invisible-p pos))
    (setq pos (1- (previous-char-property-change pos))))
  pos)

(defun magit-correct-point-after-command ()
  "Move point outside of invisible regions.

Emacs often leaves point in invisible regions, it seems.  To fix
this, we move point ourselves and never let Emacs do its own
adjustments.

When point has to be moved out of an invisible region, it can be
moved to its end or its beginning.  We usually move it to its
end, except when that would move point back to where it was
before the last command."
  (when (invisible-p (point))
    (let ((end (magit-invisible-region-end (point))))
      (goto-char (if (= end magit-last-point)
                     (magit-invisible-region-start (point))
                   end))))
  (setq disable-point-adjustment t))

;;;; Initialize Mode

(define-derived-mode magit-mode special-mode "Magit"
  "Parent major mode from which Magit major modes inherit.

Please see the manual for a complete description of Magit.

\\{magit-mode-map}"
  (buffer-disable-undo)
  (setq truncate-lines t)
  (add-hook 'pre-command-hook  #'magit-remember-point nil t)
  (add-hook 'post-command-hook #'magit-correct-point-after-command t t)
  (add-hook 'post-command-hook #'magit-highlight-section t t)
  ;; Emacs' normal method of showing trailing whitespace gives weird
  ;; results when `magit-whitespace-warning-face' is different from
  ;; `trailing-whitespace'.
  (when (and magit-highlight-whitespace
             magit-highlight-trailing-whitespace)
    (setq show-trailing-whitespace nil)))

(defmacro magit-mode-setup (buffer mode refresh-func &rest refresh-args)
  "Display and select BUFFER, turn on MODE, and refresh a first time.
Display BUFFER using `magit-display-mode-buffer', then turn on
MODE in BUFFER, set the local value of `magit-refresh-function'
to REFRESH-FUNC and that of `magit-refresh-args' to REFRESH-ARGS
and finally \"refresh\" a first time.  All arguments are
evaluated before switching to BUFFER."
  (let ((init-args (cl-gensym "init-args")))
    `(let ((,init-args (list (magit-get-top-dir default-directory)
                             ,mode ,refresh-func
                             ,@refresh-args)))
       (magit-display-mode-buffer ,buffer)
       (apply #'magit-mode-init ,init-args))))

(defun magit-mode-init (dir mode refresh-func &rest refresh-args)
  "Turn on MODE and refresh in the current buffer.
Turn on MODE, set the local value of `magit-refresh-function' to
REFRESH-FUNC and that of `magit-refresh-args' to REFRESH-ARGS and
finally \"refresh\" a first time.

Also see `magit-mode-setup', a more convenient variant."
  (setq default-directory dir
        magit-refresh-function refresh-func
        magit-refresh-args refresh-args)
  (funcall mode)
  (magit-refresh-buffer))

;;;; Find Buffer

(defun magit-find-buffer (submode &optional dir)
  (let ((topdir (magit-get-top-dir dir)))
    (cl-find-if (lambda (buf)
                  (with-current-buffer buf
                    (and (eq major-mode submode)
                         default-directory
                         (equal (expand-file-name default-directory)
                                topdir))))
                (buffer-list))))

(defun magit-find-status-buffer (&optional dir)
  (magit-find-buffer 'magit-status-mode dir))

;;;; Refresh Buffer

(defun magit-refresh-buffer (&optional buffer)
  (with-current-buffer (or buffer (current-buffer))
    (let* ((old-line (line-number-at-pos))
           (old-point (point))
           (old-section (magit-current-section))
           (old-path (and old-section
                          (magit-section-path (magit-current-section)))))
      (beginning-of-line)
      (let ((section-line (and old-section
                               (count-lines
                                (magit-section-beginning old-section)
                                (point))))
            (line-char (- old-point (point))))
        (when magit-refresh-function
          (apply magit-refresh-function
                 magit-refresh-args))
        (magit-refresh-marked-commits-in-buffer)
        (let ((s (and old-path (magit-find-section old-path magit-top-section))))
          (cond (s
                 (goto-char (magit-section-beginning s))
                 (forward-line section-line)
                 (forward-char line-char))
                (t
                 (save-restriction
                   (widen)
                   (goto-char (point-min))
                   (forward-line (1- old-line)))))
          (dolist (w (get-buffer-window-list (current-buffer)))
            (set-window-point w (point)))
          (magit-highlight-section))))))

(defun magit-revert-buffer ()
  "Replace current buffer text with the text of the visited file on disk.

This is intended for use in `magit-refresh-file-buffer-hook'.
It calls function `revert-buffer' (which see) but only after a
few sanity checks."
  (with-current-buffer (current-buffer)
    (when (and (not (buffer-modified-p))
               ;; Don't revert indirect buffers, as the parent would be
               ;; reverted.
               (not (buffer-base-buffer))
               (not (verify-visited-file-modtime (current-buffer)))
               (file-readable-p (buffer-file-name)))
      (revert-buffer t t nil))))

(defun magit-update-vc-modeline ()
  "Update the Vc status information in the modeline.

By default the built-in Version Control package shows the status
of file visiting buffers in the modeline.  Calling this function
forces the status to be updated in the current buffer.

This is intended for use in `magit-refresh-file-buffer-hook'.
Because this can be a costly operation it is not part of the
hook's default value.

Unless you add this function to the hook you might also want to
consider completely disabling Vc for git repositories.  To do so
remove the symbol `Git' from `vc-handled-backends'."
  ;; Don't use this directly so we can provide the above
  ;; instructions.  Don't use an alias to avoid confusion.
  (with-current-buffer (current-buffer)
    (vc-find-file-hook)))

;;;; Refresh Machinery

(defvar magit-refresh-needing-buffers nil)
(defvar magit-refresh-pending nil)

(defun magit-refresh-wrapper (func)
  (if magit-refresh-pending
      (funcall func)
    (let ((magit-refresh-pending t)
          (magit-refresh-needing-buffers nil)
          (status-buffer (magit-find-status-buffer default-directory)))
      (unwind-protect
          (funcall func)
        ;; Refresh magit buffers.
        (let (magit-custom-options)
          (when status-buffer
            (cl-pushnew status-buffer magit-refresh-needing-buffers))
          (when magit-refresh-needing-buffers
            (mapc 'magit-refresh-buffer magit-refresh-needing-buffers)))
        ;; Refresh file visiting buffers.
        (dolist (buffer (buffer-list))
          (when (and (buffer-file-name buffer)
                     (string-prefix-p default-directory
                                      (buffer-file-name buffer)))
            (with-current-buffer buffer
              (run-hooks 'magit-refresh-file-buffer-hook))))))))

(defun magit-need-refresh (&optional buffer)
  "Mark BUFFER as needing to be refreshed.
If optional BUFFER is nil, use the current buffer.  If the
buffer's mode doesn't derive from `magit-mode' do nothing."
  (with-current-buffer (or buffer (current-buffer))
    (when (derived-mode-p 'magit-mode)
      (cl-pushnew (current-buffer)
                  magit-refresh-needing-buffers :test 'eq))))

(defun magit-refresh ()
  "Refresh current buffer to match repository state.
Also revert every unmodified buffer visiting files
in the corresponding directory."
  (interactive)
  (magit-with-refresh
    (magit-need-refresh)))

(defun magit-refresh-all ()
  "Refresh all magit buffers to match respective repository states.
Also revert every unmodified buffer visiting files
in the corresponding directories."
  (interactive)
  (magit-map-magit-buffers #'magit-refresh-buffer default-directory))

(defun magit-map-magit-buffers (func &optional dir)
  (dolist (buf (buffer-list))
    (with-current-buffer buf
      (when (and (derived-mode-p 'magit-mode)
                 (or (null dir)
                     (equal default-directory dir)))
        (funcall func)))))

;;;; Display Buffer

(defvar-local magit-previous-window-configuration nil)
(put 'magit-previous-window-configuration 'permanent-local t)

(defun magit-display-mode-buffer (buffer &optional switch-function)
  "Display BUFFER in some window and select it.
This is intended for buffers whose major mode derive from Magit
mode.

Unless BUFFER is already displayed in the selected frame store the
previous window configuration as a buffer local value, so that it
can later be restored by `magit-quit-window'.

Then display and select BUFFER using SWITCH-FUNCTION.  If that is
nil either use `pop-to-buffer' if the current buffer's major mode
derives from Magit mode; or else use `switch-to-buffer'."
  (unless (get-buffer-window buffer (selected-frame))
    (with-current-buffer (get-buffer-create buffer)
      (setq magit-previous-window-configuration
            (current-window-configuration))))
  (funcall (or switch-function
               (if (derived-mode-p 'magit-mode)
                   'switch-to-buffer
                 'pop-to-buffer))
           buffer))

(defun magit-quit-window (&optional kill-buffer)
  "Bury the current buffer and delete its window.
With a prefix argument, kill the buffer instead.

If `magit-restore-window-configuration' is non-nil and the last
configuration stored by `magit-display-mode-buffer' originates
from the selected frame then restore it after burrying/killing
the buffer.  Finally reset the window configuration to nil."
  (interactive "P")
  (let ((winconf magit-previous-window-configuration)
        (buffer (current-buffer))
        (frame (selected-frame)))
    (quit-window kill-buffer (selected-window))
    (when winconf
      (when (and magit-restore-window-configuration
                 (equal frame (window-configuration-frame winconf)))
        (set-window-configuration winconf)
        (when (buffer-live-p buffer)
          (with-current-buffer buffer
            (setq magit-previous-window-configuration nil)))))))

;;; Untracked Files

(defun magit-wash-untracked-file ()
  (if (looking-at "^? \\(.*\\)$")
      (let ((file (magit-decode-git-path (match-string-no-properties 1))))
        (delete-region (point) (+ (line-end-position) 1))
        (magit-with-section file 'file
          (magit-set-section-info file)
          (insert "\t" file "\n"))
        t)
    nil))

(defun magit-wash-untracked-files ()
  ;; Setting magit-old-top-section to nil speeds up washing: no time
  ;; is wasted looking up the old visibility, which doesn't matter for
  ;; untracked files.
  ;;
  ;; XXX - speed this up in a more general way.
  ;;
  (let ((magit-old-top-section nil))
    (magit-wash-sequence #'magit-wash-untracked-file)))

(magit-define-inserter untracked-files ()
  (unless (string= (magit-get "status" "showUntrackedFiles") "no")
    (apply 'magit-git-section
           `(untracked
             "Untracked files:"
             magit-wash-untracked-files
             "ls-files" "--others" "-t" "--exclude-standard"
             ,@(unless magit-status-verbose-untracked
                 '("--directory"))))))

;;; Diffs and Hunks
;;__ FIXME The parens indicate preliminary subsections.
;;__ See https://gist.github.com/tarsius/6539717 for
;;__ an attempt to make sense of this disorder.
;;;; (section info for diff)

(defun magit-diff-item-kind (diff)
  (car (magit-section-info diff)))

(defun magit-diff-item-file (diff)
  (cadr (magit-section-info diff)))

(defun magit-diff-item-file2 (diff)
  (car (cddr (magit-section-info diff))))

(defun magit-diff-item-range (diff)
  (nth 3 (magit-section-info diff)))

;;;; (section info for diffstat)

(defun magit-diffstat-item-kind (diffstat)
  (car (magit-section-info diffstat)))

(defun magit-diffstat-item-file (diffstat)
  (let ((file (cadr (magit-section-info diffstat))))
    ;; Git diffstat may shorten long pathname with the prefix "..."
    ;; (e.g. ".../long/sub/dir/file" or "...longfilename")
    (save-match-data
      (unless (string-match "\\`\\.\\.\\." file)
        file))))

(defun magit-diffstat-item-status (diffstat)
  "Return 'completed or 'incomplete depending on the processed status"
  (car (cddr (magit-section-info diffstat))))

;;;; (diff context)

(defvar magit-diff-context-lines 3)

(defun magit-diff-U-arg ()
  (format "-U%d" magit-diff-context-lines))

(defun magit-diff-abbrev-arg ()
  (format "--abbrev=%d" magit-sha1-abbrev-length))

(defun magit-diff-smaller-hunks (&optional count)
  "Decrease the context for diff hunks by COUNT."
  (interactive "p")
  (setq magit-diff-context-lines (max 0 (- magit-diff-context-lines count)))
  (magit-refresh))

(defun magit-diff-larger-hunks (&optional count)
  "Increase the context for diff hunks by COUNT."
  (interactive "p")
  (setq magit-diff-context-lines (+ magit-diff-context-lines count))
  (magit-refresh))

(defun magit-diff-default-hunks ()
  "Reset context for diff hunks to the default size."
  (interactive)
  (setq magit-diff-context-lines 3)
  (magit-refresh))

;;;; (diff options)

(defun magit-set-diff-options ()
  "Set local `magit-diff-options' based on popup state.
And refresh the current Magit buffer."
  (interactive)
  (setq-local magit-diff-options magit-custom-options)
  (magit-refresh))

;; `magit-set-default-diff-options' is defined in "Options"/"Setters".

(defun magit-save-default-diff-options ()
  "Set and save the default for `magit-diff-options' based on popup value.
Also set the local value in all Magit buffers and refresh them."
  (interactive)
  (customize-save-variable 'magit-diff-options magit-custom-options))

(defun magit-reset-diff-options ()
  "Reset local `magit-diff-options' to default value.
And refresh the current Magit buffer."
  (interactive)
  (setq-local magit-diff-options (default-value 'magit-diff-options))
  (magit-refresh))

;;;; (hunk refinement)

(defun magit-toggle-diff-refine-hunk (&optional other)
  "Turn diff-hunk refining on or off.

If hunk refining is currently on, then hunk refining is turned off.
If hunk refining is off, then hunk refining is turned on, in
`selected' mode (only the currently selected hunk is refined).

With a prefix argument, the \"third choice\" is used instead:
If hunk refining is currently on, then refining is kept on, but
the refining mode (`selected' or `all') is switched.
If hunk refining is off, then hunk refining is turned on, in
`all' mode (all hunks refined).

Customize `magit-diff-refine-hunk' to change the default mode."
  (interactive "P")
  (let ((hunk (and magit-highlighted-section
                   (eq (magit-section-type magit-highlighted-section) 'hunk)
                   magit-highlighted-section))
        (old magit-diff-refine-hunk))
    (setq-local magit-diff-refine-hunk
                (if other
                    (if (eq old 'all) t 'all)
                  (not old)))
    (cond ((or (eq old 'all)
               (eq magit-diff-refine-hunk 'all))
           (magit-refresh))
          ((not hunk))
          (magit-diff-refine-hunk
           (magit-diff-refine-hunk hunk))
          (t
           (magit-diff-unrefine-hunk hunk)))
    (message "magit-diff-refine-hunk: %s" magit-diff-refine-hunk)))

(defun magit-diff-refine-hunk (hunk)
  (save-excursion
    (goto-char (magit-section-beginning hunk))
    ;; `diff-refine-hunk' does not handle combined diffs.
    (unless (looking-at "@@@")
      (diff-refine-hunk))))

(defun magit-diff-unrefine-hunk (hunk)
  (remove-overlays (magit-section-beginning hunk)
                   (magit-section-end hunk)
                   'diff-mode 'fine))

;;;; (wash diffs)

(defun magit-wash-diffs ()
  (magit-wash-diffstats)
  (magit-wash-sequence #'magit-wash-diff-or-other-file))

(defun magit-wash-diff-or-other-file ()
  (or (magit-wash-diff)
      (magit-wash-other-file)))

(defun magit-wash-other-file ()
  (when (looking-at "^? \\(.*\\)$")
    (let ((file (magit-decode-git-path (match-string-no-properties 1))))
      (magit-wash-diffstats-postwork file)
      (delete-region (point) (+ (line-end-position) 1))
      (magit-with-section file 'file
        (magit-set-section-info file)
        (insert "\tNew      " file "\n"))
      t)))

;;;; (wash diffstats)

(defun magit-wash-diffstat (&optional guess)
  (when (looking-at "^ ?\\(.*?\\)\\( +| +.*\\)$")
    ;; Don't decode pseudo filename.
    (let ((file (match-string-no-properties 1))
          (remaining (match-string-no-properties 2)))
      (delete-region (point) (+ (line-end-position) 1))
      (magit-with-section "diffstat" 'diffstat
        ;;(magit-set-section-info 'incomplete)

        ;; diffstat entries will look like
        ;;
        ;; ' PSEUDO-FILE-NAME | +++---'
        ;;
        ;; Since PSEUDO-FILE-NAME is not always real pathname, we
        ;; don't know the pathname yet.  Thus, section info will be
        ;; (diffstat FILE incomplete MARKER-BEGIN MARKER-END) for
        ;; now, where MARKER-BEGIN points the beginning of the
        ;; PSEUDO-FILE-NAME, MARKER-END points the end of the
        ;; PSEUDO-FILE-NAME, and FILE will be abbreviated filename.
        ;; Later in `magit-wash-diff-or-other-file`, the section
        ;; info will be updated.

        ;; Note that FILE is the 2nd element of the section-info;
        ;; this is intentional, so that `magit-diff-item-file` can
        ;; return the FILE part.

        ;; (list 'diffstat
        ;;       (or (and (> (length file) 3)
        ;;                (string-equal (substring file 0 3) "...")
        ;;                (message "got the invalid file here")
        ;;                'truncated)
        ;;           file)))

        (insert " ")
        (let ((f-begin (point-marker)) f-end)
          (insert file)
          (setq f-end (point-marker))

          (magit-set-section-info (list 'diffstat
                                        file 'incomplete f-begin f-end))
          (insert remaining)
          (put-text-property (line-beginning-position)
                             (line-beginning-position 2)
                             'keymap magit-diffstat-keymap)
          (insert "\n")
          (add-to-list 'magit-diffstat-cached-sections
                       magit-top-section))
        ;; (insert (propertize (concat " "
        ;;                             (propertize file
        ;;                                         'face
        ;;                                         'magit-diff-file-header)
        ;;                             remaining)
        ;;                     'keymap
        ;;                     magit-diffstat-keymap)
        ;;         "\n")
        ))))

(defun magit-wash-diffstats ()
  (let ((entry-regexp "^ ?\\(.*?\\)\\( +| +.*\\)$")
        (title-regexp "^ ?\\([0-9]+ +files? change.*\\)\n+")
        (pos (point)))
    (save-restriction
      (save-match-data
        (when (and (looking-at entry-regexp)
                   (re-search-forward title-regexp nil t))
          (let ((title-line (match-string-no-properties 1))
                (stat-end (point-marker)))
            (delete-region (match-beginning 0) (match-end 0))
            (narrow-to-region pos stat-end)
            (goto-char (point-min))
            (magit-with-section "diffstats" 'diffstats
              (insert title-line)
              (insert "\n")
              (setq-local magit-diffstat-cached-sections nil)
              (magit-wash-sequence #'magit-wash-diffstat))
            (setq magit-diffstat-cached-sections
                  (nreverse magit-diffstat-cached-sections))
            (insert "\n")))))))

(defun magit-wash-diffstats-postwork (file)
  (when magit-diffstat-cached-sections
    (magit-set-section-info (list 'diffstat file 'completed)
                            (pop magit-diffstat-cached-sections))))

;;;; (wash top-section, mostly and disorganized)
;;__ TODO sort internally

(defvar magit-hide-diffs nil)

(defvar magit-indentation-level 1)

(defun magit-insert-diff-title (status file file2)
  (let ((status-text (cl-case status
                       ((unmerged)
                        (format "Unmerged   %s" file))
                       ((new)
                        (format "New        %s" file))
                       ((deleted)
                        (format "Deleted    %s" file))
                       ((renamed)
                        (format "Renamed    %s   (from %s)"
                                file file2))
                       ((modified)
                        (format "Modified   %s" file))
                       ((typechange)
                        (format "Typechange %s" file))
                       (t
                        (format "?          %s" file)))))
    (insert (make-string magit-indentation-level ?\t) status-text "\n")))

(defvar magit-current-diff-range nil
  "Used internally when setting up magit diff sections.")

(defun magit-wash-typechange-section (file)
  (magit-set-section-info (list 'typechange file))
  (let ((first-start (point-marker))
        (second-start (progn (forward-line 1)
                             (search-forward-regexp "^diff")
                             (beginning-of-line)
                             (point-marker)))
        (magit-indentation-level (+ magit-indentation-level 1)))
    (save-restriction
      (narrow-to-region first-start second-start)
      (goto-char (point-min))
      (magit-with-section file 'diff
        (magit-wash-diff-section)))
    (save-restriction
      (narrow-to-region second-start (point-max))
      (goto-char (point-min))
      (magit-with-section file 'diff
        (magit-wash-diff-section)))))

(defun magit-wash-diff-section ()
  (cond ((looking-at "^\\* Unmerged path \\(.*\\)")
         (let ((file (magit-decode-git-path (match-string-no-properties 1))))
           (delete-region (point) (line-end-position))
           (insert "\tUnmerged " file "\n")
           (magit-set-section-info (list 'unmerged file nil))
           t))
        ((looking-at "^diff")
         (let ((file (magit-diff-line-file))
               (end (save-excursion
                      (forward-line) ;; skip over "diff" line
                      (if (search-forward-regexp "^diff\\|^@@" nil t)
                          (goto-char (match-beginning 0))
                        (goto-char (point-max)))
                      (point-marker))))
           (magit-wash-diffstats-postwork file)

           (let* ((status (cond
                           ((looking-at "^diff --cc")
                            'unmerged)
                           ((save-excursion
                              (search-forward-regexp "^new file" end t))
                            'new)
                           ((save-excursion
                              (search-forward-regexp "^deleted" end t))
                            'deleted)
                           ((save-excursion
                              (search-forward-regexp "^rename" end t))
                            'renamed)
                           (t
                            'modified)))
                  (file2 (cond
                          ((save-excursion
                             (search-forward-regexp "^rename from \\(.*\\)"
                                                    end t))
                           (match-string-no-properties 1)))))
             (magit-set-section-info (list status
                                           file
                                           (or file2 file)
                                           magit-current-diff-range))
             (magit-insert-diff-title status file file2)
             (when (search-forward-regexp
                    "\\(--- \\(.*\\)\n\\+\\+\\+ \\(.*\\)\n\\)" nil t)
               (let ((set-face
                      (lambda (subexp face)
                        (if magit-diff-use-overlays
                            (overlay-put (make-overlay (match-beginning subexp)
                                                       (match-end subexp))
                                         'face face)
                          (put-text-property (match-beginning subexp)
                                             (match-end subexp)
                                             'face face)))))
                 (funcall set-face 1 'magit-diff-hunk-header)
                 (funcall set-face 2 'magit-diff-file-header)
                 (funcall set-face 3 'magit-diff-file-header)))
             (goto-char end)
             (let ((magit-section-hidden-default nil))
               (magit-wash-sequence #'magit-wash-hunk))))
         t)))

(defun magit-diff-line-file ()
  (cond ((looking-at "^diff --git \\(\".*\"\\) \\(\".*\"\\)$")
         (substring (magit-decode-git-path (match-string-no-properties 2)) 2))
        ((looking-at "^diff --git ./\\(.*\\) ./\\(.*\\)$")
         (match-string-no-properties 2))
        ((looking-at "^diff --cc +\\(.*\\)$")
         (match-string-no-properties 1))
        (t
         nil)))

(defun magit-wash-diff ()
  (let ((magit-section-hidden-default magit-hide-diffs))
    (magit-with-section
        (buffer-substring-no-properties (line-beginning-position)
                                        (line-end-position))
        'diff
      (magit-wash-diff-section))))

;;;; (wash hunks)

(defun magit-wash-hunk ()
  (when (looking-at "\\(^@+\\)[^@]*@+.*")
    (let ((n-columns (1- (length (match-string 1))))
          (head (match-string 0))
          (hunk-start-pos (point))
          (set-line-face
           (lambda (face)
             (if magit-diff-use-overlays
                 (overlay-put (make-overlay (line-beginning-position)
                                            (line-beginning-position 2))
                              'face face)
               (put-text-property (line-beginning-position)
                                  (line-beginning-position 2)
                                  'face face)))))
      (magit-with-section head 'hunk
        (funcall set-line-face 'magit-diff-hunk-header)
        (forward-line)
        (while (not (or (eobp)
                        (looking-at "^diff\\|^@@")))
          (magit-highlight-line-whitespace)
          (let ((prefix (buffer-substring-no-properties
                         (point) (min (+ (point) n-columns) (point-max))))
                (line (buffer-substring-no-properties (point) (line-end-position))))
            (cond ((string-match "^[\\+]+<<<<<<< " line)
                   (funcall set-line-face 'magit-diff-merge-current))
                  ((string-match "^[\\+]+=======" line)
                   (funcall set-line-face 'magit-diff-merge-separator))
                  ((string-match "^[\\+]+|||||||" line)
                   (funcall set-line-face 'magit-diff-merge-diff3-separator))
                  ((string-match "^[\\+]+>>>>>>> " line)
                   (funcall set-line-face 'magit-diff-merge-proposed))
                  ((string-match "\\+" prefix)
                   (funcall set-line-face 'magit-diff-add))
                  ((string-match "-" prefix)
                   (funcall set-line-face 'magit-diff-del))
                  (t
                   (funcall set-line-face 'magit-diff-none))))
          (forward-line))
        (when (eq magit-diff-refine-hunk 'all)
          (magit-diff-refine-hunk (magit-current-section)))))
    t))

(defun magit-highlight-line-whitespace ()
  (when (and magit-highlight-whitespace
             (or (derived-mode-p 'magit-status-mode)
                 (not (eq magit-highlight-whitespace 'status))))
    (let ((indent
           (if (local-variable-p 'magit-highlight-indentation)
               magit-highlight-indentation
             (setq-local
              magit-highlight-indentation
              (cdr (cl-find-if (lambda (pair)
                                 (string-match-p (car pair) default-directory))
                               (default-value magit-highlight-indentation)
                               :from-end t))))))
      (when (and magit-highlight-trailing-whitespace
                 (looking-at "^[-+].*?\\([ \t]+\\)$"))
        (overlay-put (make-overlay (match-beginning 1) (match-end 1))
                     'face 'magit-whitespace-warning-face))
      (when (or (and (eq indent 'tabs)
                     (looking-at "^[-+]\\( *\t[ \t]*\\)"))
                (and (integerp indent)
                     (looking-at (format "^[-+]\\([ \t]* \\{%s,\\}[ \t]*\\)"
                                         indent))))
        (overlay-put (make-overlay (match-beginning 1) (match-end 1))
                     'face 'magit-whitespace-warning-face)))))

;;;; (wash raw diffs)

(defun magit-insert-diff (file status)
  (let ((beg (point)))
    (apply 'magit-git-insert "-c" "diff.submodule=short" "diff"
           `(,(magit-diff-U-arg) ,@magit-diff-options "--" ,file))
    (unless (eq (char-before) ?\n)
      (insert "\n"))
    (save-restriction
      (narrow-to-region beg (point))
      (goto-char beg)
      (cond ((eq status 'typechange)
             (magit-insert-diff-title status file file)
             (magit-wash-typechange-section file))
            (t
             (magit-wash-diff-section)))
      (goto-char (point-max)))))

(defvar magit-last-raw-diff nil)
(defvar magit-ignore-unmerged-raw-diffs nil)

(defun magit-wash-raw-diffs ()
  (let ((magit-last-raw-diff nil))
    (magit-wash-sequence #'magit-wash-raw-diff)))

(defun magit-wash-raw-diff ()
  (when (looking-at
         ":\\([0-7]+\\) \\([0-7]+\\) [0-9a-f]+ [0-9a-f]+ \\(.\\)[0-9]*\t\\([^\t\n]+\\)$")
    (let ((old-perm (match-string-no-properties 1))
          (new-perm (match-string-no-properties 2))
          (status (cl-case (string-to-char (match-string-no-properties 3))
                    (?A 'new)
                    (?D 'deleted)
                    (?M 'modified)
                    (?U 'unmerged)
                    (?T 'typechange)
                    (t     nil)))
          (file (magit-decode-git-path (match-string-no-properties 4))))
      ;; If this is for the same file as the last diff, ignore it.
      ;; Unmerged files seem to get two entries.
      ;; We also ignore unmerged files when told so.
      (if (or (equal file magit-last-raw-diff)
              (and magit-ignore-unmerged-raw-diffs (eq status 'unmerged)))
          (delete-region (point) (+ (line-end-position) 1))
        (setq magit-last-raw-diff file)
        ;; The 'diff' section that is created here will not work with
        ;; magit-insert-diff-item-patch etc when we leave it empty.
        ;; Luckily, raw diffs are only produced for staged and
        ;; unstaged changes, and we never call
        ;; magit-insert-diff-item-patch on them.  This is a bit
        ;; brittle, of course.
        (let ((magit-section-hidden-default magit-hide-diffs))
          (magit-with-section file 'diff
            (delete-region (point) (+ (line-end-position) 1))
            (if (not (magit-section-hidden magit-top-section))
                (magit-insert-diff file status)
              (magit-set-section-info (list status file nil))
              (magit-set-section-needs-refresh-on-show t)
              (magit-insert-diff-title status file nil)))))
      t)))

(defun magit-hunk-item-diff (hunk)
  (let ((diff (magit-section-parent hunk)))
    (or (eq (magit-section-type diff) 'diff)
        (error "Huh?  Parent of hunk not a diff"))
    diff))

(defun magit-diff-item-insert-header (diff buf)
  (magit-insert-region (save-excursion
                         (goto-char (magit-section-beginning diff))
                         (forward-line)
                         (point))
                       (if (magit-section-children diff)
                           (magit-section-beginning
                            (car (magit-section-children diff)))
                         (magit-section-end diff))
                       buf))

(defun magit-insert-diff-item-patch (diff buf)
  (magit-insert-region (save-excursion
                         (goto-char (magit-section-beginning diff))
                         (forward-line)
                         (point))
                       (magit-section-end diff)
                       buf))

(defun magit-insert-hunk-item-patch (hunk buf)
  (magit-diff-item-insert-header (magit-hunk-item-diff hunk) buf)
  (magit-insert-region (magit-section-beginning hunk)
                       (magit-section-end hunk)
                       buf))

(defun magit-insert-region (beg end buf)
  (let ((text (buffer-substring-no-properties beg end)))
    (with-current-buffer buf
      (insert text))))

(defun magit-insert-hunk-item-region-patch (hunk reverse beg end buf)
  (magit-diff-item-insert-header (magit-hunk-item-diff hunk) buf)
  (save-excursion
    (goto-char (magit-section-beginning hunk))
    (magit-insert-current-line buf)
    (forward-line)
    (let ((copy-op (if reverse "+" "-")))
      (while (< (point) (magit-section-end hunk))
        (cond ((and (<= beg (point)) (< (point) end))
               (magit-insert-current-line buf))
              ((looking-at " ")
               (magit-insert-current-line buf))
              ((looking-at copy-op)
               (let ((text (buffer-substring-no-properties
                            (+ (point) 1) (line-beginning-position 2))))
                 (with-current-buffer buf
                   (insert " " text)))))
        (forward-line))))
  (with-current-buffer buf
    (diff-fixup-modifs (point-min) (point-max))))

(defun magit-insert-current-line (buf)
  (let ((text (buffer-substring-no-properties
               (line-beginning-position) (line-beginning-position 2))))
    (with-current-buffer buf
      (insert text))))

;;;; (utility used elsewhere)

(defun magit-hunk-item-target-line (hunk)
  (save-excursion
    (beginning-of-line)
    (let ((line (line-number-at-pos)))
      (goto-char (magit-section-beginning hunk))
      (unless (looking-at "@@+ .* \\+\\([0-9]+\\)\\(,[0-9]+\\)? @@+")
        (error "Hunk header not found"))
      (let ((target (string-to-number (match-string 1))))
        (forward-line)
        (while (< (line-number-at-pos) line)
          ;; XXX - deal with combined diffs
          (unless (looking-at "-")
            (setq target (+ target 1)))
          (forward-line))
        target))))

;;;; (apply)

(defun magit-apply-diff-item (diff &rest args)
  (when (zerop magit-diff-context-lines)
    (setq args (cons "--unidiff-zero" args)))
  (let ((buf (generate-new-buffer " *magit-input*")))
    (unwind-protect
        (progn (magit-insert-diff-item-patch diff buf)
               (apply #'magit-run-git-with-input buf
                      "apply" (append args (list "-"))))
      (kill-buffer buf))))

(defun magit-apply-hunk-item* (hunk reverse &rest args)
  "Apply single hunk or part of a hunk to the index or working file.

This function is the core of magit's stage, unstage, apply, and
revert operations.  HUNK (or the portion of it selected by the
region) will be applied to either the index, if \"--cached\" is a
member of ARGS, or to the working file otherwise."
  (let ((zero-context (zerop magit-diff-context-lines))
        (use-region (use-region-p)))
    (when zero-context
      (setq args (cons "--unidiff-zero" args)))
    (when reverse
      (setq args (cons "--reverse" args)))
    (when (and use-region zero-context)
      (error (concat "Not enough context to partially apply hunk.  "
                     "Use `+' to increase context.")))
    (let ((buf (generate-new-buffer " *magit-input*")))
      (unwind-protect
          (progn (if use-region
                     (magit-insert-hunk-item-region-patch
                      hunk reverse (region-beginning) (region-end) buf)
                   (magit-insert-hunk-item-patch hunk buf))
                 (apply #'magit-run-git-with-input buf
                        "apply" (append args (list "-"))))
        (kill-buffer buf)))))

(defun magit-apply-hunk-item (hunk &rest args)
  (apply #'magit-apply-hunk-item* hunk nil args))

(defun magit-apply-hunk-item-reverse (hunk &rest args)
  (apply #'magit-apply-hunk-item* hunk t args))

;;;; (section inserters)

(magit-define-inserter unstaged-changes ()
  (let ((magit-hide-diffs t)
        (magit-current-diff-range (cons 'index 'working))
        (magit-diff-options (append '() magit-diff-options)))
    (magit-git-section 'unstaged
                       "Unstaged changes:" 'magit-wash-raw-diffs
                       "diff-files")))

(magit-define-inserter staged-changes ()
  (let ((no-commit (not (magit-git-success "log" "-1" "HEAD"))))
    (when (or no-commit (magit-anything-staged-p))
      (let ((magit-current-diff-range (cons "HEAD" 'index))
            (magit-hide-diffs t)
            (base (if no-commit
                      (magit-git-string "mktree")
                    "HEAD"))
            (magit-diff-options (append '("--cached") magit-diff-options))
            (magit-ignore-unmerged-raw-diffs t))
        (magit-git-section 'staged "Staged changes:" 'magit-wash-raw-diffs
                           "diff-index" "--cached"
                           base)))))

;;; Log Washing

(cl-defstruct magit-log-line
  graph sha1 author date msg refs gpg refsub)

;;;; Log Washing Variables

;; Regexps for parsing ref names
;;
;; see the `git-check-ref-format' manpage for details

(defconst magit-ref-nonchars "\000-\037\177 ~^:?*[\\"
  "Characters specifically disallowed from appearing in Git symbolic refs.

Evaluate (man \"git-check-ref-format\") for details")

(defconst magit-ref-nonslash-re
  (concat "\\(?:"
          ;; "no slash-separated component can begin with a dot ." (rule 1)
          "[^" magit-ref-nonchars "./]"
          ;; "cannot have two consecutive dots ..  anywhere." (rule 3)
          "\\.?"
          "\\)*")
  "Regexp that matches the non-slash parts of a ref name.

Evaluate (man \"git-check-ref-format\") for details")

(defconst magit-refname-re
  (concat
   "\\(?:HEAD\\|"

   "\\(?:tag: \\)?"

   ;; optional non-slash sequence at the beginning
   magit-ref-nonslash-re

   ;; any number of slash-prefixed sequences
   "\\(?:"
   "/"
   magit-ref-nonslash-re
   "\\)*"

   "/" ;; "must contain at least one /." (rule 2)
   magit-ref-nonslash-re

   ;; "cannot end with a slash / nor a dot .." (rule 5)
   "[^" magit-ref-nonchars "./]"

   "\\)"
   )
  "Regexp that matches a git symbolic reference name.

Evaluate (man \"git-check-ref-format\") for details")

(defconst magit-log-oneline-re
  (concat
   "^\\(\\(?:[---_\\*|/.] ?\\)+ *\\)?"             ; graph   (1)
   "\\(?:"
   "\\([0-9a-fA-F]+\\)"                            ; sha1    (2)
   "\\(?:"                                         ; refs    (3)
   " "
   "\\("
   "("
   magit-refname-re "\\(?:, " magit-refname-re "\\)*"
   ")"
   "\\)"
   "\\)?"
   "\\)?"
   " ?"
   "\\(?:"
   "\\([BGUN]\\)?"                                  ; gpg     (4)
   "\\[\\([^]]*\\)\\]"                              ; author  (5)
   "\\[\\([^]]*\\)\\]"                              ; date    (6)
   "\\)?"
   "\\(.+\\)?$"                                     ; msg     (7)
   ))

(defconst magit-log-longline-re
  (concat
   "\\(\\(?: ?[---_\\*|/.]+ \\)* *\\)"             ; graph   (1)
   "\\(?:"
   "commit "
   "\\([0-9a-fA-F]+\\)"                            ; sha1    (2)
   "\\(?:"
   " "
   "\\("                                           ; refs    (3)
   "("
   magit-refname-re "\\(?:, " magit-refname-re "\\)*"
   ")"
   "\\)"
   "\\)?$"
   "\\)?"
   "\\(.+\\)?$"                                    ; msg     (4)
   ))

(defconst magit-log-unique-re
  (concat "^\\* "
          "\\([0-9a-fA-F]+\\) "                    ; sha     (1)
          "\\(.*\\)$"))                            ; msg     (2)

(defconst magit-log-reflog-re
  (concat "^\\([^\C-?]+\\)\C-??"                   ; graph   (1)
          "\\([^\C-?]+\\)\C-?"                     ; sha1    (2)
          "\\([^:]+\\)?"                           ; refsub  (3)
          "\\(?:: \\)?"
          "\\(.+\\)?$"))                           ; msg     (4)

(defconst magit-reflog-subject-re
  (concat "\\([^ ]+\\) ?"                          ; command (1)
          "\\(\\(?: ?[^---(][^ ]+\\)+\\)? ?"       ; status  (2)
          "\\(\\(?: ?-[^ ]+\\)+\\)?"               ; option  (3)
          "\\(?: ?(\\([^)]+\\))\\)?"))             ; type    (4)

(defconst magit-log-format "--format=format:* %h %s")

(defun magit-log-cutoff-length-arg ()
  (format "--max-count=%d" magit-log-cutoff-length))

;;;; Log Washing Functions

(defun magit-format-log-line (line)
  (let ((graph  (magit-log-line-graph line))
        (sha1   (magit-log-line-sha1 line))
        (author (magit-log-line-author line))
        (date   (magit-log-line-date line))
        (msg    (magit-log-line-msg line))
        (refs   (magit-log-line-refs line))
        (gpg    (magit-log-line-gpg line))
        (refsub (magit-log-line-refsub line)))
    (when (and magit-log-show-author-date author date)
      (magit-log-make-author-date-overlay author date))
    (concat (if sha1
                (propertize sha1 'face 'magit-log-sha1)
              (make-string magit-sha1-abbrev-length ? ))
            " "
            graph
            (when refs
              (concat
	       (mapconcat 'identity
			  (cl-mapcan
			   (lambda (r)
			     (cl-destructuring-bind (label face)
				 (magit-ref-get-label-color r)
			       (when label
				 (list (propertize label 'face face)))))
			   refs)
			  " ")
	       " "))
            (when refsub
              (magit-log-format-reflog refsub))
            (when msg
              (font-lock-append-text-property
               0 (length msg)
               'face (if gpg
                         (if (string= gpg "B")
                             'error
                           'magit-valid-signature)
                       'magit-log-message)
               msg)
              msg))))

(defun magit-parse-log-line (line style)
  (when (string-match (cl-ecase style
                        (oneline magit-log-oneline-re)
                        (long    magit-log-longline-re)
                        (reflog  magit-log-reflog-re)
                        (unique  magit-log-unique-re))
                      line)
    (let ((match-style-string
           (lambda (oneline long reflog unique)
             (when (symbol-value style)
               (match-string (symbol-value style) line)))))
      (make-magit-log-line
       :graph  (funcall match-style-string 1   1   1   nil)
       :sha1   (funcall match-style-string 2   2   2   1)
       :author (funcall match-style-string 5   nil nil nil)
       :date   (funcall match-style-string 6   nil nil nil)
       :gpg    (funcall match-style-string 4   nil nil nil)
       :msg    (funcall match-style-string 7   4   4   2)
       :refsub (funcall match-style-string nil nil 3   nil)
       :refs   (when (funcall match-style-string 3 3 nil nil)
                 (cl-mapcan
                  (lambda (s)
                    (unless (string= s "tag:")
                      (list s)))
                  (split-string (funcall match-style-string 3 3 nil nil)
                                "[(), ]" t)))))))

(defun magit-wash-log-line (style)
  (beginning-of-line)
  (let* ((bol (point-at-bol))
         (eol (point-at-eol))
         (line (magit-parse-log-line (buffer-substring bol eol)
                                     style)))
    (if line
        (let ((sha1 (magit-log-line-sha1 line)))
          (delete-region bol eol)
          (insert (magit-format-log-line line))
          (goto-char bol)
          (if sha1
              (magit-with-section sha1 'commit
                (when magit-log-count
                  (cl-incf magit-log-count))
                (magit-set-section-info sha1)
                (forward-line))
            (forward-line)))
      (forward-line)))
  t)

(defun magit-wash-log (style &optional color)
  (when color
    (let ((ansi-color-apply-face-function
           (lambda (beg end face)
             (when face
               (put-text-property beg end 'font-lock-face face)))))
      (ansi-color-apply-on-region (point-min) (point-max))))
  (let ((magit-old-top-section nil))
    (when (eq style 'oneline)
      (magit-log-setup-author-date))
    (magit-wash-sequence (apply-partially 'magit-wash-log-line style))
    (when (eq style 'oneline)
      (magit-log-create-author-date-overlays))))

;;;; Log Author/Date Overlays

(defvar-local magit-log-author-date-string-length nil)
(defvar-local magit-log-author-string-length nil)
(defvar-local magit-log-date-string-length nil)
(defvar-local magit-log-author-date-overlay nil)

(defun magit-log-make-author-date-overlay (author date)
  (let ((overlay (make-overlay (point) (1+ (point)))))
    (setq author (propertize author 'face 'magit-log-author)
          date (delete "ago" (split-string date "[ ,]+"))
          date (propertize (concat (format "%2s %5s"
                                           (nth 0 date)
                                           (nth 1 date))
                                   (when (nth 2 date)
                                     (format " %2s %1.1s "
                                             (nth 2 date)
                                             (nth 3 date))))
                           'face 'magit-log-date))
    (overlay-put overlay 'magit-log-overlay (cons author date))
    (overlay-put overlay 'evaporate t)
    (setq magit-log-author-date-overlay
          (cons overlay magit-log-author-date-overlay))
    (when (> (length author) magit-log-author-string-length)
      (setq magit-log-author-string-length (length author)))
    (when (> (length date) magit-log-date-string-length)
      (setq magit-log-date-string-length (length date)))))

(defun magit-log-create-author-date-overlays ()
  (when magit-log-author-date-overlay
    (let* ((author-length magit-log-author-string-length)
           (date-length magit-log-date-string-length)
           (max-length (if (< (+ author-length date-length 1)
                              magit-log-author-date-max-length)
                           (+ author-length date-length 1)
                         magit-log-author-date-max-length))
           (author-length (- max-length date-length 1))
           (author-length-string (number-to-string author-length))
           (date-length-string (number-to-string date-length))
           (format-string (concat "%-" author-length-string "s "
                                  "%-" date-length-string "s")))
      (mapc (lambda (overlay)
              (let* ((data (overlay-get overlay 'magit-log-overlay))
                     (author (car data))
                     (date (cdr data))
                     (author-date
                      (format format-string
                              (if (< author-length (length author))
                                  (concat
                                   (substring author
                                              0 (1- author-length))
                                   (propertize
                                    "-" 'face
                                    'magit-log-author-date-cutoff))
                                author)
                              date)))
                (overlay-put overlay 'before-string
                             (propertize " " 'display
                                         (list '(margin right-margin)
                                               author-date)))))
            magit-log-author-date-overlay)
      (setq magit-log-author-date-string-length max-length))
    (magit-log-refresh-author-date)
    (add-hook 'window-configuration-change-hook
              'magit-log-refresh-author-date
              nil t)))

(defun magit-log-refresh-author-date ()
  (let ((window (get-buffer-window)))
    (when window
      (with-selected-window window
        (set-window-margins nil (car (window-margins))
                            magit-log-author-date-string-length)))))

(defun magit-log-setup-author-date ()
  (setq magit-log-author-date-string-length 0
        magit-log-author-string-length 0
        magit-log-date-string-length 0
        magit-log-author-date-overlay nil)
  (remove-hook 'window-configuration-change-hook
               'magit-log-refresh-author-date t))

;;; Commit Mode
;;__ FIXME The parens indicate preliminary subsections.
;;;; (variables, TODO make unnecessary)

(defvar magit-currently-shown-commit nil)

(defvar-local magit-back-navigation-history nil
  "History items that will be visited by successively going \"back\".")
(put 'magit-back-navigation-history 'permanent-local t)

(defvar-local magit-forward-navigation-history nil
  "History items that will be visited by successively going \"forward\".")
(put 'magit-forward-navigation-history 'permanent-local t)

;;;; (core)

(define-derived-mode magit-commit-mode magit-mode "Magit"
  "Mode for looking at a git commit.

\\{magit-commit-mode-map}
Unless shadowed by the mode specific bindings above, bindings
from the parent keymap `magit-mode-map' are also available."
  :group 'magit)

(defvar magit-commit-buffer-name "*magit-commit*"
  "Name of buffer used to display a commit.")

;;;###autoload
(defun magit-show-commit (commit &optional scroll inhibit-history select)
  "Show information about a commit.
Show it in the buffer named by `magit-commit-buffer-name'.
COMMIT can be any valid name for a commit in the current Git
repository.

When called interactively or when SELECT is non-nil, switch to
the commit buffer using `pop-to-buffer'.

Unless INHIBIT-HISTORY is non-nil, the commit currently shown
will be pushed onto `magit-back-navigation-history' and
`magit-forward-navigation-history' will be cleared.

Noninteractively, if the commit is already displayed and SCROLL
is provided, call SCROLL's function definition in the commit
window.  (`scroll-up' and `scroll-down' are typically passed in
for this argument.)"
  (interactive (list (magit-read-rev-with-default "Show commit (hash or ref)")
                     nil nil t))
  (when (magit-section-p commit)
    (setq commit (magit-section-info commit)))
  (unless (magit-git-success "cat-file" "commit" commit)
    (error "%s is not a commit" commit))
  (let ((dir (magit-get-top-dir))
        (buf (get-buffer-create magit-commit-buffer-name)))
    (cond
     ((and (equal magit-currently-shown-commit commit)
           ;; if it's empty then the buffer was killed
           (with-current-buffer buf
             (> (length (buffer-string)) 1)))
      (let ((win (get-buffer-window buf)))
        (cond ((not win)
               (display-buffer buf))
              (scroll
               (with-selected-window win
                 (funcall scroll))))))
     (commit
      (display-buffer buf)
      (with-current-buffer buf
        (unless inhibit-history
          (push (cons default-directory magit-currently-shown-commit)
                magit-back-navigation-history)
          (setq magit-forward-navigation-history nil))
        (setq magit-currently-shown-commit commit)
        (goto-char (point-min))
        (magit-mode-init dir 'magit-commit-mode
                         #'magit-refresh-commit-buffer commit))))
    (when select
      (pop-to-buffer buf))))

(defun magit-refresh-commit-buffer (commit)
  (magit-create-buffer-sections
    (apply #'magit-git-section nil nil
           'magit-wash-commit
           "log" "-1" "--decorate=full"
           "--pretty=medium" "--no-abbrev-commit"
           "--cc" "-p"
           `(,@(and magit-show-diffstat (list "--stat"))
             ,@magit-diff-options
             ,commit))))

;;;; (washing)

(defun magit-wash-commit ()
  (let ((magit-current-diff-range)
        (merge-commit))
    (when (looking-at "^commit \\([0-9a-fA-F]\\{40\\}\\)")
      (setq magit-current-diff-range (match-string 1))
      (add-text-properties (match-beginning 1) (match-end 1)
                           '(face magit-log-sha1)))
    (cond
     ((search-forward-regexp
       "^Merge: \\([0-9a-fA-F]+\\) \\([0-9a-fA-F]+\\)$" nil t)
      (setq magit-current-diff-range (cons (cons (match-string 1)
                                                 (match-string 2))
                                           magit-current-diff-range)
            merge-commit t)
      (let ((first  (magit-set-section nil 'commit
                                       (match-beginning 1) (match-end 1)))
            (second (magit-set-section nil 'commit
                                       (match-beginning 2) (match-end 2))))
        (magit-set-section-info (match-string 1) first)
        (magit-set-section-info (match-string 2) second))
      (magit-make-commit-button (match-beginning 1) (match-end 1))
      (magit-make-commit-button (match-beginning 2) (match-end 2)))
     (t
      (setq magit-current-diff-range
            (cons (concat magit-current-diff-range "^")
                  magit-current-diff-range))
      (setq merge-commit nil)))

    (search-forward-regexp "^$")        ; point at the beginning of log msgs

    (when magit-show-diffstat
      (let ((pos (point)))
        (save-excursion
          (forward-char)
          (when (search-forward-regexp (if merge-commit "^$" "^---$")
                                       nil t)
            (delete-region (match-beginning 0)
                           (+ (match-end 0) 1))
            (insert "\n")

            (magit-wash-diffstats)))))

    (while (and
            (search-forward-regexp
             "\\(\\b[0-9a-fA-F]\\{4,40\\}\\b\\)\\|\\(^diff\\)" nil 'noerror)
            (not (match-string 2)))
      (let ((sha1 (match-string 1))
            (start (match-beginning 1))
            (end (match-end 1)))
        (when (string-equal "commit" (magit-git-string "cat-file" "-t" sha1))
          (magit-make-commit-button start end)
          (let ((section (magit-set-section sha1 'commit start end)))
            (magit-set-section-info sha1 section)))))
    (beginning-of-line)
    (when (looking-at "^diff")
      (magit-wash-diffs))
    (goto-char (point-max))
    (when magit-commit-mode-show-buttons
      (insert "\n")
      (when magit-back-navigation-history
        (magit-with-section "[back]" 'button
          (insert-text-button "[back]"
                              'help-echo "Previous commit"
                              'action 'magit-show-commit-backward
                              'follow-link t
                              'mouse-face 'magit-item-highlight)))
      (insert " ")
      (when magit-forward-navigation-history
        (magit-with-section "[forward]" 'button
          (insert-text-button "[forward]"
                              'help-echo "Next commit"
                              'action 'magit-show-commit-forward
                              'follow-link t
                              'mouse-face 'magit-item-highlight))))))

(defun magit-make-commit-button (start end)
  (make-text-button start end
                    'help-echo "Visit commit"
                    'action (lambda (button)
                              (save-excursion
                                (goto-char button)
                                (magit-visit-item)))
                    'follow-link t
                    'mouse-face 'magit-item-highlight
                    'face 'magit-log-sha1))

;;;; (history)

(defun magit-show-commit-backward (&optional ignored)
  ;; Ignore argument passed by push-button
  "Show the commit at the head of `magit-back-navigation-history'
in `magit-commit-buffer-name'."
  (interactive)
  (with-current-buffer magit-commit-buffer-name
    (unless magit-back-navigation-history
      (error "No previous commit."))
    (let ((histitem (pop magit-back-navigation-history)))
      (push (cons default-directory magit-currently-shown-commit)
            magit-forward-navigation-history)
      (setq default-directory (car histitem))
      (magit-show-commit (cdr histitem) nil 'inhibit-history))))

(defun magit-show-commit-forward (&optional ignored)
  ;; Ignore argument passed by push-button
  "Show the commit at the head of `magit-forward-navigation-history'
in `magit-commit-buffer-name'."
  (interactive)
  (with-current-buffer magit-commit-buffer-name
    (unless magit-forward-navigation-history
      (error "No next commit."))
    (let ((histitem (pop magit-forward-navigation-history)))
      (push (cons default-directory magit-currently-shown-commit)
            magit-back-navigation-history)
      (setq default-directory (car histitem))
      (magit-show-commit (cdr histitem) nil 'inhibit-history))))

;;; Stash Mode
;;__ FIXME The parens indicate preliminary subsections.
;;;; (variables, TODO make unnecessary)

(defvar magit-currently-shown-stash nil)

;;;; (core)

(defvar magit-stash-buffer-name "*magit-stash*"
  "Name of buffer used to display a stash.")

(defun magit-show-stash (stash &optional scroll)
  (when (magit-section-p stash)
    (setq stash (magit-section-info stash)))
  (let ((dir default-directory)
        (buf (get-buffer-create magit-stash-buffer-name))
        (stash-id (magit-git-string "rev-list" "-1" stash)))
    (cond ((and (equal magit-currently-shown-stash stash-id)
                (with-current-buffer buf
                  (> (length (buffer-string)) 1)))
           (let ((win (get-buffer-window buf)))
             (cond ((not win)
                    (display-buffer buf))
                   (scroll
                    (with-selected-window win
                      (funcall scroll))))))
          (t
           (setq magit-currently-shown-stash stash-id)
           (display-buffer buf)
           (with-current-buffer buf
             (goto-char (point-min))
             (let* ((range (cons (concat stash "^2^") stash))
                    (magit-current-diff-range range)
                    (args (magit-rev-range-to-git range)))
               (magit-mode-init dir 'magit-diff-mode #'magit-refresh-diff-buffer
                                range args)))))))

;;;; (washing)

(defun magit-wash-stashes ()
  (let ((magit-old-top-section nil))
    (magit-wash-sequence #'magit-wash-stash)))

(defun magit-wash-stash ()
  (if (search-forward-regexp "stash@{\\(.*?\\)}" (line-end-position) t)
      (let ((stash (match-string-no-properties 0))
            (name (match-string-no-properties 1)))
        (delete-region (match-beginning 0) (match-end 0))
        (goto-char (match-beginning 0))
        (fixup-whitespace)
        (goto-char (line-beginning-position))
        (insert name)
        (goto-char (line-beginning-position))
        (magit-with-section stash 'stash
          (magit-set-section-info stash)
          (forward-line)))
    (forward-line))
  t)

;;; Commit Mark

(defvar magit-marked-commit nil)

(defvar-local magit-mark-overlay nil)
(put 'magit-mark-overlay 'permanent-local t)

(defun magit-refresh-marked-commits ()
  (magit-map-magit-buffers #'magit-refresh-marked-commits-in-buffer))

(defun magit-refresh-marked-commits-in-buffer ()
  (unless magit-mark-overlay
    (setq magit-mark-overlay (make-overlay 1 1))
    (overlay-put magit-mark-overlay 'face 'magit-item-mark))
  (delete-overlay magit-mark-overlay)
  (magit-map-sections
   (lambda (section)
     (when (and (eq (magit-section-type section) 'commit)
                (equal (magit-section-info section)
                       magit-marked-commit))
       (move-overlay magit-mark-overlay
                     (magit-section-beginning section)
                     (magit-section-end section)
                     (current-buffer))))
   magit-top-section))

;;; Status Mode
;;__ FIXME The parens indicate preliminary subsections.
;;;; (core)

(define-derived-mode magit-status-mode magit-mode "Magit"
  "Mode for looking at git status.

\\{magit-status-mode-map}
Unless shadowed by the mode specific bindings above, bindings
from the parent keymap `magit-mode-map' are also available."
  :group 'magit)

;;;###autoload
(defun magit-status (dir)
  "Open a Magit status buffer for the Git repository containing DIR.
If DIR is not within a Git repository, offer to create a Git
repository in DIR.

Interactively, a prefix argument means to ask the user which Git
repository to use even if `default-directory' is under Git
control.  Two prefix arguments means to ignore `magit-repo-dirs'
when asking for user input."
  (interactive (list (if current-prefix-arg
                         (magit-read-top-dir
                          (> (prefix-numeric-value current-prefix-arg)
                             4))
                       (or (magit-get-top-dir)
                           (magit-read-top-dir nil)))))
  (let ((topdir (magit-get-top-dir dir)))
    (unless topdir
      (when (y-or-n-p
             (format "There is no Git repository in %S.  Create one? " dir))
        (magit-init dir)
        (setq topdir (magit-get-top-dir dir))))
    (when topdir
      (magit-save-some-buffers topdir)
      (let ((buf (or (magit-find-status-buffer topdir)
                     (generate-new-buffer
                      (concat "*magit: "
                              (file-name-nondirectory
                               (directory-file-name topdir)) "*")))))
        (magit-display-mode-buffer buf magit-status-buffer-switch-function)
        (magit-mode-init topdir 'magit-status-mode #'magit-refresh-status)))))

(defun magit-refresh-status ()
  (magit-git-exit-code "update-index" "--refresh")
  (magit-create-buffer-sections
    (magit-with-section 'status nil
      (run-hooks 'magit-status-insert-sections-hook)))
  (run-hooks 'magit-refresh-status-hook))

;;;; (sections)

(magit-define-inserter unpulled-commits ()
  (let ((tracked (magit-get-tracked-branch nil t)))
    (when tracked
      (magit-git-section 'unpulled "Unpulled commits:"
                         (apply-partially 'magit-wash-log 'unique)
                         "log" magit-log-format
                         (magit-diff-abbrev-arg)
                         (concat "HEAD.." tracked)))))

(magit-define-inserter unpushed-commits ()
  (let ((tracked (magit-get-tracked-branch nil t)))
    (when tracked
      (magit-git-section 'unpushed "Unpushed commits:"
                         (apply-partially 'magit-wash-log 'unique)
                         "log" magit-log-format
                         (magit-diff-abbrev-arg)
                         (concat tracked "..HEAD")))))

(magit-define-inserter stashes ()
  (magit-git-section 'stashes
                     "Stashes:" 'magit-wash-stashes
                     "stash" "list"))

(defvar magit-status-line-align-to 9)

(defun magit-insert-status-line (heading info-string)
  (declare (indent 1))
  (insert heading ":"
          (make-string (max 1 (- magit-status-line-align-to
                                 (length heading))) ?\ )
          info-string "\n"))

(defun magit-insert-status-local-line ()
  (magit-insert-status-line "Local"
    (concat (propertize (if (magit--bisecting-p)
                            (magit--bisect-info-for-status)
                          (or (magit-get-current-branch)
                              "(detached)"))
                        'face 'magit-branch)
            " " (abbreviate-file-name default-directory))))

(magit-define-inserter status-remote-line ()
  (let* ((branch  (magit-get-current-branch))
         (tracked (magit-get-tracked-branch branch)))
    (when tracked
      (magit-insert-status-line "Remote"
        (concat (and (magit-get-boolean "branch" branch "rebase") "onto ")
                (magit-format-tracked-line tracked branch))))))

(defun magit-format-tracked-line (tracked branch)
  (when tracked
    (setq tracked (propertize tracked 'face 'magit-branch))
    (let ((remote (magit-get "branch" branch "remote")))
      (concat (if (string= "." remote)
                  (concat "branch " tracked)
                (when (string-match (concat "^" remote) tracked)
                  (setq tracked (substring tracked (1+ (length remote)))))
                (concat tracked " @ " remote
                        " (" (magit-get "remote" remote "url") ")"))))))

(defun magit-insert-status-head-line ()
  (magit-insert-status-line "Head"
    (or (magit-format-commit "HEAD" "%h %s")
        "nothing committed (yet)")))

(defun magit-insert-status-tags-line ()
  (let* ((current-tag (magit-get-current-tag t))
         (next-tag (magit-get-next-tag t))
         (both-tags (and current-tag next-tag t))
         (tag-subject (eq magit-status-tags-line-subject 'tag)))
    (when (or current-tag next-tag)
      (magit-insert-status-line
       (if both-tags "Tags" "Tag")
       (concat
        (and current-tag (apply 'magit-format-status-tag-sentence
                                tag-subject current-tag))
        (and both-tags ", ")
        (and next-tag (apply 'magit-format-status-tag-sentence
                             (not tag-subject) next-tag)))))))

(defun magit-format-status-tag-sentence (behindp tag cnt &rest ignored)
  (concat (propertize tag 'face 'magit-tag)
          (and (> cnt 0)
               (concat (if (eq magit-status-tags-line-subject 'tag)
                           (concat " (" (propertize (format "%s" cnt)
                                                    'face 'magit-branch))
                         (format " (%i" cnt))
                       " " (if behindp "behind" "ahead") ")"))))

(defun magit-insert-status-merge-line ()
  (let ((heads (magit-file-lines (magit-git-dir "MERGE_HEAD"))))
    (when heads
      (magit-insert-status-line "Merging"
        (concat
         (mapconcat 'identity (mapcar 'magit-name-rev heads) ", ")
         "; Resolve conflicts, or press \"m A\" to Abort")))))

(defun magit-insert-status-rebase-lines ()
  (let ((rebase (magit-rebase-info)))
    (when rebase
      (magit-insert-status-line "Rebasing"
        (apply 'format
               "onto %s (%s of %s); Press \"R\" to Abort, Skip, or Continue"
               rebase))
      (when (nth 3 rebase)
        (magit-insert-status-line "Stopped"
          (magit-format-commit (nth 3 rebase) "%h %s"))))))

(defun magit-insert-empty-line ()
  (insert "\n"))

;;; Various Utilities (2)
;;;; Save Buffers

(defvar magit-default-directory nil)

(defun magit-save-some-buffers (&optional msg pred topdir)
  "Save some buffers if variable `magit-save-some-buffers' is non-nil.
If variable `magit-save-some-buffers' is set to `dontask' then
don't ask the user before saving the buffers, just go ahead and
do it.

Optional argument MSG is displayed in the minibuffer if variable
`magit-save-some-buffers' is nil.

Optional second argument PRED determines which buffers are considered:
If PRED is nil, all the file-visiting buffers are considered.
If PRED is t, then certain non-file buffers will also be considered.
If PRED is a zero-argument function, it indicates for each buffer whether
to consider it or not when called with that buffer current."
  (interactive)
  (let ((predicate-function (or pred magit-save-some-buffers-predicate))
        (magit-default-directory (or topdir default-directory)))
    (if magit-save-some-buffers
        (save-some-buffers
         (eq magit-save-some-buffers 'dontask)
         predicate-function)
      (when msg
        (message msg)))))

(defun magit-save-buffers-predicate-all ()
  "Prompt to save all buffers with unsaved changes."
  t)

(defun magit-save-buffers-predicate-tree-only ()
  "Only prompt to save buffers which are within the current git project.
As determined by the directory passed to `magit-status'."
  (and buffer-file-name
       (string= (magit-get-top-dir magit-default-directory)
                (magit-get-top-dir (file-name-directory buffer-file-name)))))

;;;; Read Repository

(defun magit-read-top-dir (dir)
  "Ask the user for a Git repository.
The choices offered by auto-completion will be the repositories
under `magit-repo-dirs'.  If `magit-repo-dirs' is nil or DIR is
non-nil, then autocompletion will offer directory names."
  (if (and (not dir) magit-repo-dirs)
      (let* ((repos (magit-list-repos magit-repo-dirs))
             (reply (magit-completing-read "Git repository: " repos)))
        (file-name-as-directory
         (or (cdr (assoc reply repos))
             (if (file-directory-p reply)
                 (expand-file-name reply)
               (error "Not a repository or a directory: %s" reply)))))
    (file-name-as-directory
     (read-directory-name "Git repository: "
                          (or (magit-get-top-dir) default-directory)))))

(defun magit-list-repos (dirs)
  (magit-list-repos-remove-conflicts
   (cl-loop for dir in dirs
            append (cl-loop for repo in
                            (magit-list-repos* dir magit-repo-dirs-depth)
                    collect (cons (file-name-nondirectory repo) repo)))))

(defun magit-list-repos* (dir depth)
  "Return a list of repos found in DIR, recursing up to DEPTH levels deep."
  (if (magit-git-repo-p dir)
      (list (expand-file-name dir))
    (and (> depth 0)
         (file-directory-p dir)
         (not (member (file-name-nondirectory dir)
                      '(".." ".")))
         (cl-loop for entry in (directory-files dir t nil t)
                  append (magit-list-repos* entry (1- depth))))))

(defun magit-list-repos-remove-conflicts (alist)
  (let ((dict (make-hash-table :test 'equal))
        (alist (delete-dups alist))
        (result nil))
    (dolist (a alist)
      (puthash (car a) (cons (cdr a) (gethash (car a) dict))
               dict))
    (maphash
     (lambda (key value)
       (if (= (length value) 1)
           (push (cons key (car value)) result)
         (let ((sub (magit-list-repos-remove-conflicts
                     (mapcar
                      (lambda (entry)
                        (let ((dir (directory-file-name
                                    (substring entry 0 (- (length key))))))
                          (cons (concat (file-name-nondirectory dir) "/" key)
                                entry)))
                      value))))
           (setq result (append result sub)))))
     dict)
    result))

;;; Acting (1)
;;;; Merging

(defun magit-merge-check-clean ()
  (or (not magit-merge-warn-dirty-worktree)
      (magit-everything-clean-p)
      (yes-or-no-p "Running merge in a dirty worktree could cause data loss.  Continue?")))

;;;###autoload
(defun magit-merge (revision &optional do-commit)
  "Merge REVISION into the current 'HEAD', leaving changes uncommitted.
With a prefix argument, skip editing the log message and commit.
\('git merge [--no-commit] REVISION')."
  (interactive (list (when (magit-merge-check-clean)
                       (magit-read-rev "Merge" (magit-guess-branch)))
                     current-prefix-arg))
  (when revision
    (apply 'magit-run-git
           "merge"
           (magit-rev-to-git revision)
           (if do-commit
               magit-custom-options
             (cons "--no-commit" magit-custom-options)))
    (when (file-exists-p ".git/MERGE_MSG")
      (let ((magit-custom-options nil))
        (magit-commit)))))

;;;###autoload
(defun magit-merge-abort ()
  "Abort the current merge operation."
  (interactive)
  (if (file-exists-p (magit-git-dir "MERGE_HEAD"))
      (when (yes-or-no-p "Abort merge?")
        (magit-run-git-async "merge" "--abort"))
    (error "No merge in progress")))

;;;; Stage

(defun magit-stage-item (&optional file)
  "Add the item at point to the staging area.
With a prefix argument, prompt for a file to be staged instead."
  (interactive
   (when current-prefix-arg
     (list (file-relative-name (read-file-name "File to stage: " nil nil t)
                               (magit-get-top-dir)))))
  (if file
      (magit-run-git "add" file)
    (magit-section-action (item info "stage")
      ((untracked file)
       (magit-run-git "add" info))
      ((untracked)
       (apply #'magit-run-git "add" "--"
              (magit-git-lines "ls-files" "--other" "--exclude-standard")))
      ((unstaged diff hunk)
       (if (string-match "^diff --cc"
                         ;; XXX Using the title is a bit too clever.
                         (magit-section-title (magit-hunk-item-diff item)))
           (error (concat "Can't stage individual resolution hunks.  "
                          "Please stage the whole file."))
         (magit-apply-hunk-item item "--cached")))
      ((unstaged diff)
       (magit-run-git "add" "-u" (magit-diff-item-file item)))
      ((unstaged)
       (magit-stage-all))
      ((staged *)
       (error "Already staged"))
      ((diff diff)
       (save-excursion
         (magit-goto-parent-section)
         (magit-stage-item)))
      ((diff diff hunk)
       (save-excursion
         (magit-goto-parent-section)
         (magit-goto-parent-section)
         (magit-stage-item)))
      ((hunk)
       (error "Can't stage this hunk"))
      ((diff)
       (error "Can't stage this diff")))))

(defun magit-stage-all (&optional including-untracked)
  "Add all remaining changes in tracked files to staging area.
With a prefix argument, add remaining untracked files as well.
\('git add [-u] .')."
  (interactive "P")
  (if including-untracked
      (magit-run-git "add" ".")
    (magit-run-git "add" "-u" ".")))

;;;; Unstage

(defun magit-unstage-item ()
  "Remove the item at point from the staging area."
  (interactive)
  (magit-section-action (item info "unstage")
    ((staged diff hunk)
     (magit-apply-hunk-item-reverse item "--cached"))
    ((staged diff)
     (when (eq (car info) 'unmerged)
       (error "Can't unstage an unmerged file.  Resolve it first"))
     (if (magit-no-commit-p)
         (magit-run-git "rm" "--cached" "--" (magit-diff-item-file item))
       (magit-run-git "reset" "-q" "HEAD" "--" (magit-diff-item-file item))))
    ((staged)
     (magit-unstage-all))
    ((unstaged *)
     (error "Already unstaged"))
    ((diff diff)
     (save-excursion
       (magit-goto-parent-section)
       (magit-unstage-item)))
    ((diff diff hunk)
     (save-excursion
       (magit-goto-parent-section)
       (magit-goto-parent-section)
       (magit-unstage-item)))
    ((hunk)
     (error "Can't unstage this hunk"))
    ((diff)
     (error "Can't unstage this diff"))))

<<<<<<< HEAD
;;;###autoload
(defun magit-stage-all (&optional including-untracked)
  "Add all remaining changes in tracked files to staging area.
With a prefix argument, add remaining untracked files as well.
\('git add [-u] .')."
  (interactive "P")
  (if including-untracked
      (magit-run-git "add" ".")
    (magit-run-git "add" "-u" ".")))

;;;###autoload
=======
>>>>>>> 17f5593e
(defun magit-unstage-all ()
  "Remove all changes from staging area.
\('git reset --mixed HEAD')."
  (interactive)
  (magit-run-git "reset" "HEAD" "--"))

;;;; Branching

(defun magit-escape-branch-name (branch)
  "Escape branch name BRANCH to remove problematic characters."
  (replace-regexp-in-string "[/]" "-" branch))

(defun magit-default-tracking-name-remote-plus-branch (remote branch)
  "Use the remote name plus a hyphen plus the escaped branch name for tracking branches."
  (concat remote "-" (magit-escape-branch-name branch)))

(defun magit-default-tracking-name-branch-only (remote branch)
  "Use just the escaped branch name for tracking branches."
  (magit-escape-branch-name branch))

(defun magit-get-tracking-name (remote branch)
  "Given a REMOTE and a BRANCH name, ask the user for a local
tracking brach name suggesting a sensible default."
  (when (yes-or-no-p
         (format "Create local tracking branch for %s? " branch))
    (let* ((default-name
            (funcall magit-default-tracking-name-function remote branch))
           (chosen-name
            (read-string (format "Call local branch (%s): " default-name)
                         nil nil default-name)))
      (when (magit-ref-exists-p (concat "refs/heads/" chosen-name))
        (error "'%s' already exists." chosen-name))
      chosen-name)))

(defun magit-maybe-create-local-tracking-branch (rev)
  "Depending on the users wishes, create a tracking branch for
REV... maybe."
  (if (string-match "^\\(?:refs/\\)?remotes/\\([^/]+\\)/\\(.+\\)" rev)
      (let* ((remote (match-string 1 rev))
             (branch (match-string 2 rev))
             (tracker-name (magit-get-tracking-name remote branch)))
        (when tracker-name
          (magit-run-git "checkout" "-b" tracker-name rev)
          t))
    nil))

;;;###autoload (autoload 'magit-checkout "magit")
(magit-define-command checkout (revision)
  "Switch 'HEAD' to REVISION and update working tree.
Fails if working tree or staging area contain uncommitted changes.
If REVISION is a remote branch, offer to create a local tracking branch.
\('git checkout [-b] REVISION')."
  (interactive
   (list (let ((current-branch (magit-get-current-branch))
               (default (magit-default-rev)))
           (magit-read-rev (format "Switch from '%s' to" current-branch)
                           (unless (string= current-branch default)
                             default)
                           (if current-branch
                               (cons (concat "refs/heads/" current-branch "$")
                                     magit-uninteresting-refs)
                             magit-uninteresting-refs)))))
  (when (and revision
             (not (magit-maybe-create-local-tracking-branch revision)))
    (magit-save-some-buffers)
    (magit-run-git "checkout" (magit-rev-to-git revision))))

;;;###autoload (autoload 'magit-create-branch "magit")
(magit-define-command create-branch (branch parent)
  "Switch 'HEAD' to new BRANCH at revision PARENT and update working tree.
Fails if working tree or staging area contain uncommitted changes.
\('git checkout -b BRANCH REVISION')."
  (interactive
   (list (read-string "Create branch: ")
         (magit-read-rev "Parent"
                         (or (magit-name-rev (magit-commit-at-point))
                             (magit-get-current-branch)))))
  (when (and branch (not (string= branch ""))
             parent)
    (magit-save-some-buffers)
    (apply #'magit-run-git
           "checkout" "-b"
           branch
           (append magit-custom-options (list (magit-rev-to-git parent))))))

;;;###autoload
(defun magit-delete-branch (branch &optional force)
  "Delete the BRANCH.
If the branch is the current one, offers to switch to `master' first.
With prefix, forces the removal even if it hasn't been merged.
Works with local or remote branches.
\('git branch [-d|-D] BRANCH' or 'git push <remote-part-of-BRANCH> :refs/heads/BRANCH')."
  (interactive (list (magit-read-rev-with-default "Branch to delete" 'notrim)
                     current-prefix-arg))
  (let* ((remote (magit-remote-part-of-branch branch))
         (current (magit-get-current-branch))
         (is-current (string= branch current))
         (is-master (string= branch "master"))
         (args (list "branch"
                     (if force "-D" "-d")
                     branch)))
    (cond
     (remote
      (magit-run-git-async "push" remote
                           (concat ":refs/heads/"
                                   (magit-branch-no-remote branch))))
     ((and is-current is-master)
      (message "Cannot delete master branch while it's checked out."))
     (is-current
      (if (y-or-n-p "Cannot delete current branch. Switch to master first? ")
          (progn
            (magit-checkout "master")
            (apply 'magit-run-git args))
        (message "The current branch was not deleted.")))
     (t
      (apply 'magit-run-git args)))))

;;;###autoload
(defun magit-rename-branch (old new &optional force)
  "Rename branch OLD to NEW.
With prefix, forces the rename even if NEW already exists.
\('git branch [-m|-M] OLD NEW')."
  (interactive
   (let* ((old (magit-read-rev-with-default "Old name"))
          (new (read-string "New name: " old)))
     (list old new current-prefix-arg)))
  (if (or (null old) (string= old "")
          (null new) (string= new "")
          (string= old new))
      (message "Cannot rename branch \"%s\" to \"%s\"." old new)
    (magit-run-git "branch"
                   (if force "-M" "-m")
                   (magit-rev-to-git old) new)))

(defun magit-guess-branch ()
  "Return a branch name depending on the context of cursor.
If no branch is found near the cursor return nil."
  (magit-section-case (item info)
    ((branch)        (magit-section-info (magit-current-section)))
    ((wazzup commit) (magit-section-info (magit-section-parent item)))
    ((commit)        (magit-name-rev info))
    ((wazzup)        info)
    (t               (magit-get-previous-branch))))

;;;; Remoting

;;;###autoload
(defun magit-add-remote (remote url)
  "Add the REMOTE and fetch it.
\('git remote add REMOTE URL')."
  (interactive (list (read-string "Add remote: ")
                     (read-string "URL: ")))
  (magit-run-git-async "remote" "add" "-f" remote url))

;;;###autoload
(defun magit-remove-remote (remote)
  "Delete the REMOTE.
\('git remote rm REMOTE')."
  (interactive (list (magit-read-remote "Remote to delete")))
  (magit-run-git "remote" "rm" remote))

;;;###autoload
(defun magit-rename-remote (old new)
  "Rename remote OLD to NEW.
\('git remote rename OLD NEW')."
  (interactive
   (let* ((old (magit-read-remote "Old name"))
          (new (read-string "New name: " old)))
     (list old new)))
  (if (or (null old) (string= old "")
          (null new) (string= new "")
          (string= old new))
      (message "Cannot rename remote \"%s\" to \"%s\"." old new)
    (magit-run-git "remote" "rename" old new)))

(defun magit-guess-remote ()
  (magit-section-case (item info)
    ((branch)
     (magit-section-info (magit-section-parent item)))
    ((remote)
     info)
    (t
     (if (string= info ".")
         info
       (magit-get-current-remote)))))

;;;; Rebase

(defun magit-rebase-info ()
  "Return a list indicating the state of an in-progress rebase.

The returned list has the form (ONTO DONE TOTAL STOPPED).
ONTO is the commit being rebased onto.
DONE and TOTAL are integers with obvious meanings.
STOPPED is the SHA-1 of the commit at which rebase stopped.

Return nil if there is no rebase in progress."
  (let ((m (magit-git-dir "rebase-merge"))
        (a (magit-git-dir "rebase-apply")))
    (cond
     ((file-directory-p m) ; interactive
      (list
       (magit-name-rev (magit-file-line  (expand-file-name "onto" m)))
       (length         (magit-file-lines (expand-file-name "done" m)))
       (cl-loop for line in (magit-file-lines
                             (expand-file-name "git-rebase-todo.backup" m))
                count (string-match "^[^#\n]" line))
       (magit-file-line (expand-file-name "stopped-sha" m))))

     ((file-regular-p (expand-file-name "onto" a)) ; non-interactive
      (list
       (magit-name-rev       (magit-file-line (expand-file-name "onto" a)))
       (1- (string-to-number (magit-file-line (expand-file-name "next" a))))
       (string-to-number     (magit-file-line (expand-file-name "last" a)))
       (let ((patch-header (magit-file-line
                            (car (directory-files a t "^[0-9]\\{4\\}$")))))
         (when (string-match "^From \\([a-z0-9]\\{40\\}\\) " patch-header)
           (match-string 1 patch-header))))))))

(defun magit-rebase-step ()
  (interactive)
  (if (magit-rebase-info)
      (let ((cursor-in-echo-area t)
            (message-log-max nil))
        (message "Rebase in progress. [A]bort, [S]kip, or [C]ontinue? ")
        (cl-case (read-event)
          ((?A ?a) (magit-run-git-async "rebase" "--abort"))
          ((?S ?s) (magit-run-git-async "rebase" "--skip"))
          ((?C ?c) (magit-with-emacsclient magit-server-window-for-commit
                     (magit-run-git-async "rebase" "--continue")))))
    (let* ((branch (magit-get-current-branch))
           (rev (magit-read-rev
                 "Rebase to"
                 (magit-get-tracked-branch branch nil t)
                 (if branch
                     (cons (concat "refs/heads/" branch)
                           magit-uninteresting-refs)
                   magit-uninteresting-refs))))
      (magit-run-git "rebase" (magit-rev-to-git rev)))))

;;;###autoload
(defun magit-interactive-rebase (commit)
  "Start a git rebase -i session, old school-style."
  (interactive
   (let* ((section (get-text-property (point) 'magit-section))
          (commit (and (member 'commit (magit-section-context-type section))
                       (magit-section-info section))))
     (list (if commit
               (concat commit "^")
             (magit-read-rev "Interactively rebase to" (magit-guess-branch))))))
  (magit-assert-emacsclient "rebase interactively")
  (magit-with-emacsclient magit-server-window-for-rebase
    (magit-run-git-async "rebase" "-i" commit)))

;;;; Reset

;;;###autoload (autoload 'magit-reset-head "magit")
(magit-define-command reset-head (revision &optional hard)
  "Switch 'HEAD' to REVISION, keeping prior working tree and staging area.
Any differences from REVISION become new changes to be committed.
With prefix argument, all uncommitted changes in working tree
and staging area are lost.
\('git reset [--soft|--hard] REVISION')."
  (interactive (list (magit-read-rev (format "%s head to"
                                             (if current-prefix-arg
                                                 "Hard reset"
                                               "Reset"))
                                     (or (magit-default-rev) "HEAD^"))
                     current-prefix-arg))
  (magit-run-git "reset" (if hard "--hard" "--soft")
                 (magit-rev-to-git revision) "--"))

;;;###autoload (autoload 'magit-reset-head-hard "magit")
(magit-define-command reset-head-hard (revision)
  "Switch 'HEAD' to REVISION, losing all changes.
Uncomitted changes in both working tree and staging area are lost.
\('git reset --hard REVISION')."
  (interactive (list (magit-read-rev (format "Hard reset head to")
                                     (or (magit-default-rev) "HEAD"))))
  (magit-reset-head revision t))

;;;###autoload (autoload 'magit-reset-working-tree "magit")
(magit-define-command reset-working-tree (&optional arg)
  "Revert working tree and clear changes from staging area.
\('git reset --hard HEAD').

With a prefix arg, also remove untracked files.
With two prefix args, remove ignored files as well."
  (interactive "p")
  (let ((include-untracked (>= arg 4))
        (include-ignored (>= arg 16)))
    (when (yes-or-no-p (format "Discard all uncommitted changes%s%s? "
                               (if include-untracked
                                   ", untracked files"
                                 "")
                               (if include-ignored
                                   ", ignored files"
                                 "")))
      (magit-reset-head-hard "HEAD")
      (when include-untracked
        (magit-run-git "clean" "-fd" (if include-ignored "-x" ""))))))

;;;; Rewriting

(defun magit-read-rewrite-info ()
  (when (file-exists-p (magit-git-dir "magit-rewrite-info"))
    (with-temp-buffer
      (insert-file-contents (magit-git-dir "magit-rewrite-info"))
      (goto-char (point-min))
      (read (current-buffer)))))

(defun magit-write-rewrite-info (info)
  (with-temp-file (magit-git-dir "magit-rewrite-info")
    (prin1 info (current-buffer))
    (princ "\n" (current-buffer))))

(magit-define-inserter pending-commits ()
  (let* ((info (magit-read-rewrite-info))
         (pending (cdr (assq 'pending info))))
    (when pending
      (magit-with-section 'pending nil
        (insert (propertize "Pending commits:\n"
                            'face 'magit-section-title))
        (dolist (p pending)
          (let* ((commit (car p))
                 (properties (cdr p))
                 (used (plist-get properties 'used)))
            (magit-with-section commit 'commit
              (magit-set-section-info commit)
              (insert (magit-git-string
                       "log" "-1"
                       (if used
                           "--pretty=format:. %s"
                         "--pretty=format:* %s")
                       commit "--")
                      "\n")))))
      (insert "\n"))))

(defun magit-rewrite-set-commit-property (commit prop value)
  (let* ((info (magit-read-rewrite-info))
         (pending (cdr (assq 'pending info)))
         (p (assoc commit pending)))
    (when p
      (setf (cdr p) (plist-put (cdr p) prop value))
      (magit-write-rewrite-info info)
      (magit-need-refresh))))

(defun magit-rewrite-set-used ()
  (interactive)
  (magit-section-case (item info)
    ((pending commit)
     (magit-rewrite-set-commit-property info 'used t)
     (magit-refresh))))

(defun magit-rewrite-set-unused ()
  (interactive)
  (magit-section-case (item info)
    ((pending commit)
     (magit-rewrite-set-commit-property info 'used nil)
     (magit-refresh))))

(magit-define-inserter pending-changes ()
  (let* ((info (magit-read-rewrite-info))
         (orig (cadr (assq 'orig info))))
    (when orig
      (let ((magit-hide-diffs t))
        (magit-git-section 'pending-changes
                           "Pending changes"
                           'magit-wash-diffs
                           "diff" (magit-diff-U-arg) "-R" orig)))))

(defun magit-rewrite-start (from &optional onto)
  (interactive (list (magit-read-rev-with-default "Rewrite from")))
  (or (magit-everything-clean-p)
      (error "You have uncommitted changes"))
  (or (not (magit-read-rewrite-info))
      (error "Rewrite in progress"))
  (let* ((orig (magit-rev-parse "HEAD"))
         (base (if (or (eq magit-rewrite-inclusive t)
                       (and (eq magit-rewrite-inclusive 'ask)
                            (y-or-n-p "Include selected revision in rewrite? ")))
                   (or (car (magit-commit-parents from))
                       (error "Can't rewrite a parentless commit."))
                 from))
         (pending (magit-git-lines "rev-list" (concat base ".."))))
    (magit-write-rewrite-info `((orig ,orig)
                                (pending ,@(mapcar #'list pending))))
    (magit-run-git "reset" "--hard" base "--")))

(defun magit-rewrite-stop (&optional noconfirm)
  (interactive)
  (let* ((info (magit-read-rewrite-info)))
    (or info
        (error "No rewrite in progress"))
    (when (or noconfirm
              (yes-or-no-p "Stop rewrite? "))
      (magit-write-rewrite-info nil)
      (magit-refresh))))

(defun magit-rewrite-abort ()
  (interactive)
  (let* ((info (magit-read-rewrite-info))
         (orig (cadr (assq 'orig info))))
    (or info
        (error "No rewrite in progress"))
    (or (magit-everything-clean-p)
        (error "You have uncommitted changes"))
    (when (yes-or-no-p "Abort rewrite? ")
      (magit-write-rewrite-info nil)
      (magit-run-git "reset" "--hard" orig "--"))))

(defun magit-rewrite-finish ()
  (interactive)
  (magit-with-refresh
    (magit-rewrite-finish-step)))

(defun magit-rewrite-finish-step ()
  (let ((info (magit-read-rewrite-info)))
    (or info
        (error "No rewrite in progress"))
    (let* ((pending (cdr (assq 'pending info)))
           (first-unused
            (let ((rpend (reverse pending)))
              (while (and rpend (plist-get (cdr (car rpend)) 'used))
                (setq rpend (cdr rpend)))
              (car rpend)))
           (commit (car first-unused)))
      (cond ((not first-unused)
             (magit-rewrite-stop t))
            ((magit-cherry-pick-commit commit)
             (magit-rewrite-set-commit-property commit 'used t)
             (magit-rewrite-finish-step))))))

;;;; Fetching

;;;###autoload (autoload 'magit-fetch "magit")
(magit-define-command fetch (remote)
  "Fetch from REMOTE."
  (interactive (list (magit-read-remote "Fetch remote")))
  (apply 'magit-run-git-async "fetch" remote magit-custom-options))

;;;###autoload (autoload 'magit-fetch-current "magit")
(magit-define-command fetch-current ()
  "Run fetch for default remote.

If there is no default remote, ask for one."
  (interactive)
  (magit-fetch (or (magit-get-current-remote)
                   (magit-read-remote "Fetch remote"))))

;;;###autoload (autoload 'magit-remote-update "magit")
(magit-define-command remote-update ()
  "Update all remotes."
  (interactive)
  (apply 'magit-run-git-async "remote" "update" magit-custom-options))

;;;; Pulling

;;;###autoload (autoload 'magit-pull "magit")
(magit-define-command pull ()
  "Run git pull.

If there is no default remote, the user is prompted for one and
its values is saved with git config.  If there is no default
merge branch, the user is prompted for one and its values is
saved with git config.  With a prefix argument, the default
remote is not used and the user is prompted for a remote.  With
two prefix arguments, the default merge branch is not used and
the user is prompted for a merge branch.  Values entered by the
user because of prefix arguments are not saved with git config."
  (interactive)
  (let* ((branch (magit-get-current-branch))
         (branch-remote (magit-get-remote branch))
         (branch-merge (magit-get "branch" branch "merge"))
         (branch-merge-name (and branch-merge
                             (save-match-data
                               (string-match "^refs/heads/\\(.+\\)" branch-merge)
                               (match-string 1 branch-merge))))
         (choose-remote (>= (prefix-numeric-value current-prefix-arg) 4))
         (choose-branch (>= (prefix-numeric-value current-prefix-arg) 16))
         (remote-needed (or choose-remote
                            (not branch-remote)))
         (branch-needed (or choose-branch
                            (not branch-merge-name)))
         (chosen-branch-remote
          (if remote-needed
              (magit-read-remote "Pull from remote" branch-remote)
            branch-remote))
         (chosen-branch-merge-name
          (if branch-needed
              (magit-read-remote-branch chosen-branch-remote
                                        (format "Pull branch from remote %s"
                                                chosen-branch-remote))
            branch-merge-name)))
    (when (and (not branch-remote)
               (not choose-remote))
      (magit-set chosen-branch-remote "branch" branch "remote"))
    (when (and (not branch-merge-name)
               (not choose-branch))
      (magit-set (format "%s" chosen-branch-merge-name)
                 "branch" branch "merge"))
    (apply 'magit-run-git-async "pull" "-v"
           (append
            magit-custom-options
            (when choose-remote
              (list chosen-branch-remote))
            (when choose-branch
               (list (format "refs/heads/%s:refs/remotes/%s/%s"
                             chosen-branch-merge-name
                             chosen-branch-remote
                             chosen-branch-merge-name)))))))

;;;; Running

(defun magit-parse-arguments (command)
  (require 'eshell)
  (with-temp-buffer
    (insert command)
    (mapcar 'eval (eshell-parse-arguments (point-min) (point-max)))))

;;;###autoload
(defun magit-shell-command (command)
  "Perform arbitrary shell COMMAND."
  (interactive "sCommand: ")
  (let ((args (magit-parse-arguments command))
        (magit-process-popup-time 0))
    (magit-run* args nil nil nil t)))

(defvar magit-git-command-history nil)

;;;###autoload
(defun magit-git-command (command)
  "Perform arbitrary Git COMMAND.

Similar to `magit-shell-command', but involves slightly less
typing and automatically refreshes the status buffer."
  (interactive
   (list (read-string "Run git like this: " nil 'magit-git-command-history)))
  (require 'pcomplete)
  (let ((args (magit-parse-arguments command))
        (magit-process-popup-time 0))
    (magit-with-refresh
      (magit-run-git* args nil nil nil t))))

;;;; Pushing

;;;###autoload (autoload 'magit-push-tags "magit")
(magit-define-command push-tags ()
  "Push tags to a remote repository.

Push tags to the current branch's remote.  If that isn't set push
to \"origin\" or if that remote doesn't exit but only a single
remote is defined use that.  Otherwise or with a prefix argument
ask the user what remote to use."
  (interactive)
  (let* ((branch  (magit-get-current-branch))
         (remotes (magit-git-lines "remote"))
         (remote  (or (and branch (magit-get-remote branch))
                      (car (member  "origin" remotes))
                      (and (= (length remotes) 1)
                           (car remotes)))))
    (when (or current-prefix-arg (not remote))
      (setq remote (magit-read-remote "Push to remote")))
    (magit-run-git-async "push" remote "--tags")))

;;;###autoload (autoload 'magit-push "magit")
(magit-define-command push ()
  "Push the current branch to a remote repository.

By default push to the remote specified by the git-config(1) option
branch.<name>.remote or else origin.  Otherwise or with a prefix
argument instead ask the user what remote to push to.

When pushing to branch.<name>.remote push to the branch specified by
branch.<name>.merge.  When pushing to another remote or if the latter
option is not set push to the remote branch with the same name as the
local branch being pushed.  With two or more prefix arguments instead
ask the user what branch to push to.  In this last case actually push
even if `magit-set-upstream-on-push's value is `refuse'."
  (interactive)
  (let* ((branch (or (magit-get-current-branch)
                     (error "Don't push a detached head.  That's gross")))
         (branch-remote (and branch (magit-get "branch" branch "remote")))
         (origin-remote (and (magit-get "remote" "origin" "url") "origin"))
         (push-remote (if (or current-prefix-arg
                              (and (not branch-remote)
                                   (not origin-remote)))
                          (magit-read-remote
                           (format "Push %s to remote" branch)
                           (or branch-remote origin-remote))
                        (or branch-remote origin-remote)))
         ref-name ref-branch)
    (cond ((>= (prefix-numeric-value current-prefix-arg) 16)
           (setq ref-name (magit-read-remote-branch
                           push-remote
                           (format "Push %s as branch" branch)))
           (setq ref-branch (if (string-prefix-p "refs/" ref-name)
                                ref-name
                              (concat "refs/heads/" ref-name))))
          ((equal branch-remote push-remote)
           (setq ref-branch (magit-get "branch" branch "merge"))))
    (if (and (not ref-branch)
             (eq magit-set-upstream-on-push 'refuse))
        (error "Not pushing since no upstream has been set")
      (let ((set-upstream-on-push
             (and (not ref-branch)
                  (or (eq magit-set-upstream-on-push 'dontask)
                      (and (or (eq magit-set-upstream-on-push t)
                               (and (not branch-remote)
                                    (eq magit-set-upstream-on-push 'askifnotset)))
                           (yes-or-no-p "Set upstream while pushing? "))))))
        (apply 'magit-run-git-async "push" "-v" push-remote
               (if ref-branch
                   (format "%s:%s" branch ref-branch)
                 branch)
               (if set-upstream-on-push
                   (cons "--set-upstream" magit-custom-options)
                 magit-custom-options))
        ;; Although git will automatically set up the remote,
        ;; it doesn't set up the branch to merge (at least as of Git 1.6.6.1),
        ;; so we have to do that manually.
        (when (and ref-branch
                   (or set-upstream-on-push
                       (member "-u" magit-custom-options)))
          (magit-set ref-branch "branch" branch "merge"))))))

;;;; Committing

;;;###autoload
(defun magit-commit (&optional amendp)
  "Create a new commit on HEAD.
With a prefix argument amend to the commit at HEAD instead.
\('git commit [--amend]')."
  (interactive "P")
  (let ((args magit-custom-options))
    (when amendp
      (setq args (cons "--amend" args)))
    (if (not (or (magit-anything-staged-p)
                 (member "--allow-empty" args)
                 (member "--all" args)
                 (member "--amend" args)))
        (if (and (magit-rebase-info)
                 (y-or-n-p "Nothing staged.  Continue in-progress rebase? "))
            (magit-run-git-async "rebase" "--continue")
          (error
           "Nothing staged.  Set --allow-empty, --all, or --amend in popup."))
      (when (and magit-expand-staged-on-commit
                 (derived-mode-p 'magit-status-mode))
        (magit-jump-to-staged)
        (with-local-quit
          (if (eq magit-expand-staged-on-commit 'full)
              (magit-show-level 4 nil)
            (magit-expand-section)))
        (recenter 0))
      (magit-commit-internal "commit" args))))

(defun magit-commit-internal (subcmd args)
  (setq git-commit-previous-winconf (current-window-configuration))
  (if (magit-use-emacsclient-p)
      (magit-with-emacsclient magit-server-window-for-commit
        (apply 'magit-run-git-async subcmd args))
    (let ((topdir (magit-get-top-dir))
          (editmsg (magit-git-dir (if (equal subcmd "tag")
                                      "TAG_EDITMSG"
                                    "COMMIT_EDITMSG"))))
      (with-current-buffer (find-file-noselect editmsg)
        (funcall (if (functionp magit-server-window-for-commit)
                     magit-server-window-for-commit
                   'switch-to-buffer)
                 (current-buffer))
        (add-hook 'git-commit-commit-hook
                  (apply-partially
                   (lambda (default-directory editmsg args)
                     (apply 'magit-run-git args)
                     (ignore-errors (delete-file editmsg)))
                   topdir editmsg
                   `(,subcmd
                     ,"--cleanup=strip"
                     ,(concat "--file=" (file-relative-name
                                         (buffer-file-name)
                                         topdir))
                     ,@args))
                  nil t)))))

(defun magit-commit-add-log ()
  "Add a template for the current hunk to the commit message buffer."
  (interactive)
  (let* ((section (magit-current-section))
         (fun (if (eq (magit-section-type section) 'hunk)
                  (save-window-excursion
                    (save-excursion
                      (magit-visit-item)
                      (add-log-current-defun)))
                nil))
         (file (magit-diff-item-file
                (cl-case (magit-section-type section)
                  (hunk (magit-hunk-item-diff section))
                  (diff section)
                  (t    (error "No change at point")))))
         (locate-buffer (lambda ()
                          (cl-find-if
                           (lambda (buf)
                             (with-current-buffer buf
                               (derived-mode-p 'git-commit-mode)))
                           (append (buffer-list (selected-frame))
                                   (buffer-list)))))
         (buffer (funcall locate-buffer)))
    (unless buffer
      (magit-commit)
      (while (not (setq buffer (funcall locate-buffer)))
        (sit-for 0.01)))
    (pop-to-buffer buffer)
    (goto-char (point-min))
    (cond ((not (search-forward-regexp
                 (format "^\\* %s" (regexp-quote file)) nil t))
           ;; No entry for file, create it.
           (goto-char (point-max))
           (insert (format "\n* %s" file))
           (when fun
             (insert (format " (%s)" fun)))
           (insert ": "))
          (fun
           ;; found entry for file, look for fun
           (let ((limit (or (save-excursion
                              (and (search-forward-regexp "^\\* "
                                                          nil t)
                                   (match-beginning 0)))
                            (point-max))))
             (cond ((search-forward-regexp (format "(.*\\<%s\\>.*):"
                                                   (regexp-quote fun))
                                           limit t)
                    ;; found it, goto end of current entry
                    (if (search-forward-regexp "^(" limit t)
                        (backward-char 2)
                      (goto-char limit)))
                   (t
                    ;; not found, insert new entry
                    (goto-char limit)
                    (if (bolp)
                        (open-line 1)
                      (newline))
                    (insert (format "(%s): " fun))))))
          (t
           ;; found entry for file, look for beginning  it
           (when (looking-at ":")
             (forward-char 2))))))

;;;; Tagging

;;;###autoload (autoload 'magit-tag "magit")
(magit-define-command tag (name rev &optional annotate)
  "Create a new tag with the given NAME at REV.
With a prefix argument annotate the tag.
\('git tag [--annotate] NAME REV')."
  (interactive (list (magit-read-tag "Tag name: ")
                     (magit-read-rev "Place tag on: "
                                     (or (magit-default-rev) "HEAD"))
                     current-prefix-arg))
  (let ((args (append magit-custom-options (list name rev))))
    (if (or (member "--sign" args)
            (member "--annotate" args)
            (and annotate (setq args (cons "--annotate" args))))
        (magit-commit-internal "tag" args)
      (apply #'magit-run-git "tag" args))))

;;;###autoload (autoload 'magit-delete-tag "magit")
(magit-define-command delete-tag (name)
  "Delete the tag with the given NAME.
\('git tag -d NAME')."
  (interactive (list (magit-read-tag "Delete Tag: " t)))
  (apply #'magit-run-git "tag" "-d"
         (append magit-custom-options (list name))))

(defun magit-read-tag (prompt &optional require-match)
  (magit-completing-read prompt (magit-git-lines "tag") nil
                         require-match nil 'magit-read-rev-history))

;;;; Stashing

(defvar magit-read-stash-history nil
  "The history of inputs to `magit-stash'.")

;;;###autoload (autoload 'magit-stash "magit")
(magit-define-command stash (description)
  "Create new stash of working tree and staging area named DESCRIPTION.
Working tree and staging area revert to the current 'HEAD'.
With prefix argument, changes in staging area are kept.
\('git stash save [--keep-index] DESCRIPTION')"
  (interactive (list (read-string "Stash description: " nil
                                  'magit-read-stash-history)))
  (apply 'magit-run-git "stash" "save"
         `(,@magit-custom-options "--" ,description)))

;;;###autoload (autoload 'magit-stash-snapshot "magit")
(magit-define-command stash-snapshot ()
  "Create new stash of working tree and staging area; keep changes in place.
\('git stash save \"Snapshot...\"; git stash apply stash@{0}')"
  (interactive)
  (magit-with-refresh
    (apply 'magit-run-git "stash" "save"
           `(,@magit-custom-options
             ,(format-time-string "Snapshot taken at %Y-%m-%d %H:%M:%S"
                                  (current-time))))
    (magit-run-git "stash" "apply" "stash@{0}")))

;;;; Apply

(defun magit-apply-item ()
  (interactive)
  (magit-section-action (item info "apply")
    ((pending commit)
     (magit-apply-commit info)
     (magit-rewrite-set-commit-property info 'used t))
    ((commit)
     (magit-apply-commit info))
    ((unstaged *)
     (error "Change is already in your working tree"))
    ((staged *)
     (error "Change is already in your working tree"))
    ((hunk)
     (magit-apply-hunk-item item))
    ((diff)
     (magit-apply-diff-item item))
    ((stash)
     (magit-run-git "stash" "apply" info))))

(defun magit-apply-commit (commit)
  (magit-assert-one-parent commit "cherry-pick")
  (magit-run-git "cherry-pick" "--no-commit" commit))

;;;; Cherry-Pick

(defun magit-cherry-pick-item ()
  (interactive)
  (magit-section-action (item info "cherry-pick")
    ((pending commit)
     (magit-cherry-pick-commit info)
     (magit-rewrite-set-commit-property info 'used t))
    ((commit)
     (magit-cherry-pick-commit info))
    ((stash)
     (magit-run-git "stash" "pop" info))))

(defun magit-cherry-pick-commit (commit)
  (magit-assert-one-parent commit "cherry-pick")
  (magit-run-git "cherry-pick" commit))

;;;; Revert

(defun magit-revert-item ()
  (interactive)
  (let ((confirm
         (lambda ()
           (or (not magit-revert-item-confirm)
               (yes-or-no-p "Really revert this item? ")
               (error "Abort")))))
    (magit-section-action (item info "revert")
      ((pending commit)
       (funcall confirm)
       (magit-revert-commit info)
       (magit-rewrite-set-commit-property info 'used nil))
      ((commit)
       (funcall confirm)
       (magit-revert-commit info))
      ((unstaged *)
       ;; This already asks for confirmation.
       (magit-discard-item))
      ((hunk)
       (funcall confirm)
       (magit-apply-hunk-item-reverse item))
      ((diff)
       (funcall confirm)
       (magit-apply-diff-item item "--reverse")))))

(defun magit-revert-commit (commit)
  (magit-assert-one-parent commit "revert")
  (magit-run-git "revert" "--no-commit" commit))

;;;; Submoduling

;;;###autoload
(defun magit-submodule-update (&optional init)
  "Update the submodule of the current git repository.
With a prefix arg, do a submodule update --init."
  (interactive "P")
  (let ((default-directory (magit-get-top-dir)))
    (apply #'magit-run-git-async "submodule" "update"
           (and init '("--init")))))

;;;###autoload
(defun magit-submodule-update-init ()
  "Update and init the submodule of the current git repository."
  (interactive)
  (magit-submodule-update t))

;;;###autoload
(defun magit-submodule-init ()
  "Initialize the submodules."
  (interactive)
  (let ((default-directory (magit-get-top-dir)))
    (magit-run-git-async "submodule" "init")))

;;;###autoload
(defun magit-submodule-sync ()
  "Synchronizes submodule's remote URL configuration."
  (interactive)
  (let ((default-directory (magit-get-top-dir)))
    (magit-run-git-async "submodule" "sync")))

;;;; Logging

;;;###autoload (autoload 'magit-log "magit")
(magit-define-command log (&optional range)
  (interactive)
  (unless range (setq range "HEAD"))
  (magit-mode-setup magit-log-buffer-name
                    #'magit-log-mode
                    #'magit-refresh-log-buffer
                    range 'oneline
                    (cons (magit-rev-range-to-git range)
                          magit-custom-options)))

;;;###autoload (autoload 'magit-log-ranged "magit")
(magit-define-command log-ranged (range)
  (interactive (list (magit-read-rev-range "Log" "HEAD")))
  (magit-log range))

;;;###autoload (autoload 'magit-log-long "magit")
(magit-define-command log-long (&optional range)
  (interactive)
  (unless range (setq range "HEAD"))
  (magit-mode-setup magit-log-buffer-name
                    #'magit-log-mode
                    #'magit-refresh-log-buffer
                    range 'long
                    (cons (magit-rev-range-to-git range)
                          magit-custom-options)))

;;;###autoload (autoload 'magit-log-long-ranged "magit")
(magit-define-command log-long-ranged (range)
  (interactive (list (magit-read-rev-range "Long Log" "HEAD")))
  (magit-log-long range))

(defvar-local magit-file-log-file nil)

;;;###autoload (autoload 'magit-file-log "magit")
(magit-define-command file-log (&optional all)
  "Display the log for the currently visited file or another one.

With a prefix argument or if no file is currently visited, ask
for the file whose log must be displayed."
  (interactive "P")
  (magit-mode-setup magit-log-buffer-name
                    #'magit-log-mode
                    #'magit-refresh-file-log-buffer
                    (magit-file-relative-name
                     (if (or current-prefix-arg (not buffer-file-name))
                         (magit-read-file-from-rev (magit-get-current-branch))
                       buffer-file-name))
                    "HEAD" 'oneline))

;;;###autoload (autoload 'magit-reflog "magit")
(magit-define-command reflog (ref)
  (interactive (list (magit-read-rev "Reflog of"
                                     (or (magit-guess-branch) "HEAD"))))
  (magit-mode-setup magit-reflog-buffer-name
                    #'magit-reflog-mode
                    #'magit-refresh-reflog-buffer
                    ref))

;;;###autoload (autoload 'magit-reflog-head "magit")
(magit-define-command reflog-head ()
  (interactive)
  (magit-reflog "HEAD"))

;;; Log Mode

(define-derived-mode magit-log-mode magit-mode "Magit Log"
  "Mode for looking at git log.

\\{magit-log-mode-map}
Unless shadowed by the mode specific bindings above, bindings
from the parent keymap `magit-mode-map' are also available."
  :group 'magit)

(defvar magit-log-buffer-name "*magit-log*"
  "Name of buffer used to display log entries.")

(defun magit-refresh-log-buffer (range style args)
  (setq magit-current-range range)
  (magit-create-log-buffer-sections
    (apply #'magit-git-section nil
           (if (or (member "--all" args) (member "--all-match" args))
               "Commits"
             (magit-rev-range-describe range "Commits"))
           (apply-partially 'magit-wash-log style 'color)
           "log" (magit-log-cutoff-length-arg)
           "--decorate=full" "--abbrev-commit" "--color"
           (magit-diff-abbrev-arg)
           `(,@(cl-case style
                 (long
                  (if magit-log-show-gpg-status
                      (list "--stat" "--show-signature")
                    (list "--stat")))
                 (oneline
                  (list (concat "--pretty=format:%h%d "
                                (and magit-log-show-gpg-status "%G?")
                                "[%an][%ar]%s"))))
             ,@args "--"))))

(defun magit-refresh-file-log-buffer (file range style)
  "Refresh the current file-log buffer by calling git.

FILE is the path of the file whose log must be displayed.

`magit-current-range' will be set to the value of RANGE.

STYLE controls the display.  It is either `long', `oneline',
or something else."
  (setq magit-current-range range)
  (setq magit-file-log-file file)
  (magit-create-log-buffer-sections
    (apply #'magit-git-section nil
           (magit-rev-range-describe range (format "Commits for file %s" file))
           (apply-partially 'magit-wash-log style)
           "log" (magit-log-cutoff-length-arg)
           "--decorate=full" "--abbrev-commit" "--graph"
           (magit-diff-abbrev-arg)
           `(,@(cl-case style
                 (long    (list "--stat" "-z"))
                 (oneline (list "--pretty=oneline")))
             "--" ,file))))

(defun magit-log-show-more-entries (&optional arg)
  "Grow the number of log entries shown.

With no prefix optional ARG, show twice as many log entries.
With a numerical prefix ARG, add this number to the number of shown log entries.
With a non numeric prefix ARG, show all entries"
  (interactive "P")
  (setq-local magit-log-cutoff-length
              (cond ((numberp arg) (+ magit-log-cutoff-length arg))
                    (arg magit-log-infinite-length)
                    (t (* magit-log-cutoff-length 2))))
  (let ((old-point (point)))
    (magit-refresh)
    (goto-char old-point)))

;;; Reflog Mode
;;;; (variables, TODO make unnecessary)

(defvar-local magit-reflog-head nil
  "The HEAD of the reflog in the current buffer.
This is only non-nil in reflog buffers.")

;;;; (core)

(defvar magit-reflog-buffer-name "*magit-reflog*"
  "Name of buffer used to display reflog entries.")

(define-derived-mode magit-reflog-mode magit-log-mode "Magit Reflog"
  "Mode for looking at git reflog.

\\{magit-reflog-mode-map}
Unless shadowed by the mode specific bindings above, bindings
from the parent keymap `magit-log-mode-map' are also available."
  :group 'magit)

(defun magit-refresh-reflog-buffer (ref)
  (setq magit-reflog-head ref)
  (magit-create-log-buffer-sections
    (magit-git-section 'reflog (format "Local history of branch %s" ref)
                       (apply-partially 'magit-wash-log 'reflog)
                       "log" "--format=format:* \C-?%h\C-?%gs"
                       (magit-diff-abbrev-arg)
                       "--walk-reflogs" (magit-log-cutoff-length-arg)
                       (magit-rev-to-git ref))))

;;;; (action labels)

(defvar magit-reflog-labels
  '(("commit"      . magit-log-reflog-label-commit)
    ("amend"       . magit-log-reflog-label-amend)
    ("merge"       . magit-log-reflog-label-merge)
    ("checkout"    . magit-log-reflog-label-checkout)
    ("branch"      . magit-log-reflog-label-checkout)
    ("reset"       . magit-log-reflog-label-reset)
    ("rebase"      . magit-log-reflog-label-rebase)
    ("cherry-pick" . magit-log-reflog-label-cherry-pick)
    ("initial"     . magit-log-reflog-label-commit)
    ("pull"        . magit-log-reflog-label-remote)
    ("clone"       . magit-log-reflog-label-remote)))

(defun magit-log-format-reflog (subject)
  (let* ((match (string-match magit-reflog-subject-re subject))
         (command (and match (match-string 1 subject)))
         (status  (and match (match-string 2 subject)))
         (option  (and match (match-string 3 subject)))
         (type    (and match (match-string 4 subject)))
         (label (if (string= command "commit")
                    (or type command)
                  command))
         (text (if (string= command "commit")
                   label
                 (mapconcat #'identity
                            (delq nil (list command option type status))
                            " "))))
    (format "%-11s "
            (propertize text 'face
                        (or (cdr (assoc label magit-reflog-labels))
                            'magit-log-reflog-label-other)))))

;;; Ediff Support

(defvar magit-ediff-buffers nil
  "List of buffers that may be killed by `magit-ediff-restore'.")

(defvar magit-ediff-windows nil
  "The window configuration that will be restored when Ediff is finished.")

(defvar-local magit-show-current-version ()
  "Which version of MAGIT-FILE-NAME is shown in this buffer.")

(defun magit-ediff ()
  "View the current DIFF section in ediff."
  (interactive)
  (let ((diff (magit-current-section)))
    (when (magit-section-hidden diff)
      ;; Range is not set until the first time the diff is visible.
      ;; This somewhat hackish code makes sure it's been visible at
      ;; least once.
      (magit-toggle-section)
      (magit-toggle-section)
      (setq diff (magit-current-section)))
    (when (eq 'hunk (magit-section-type diff))
      (setq diff (magit-section-parent diff)))
    (unless (eq 'diff (magit-section-type diff))
      (error "No diff at this location"))
    (let* ((type (magit-diff-item-kind diff))
           (file1 (magit-diff-item-file diff))
           (file2 (magit-diff-item-file2 diff))
           (range (magit-diff-item-range diff)))
      (cond
       ((memq type '(new deleted typechange))
        (message "Why ediff a %s file?" type))
       ((and (eq type 'unmerged)
             (eq (cdr range) 'working))
        (magit-interactive-resolve file1))
       ((consp (car range))
        (magit-ediff* (magit-show (caar range) file2)
                      (magit-show (cdar range) file2)
                      (magit-show (cdr range) file1)))
       (t
        (magit-ediff* (magit-show (car range) file2)
                      (magit-show (cdr range) file1)))))))

(defun magit-diffstat-ediff ()
  (interactive)
  (magit-goto-diff-section-at-file
   (magit-diff-item-file (magit-current-section)))
  (call-interactively 'magit-ediff))

(defun magit-ediff-add-cleanup ()
  (make-local-variable 'magit-ediff-buffers)
  (setq-default magit-ediff-buffers ())

  (make-local-variable 'magit-ediff-windows)
  (setq-default magit-ediff-windows ())

  (add-hook 'ediff-cleanup-hook 'magit-ediff-restore 'append 'local))

(defun magit-ediff* (a b &optional c)
  (setq magit-ediff-buffers (list a b c))
  (setq magit-ediff-windows (current-window-configuration))
  (if c
      (ediff-buffers3 a b c '(magit-ediff-add-cleanup))
    (ediff-buffers a b '(magit-ediff-add-cleanup))))

(defun magit-ediff-restore ()
  "Kill any buffers in `magit-ediff-buffers' that are not visiting files and
restore the window state that was saved before ediff was called."
  (dolist (buffer magit-ediff-buffers)
    (when (and (null (buffer-file-name buffer))
               (buffer-live-p buffer))
      (with-current-buffer buffer
        (when (and (eq magit-show-current-version 'index)
                   (buffer-modified-p))
          (magit-save-index)))
      (kill-buffer buffer)))
  (let ((buf (current-buffer)))
    (set-window-configuration magit-ediff-windows)
    (set-buffer buf)))

;;;###autoload
(defun magit-save-index ()
  "Add the content of current file as if it was the index."
  (interactive)
  (unless (eq magit-show-current-version 'index)
    (error "Current buffer doesn't visit the index version of a file"))
  (when (y-or-n-p (format "Stage current version of %s" magit-file-name))
    (let ((buf (current-buffer))
          (name (magit-git-dir "magit-add-index")))
      (with-temp-file name
        (insert-buffer-substring buf))
      (let ((hash (magit-git-string "hash-object" "-t" "blob" "-w"
                                    (concat "--path=" magit-file-name)
                                    "--" name))
            (perm (substring (magit-git-string "ls-files" "-s"
                                               magit-file-name)
                             0 6)))
        (magit-run-git "update-index" "--cacheinfo"
                       perm hash magit-file-name)))))

;;; Diff Mode

(define-derived-mode magit-diff-mode magit-mode "Magit Diff"
  "Mode for looking at a git diff.

\\{magit-diff-mode-map}
Unless shadowed by the mode specific bindings above, bindings
from the parent keymap `magit-mode-map' are also available."
  :group 'magit)

(defvar magit-diff-buffer-name "*magit-diff*"
  "Name of buffer used to display a diff.")

;;;###autoload (autoload 'magit-diff "magit")
(magit-define-command diff (range)
  (interactive (list (magit-read-rev-range "Diff")))
  (let ((buf (get-buffer-create magit-diff-buffer-name)))
    (display-buffer buf)
    (with-current-buffer buf
      (magit-mode-init default-directory
                       'magit-diff-mode
                       #'magit-refresh-diff-buffer
                       range
                       (magit-rev-range-to-git range)))))

;;;###autoload (autoload 'magit-diff-working-tree "magit")
(magit-define-command diff-working-tree (rev)
  (interactive (list (magit-read-rev-with-default "Diff working tree with")))
  (magit-diff (or rev "HEAD")))

(defun magit-diff-with-mark (marked commit)
  (interactive
   (let* ((marked (or magit-marked-commit (error "No commit marked")))
          (current (magit-get-current-branch))
          (is-current (string= (magit-name-rev marked) current))
          (commit (or (magit-commit-at-point)
                      (magit-read-rev
                       (format "Diff marked commit %s with" marked)
                       (unless is-current current)
                       (when is-current
                         (cons (concat "refs/heads/" current)
                               magit-uninteresting-refs))))))
     (list marked commit)))
  (magit-diff (cons marked commit)))

(defun magit-refresh-diff-buffer (range args)
  (let ((magit-current-diff-range (cond
                                   ((stringp range)
                                    (cons range 'working))
                                   ((null (cdr range))
                                    (cons (car range) 'working))
                                   (t
                                    range))))
    (setq magit-current-range range)
    (magit-create-buffer-sections
      (apply #'magit-git-section
             'diffbuf
             (magit-rev-range-describe magit-current-diff-range "Changes")
             'magit-wash-diffs
             "diff" (magit-diff-U-arg)
             `(,@(and magit-show-diffstat (list "--patch-with-stat"))
               ,args "--")))))

;;; Wazzup Mode

(define-derived-mode magit-wazzup-mode magit-mode "Magit Wazzup"
  "Mode for looking at git commits not merged into current HEAD.

\\{magit-wazzup-mode-map}
Unless shadowed by the mode specific bindings above, bindings
from the parent keymap `magit-mode-map' are also available."
  :group 'magit)

(defvar magit-wazzup-buffer-name "*magit-wazzup*"
  "Name of buffer used to display commits not merged into current HEAD.")

;;;###autoload
(defun magit-wazzup (&optional all)
  (interactive "P")
  (magit-mode-setup magit-wazzup-buffer-name
                    #'magit-wazzup-mode
                    #'magit-refresh-wazzup-buffer
                    (magit-get-current-branch)
                    all))

(defun magit-refresh-wazzup-buffer (head all)
  (let ((branch-desc (or head "(detached) HEAD")))
    (unless head (setq head "HEAD"))
    (magit-create-buffer-sections
      (magit-with-section 'wazzupbuf nil
        (insert (format "Wazzup, %s\n\n" branch-desc))
        (let* ((excluded (magit-file-lines
                          (magit-git-dir "info/wazzup-exclude")))
               (all-branches (magit-list-interesting-refs))
               (branches (if all
                             all-branches
                           (delq nil (mapcar
                                      (lambda (b)
                                        (and (not
                                              (member (cdr b) excluded))
                                             b))
                                      all-branches))))
               (reported (make-hash-table :test #'equal)))
          (dolist (branch branches)
            (let* ((name (car branch))
                   (ref (cdr branch))
                   (hash (magit-rev-parse ref))
                   (reported-branch (gethash hash reported)))
              (unless (or (and reported-branch
                               (string= (file-name-nondirectory ref)
                                        reported-branch))
                          (not (magit-git-string "merge-base" head ref)))
                (puthash hash (file-name-nondirectory ref) reported)
                (let* ((n (length (magit-git-lines "log" "--pretty=oneline"
                                                   (concat head ".." ref))))
                       (section
                        (let ((magit-section-hidden-default t))
                          (magit-git-section
                           (cons ref 'wazzup)
                           (format "%s unmerged commits in %s%s"
                                   n name
                                   (if (member ref excluded)
                                       " (normally ignored)"
                                     ""))
                           (apply-partially 'magit-wash-log 'oneline)
                           "log" (magit-log-cutoff-length-arg)
                           "--abbrev-commit" "--graph" "--pretty=oneline"
                           (magit-diff-abbrev-arg)
                           (format "%s..%s" head ref)
                           "--"))))
                  (magit-set-section-info ref section))))))))))

(defun magit-wazzup-toggle-ignore (branch edit)
  (let ((ignore-file (magit-git-dir "info/wazzup-exclude")))
    (when edit
      (setq branch (read-string "Branch to ignore for wazzup: " branch)))
    (let ((ignored (magit-file-lines ignore-file)))
      (cond ((member branch ignored)
             (when (or (not edit)
                       (y-or-n-p "Branch %s is already ignored.  Unignore? "))
               (setq ignored (delete branch ignored))))
            (t
             (setq ignored (append ignored (list branch)))))
      (with-temp-file ignore-file
        (insert (mapconcat 'identity ignored "\n")))
      (magit-need-refresh))))

;;; Acting (2)
;;;; Ignore

(defun magit-edit-ignore-string (file)
  "Prompt the user for the string to be ignored.
A list of predefined values with wildcards is derived from the
filename FILE."
  (let* ((extension (concat "*." (file-name-extension file)))
         (extension-in-dir (concat (file-name-directory file) extension))
         (filename (file-name-nondirectory file))
         (completions (list extension extension-in-dir filename file)))
    (magit-completing-read "File/pattern to ignore: "
                           completions nil nil nil nil file)))

(defun magit-ignore-file (file &optional edit local)
  "Add FILE to the list of files to ignore.
If EDIT is non-nil, prompt the user for the string to be ignored
instead of using FILE.  The changes are written to .gitignore
except if LOCAL is non-nil in which case they are written to
.git/info/exclude."
  (let* ((local-ignore-dir (magit-git-dir "info/"))
         (ignore-file (if local
                          (concat local-ignore-dir "exclude")
                        ".gitignore")))
    (when edit
      (setq file (magit-edit-ignore-string file)))
    (when (and local (not (file-exists-p local-ignore-dir)))
      (make-directory local-ignore-dir t))
    (with-temp-buffer
      (when (file-exists-p ignore-file)
        (insert-file-contents ignore-file))
      (goto-char (point-max))
      (unless (bolp)
        (insert "\n"))
      (insert file "\n")
      (write-region nil nil ignore-file))
    (magit-need-refresh)))

(defun magit-ignore-item (edit &optional local)
  "Ignore the item at point.
With a prefix argument edit the ignore string."
  (interactive "P")
  (magit-section-action (item info "ignore")
    ((untracked file)
     (magit-ignore-file (concat "/" info) edit local))
    ((wazzup)
     (magit-wazzup-toggle-ignore info edit))))

(defun magit-ignore-item-locally (edit)
  "Ignore the item at point locally only.
With a prefix argument edit the ignore string."
  (interactive "P")
  (magit-ignore-item edit t))

;;;; Discard

(defun magit-discard-diff (diff stagedp)
  (let ((file (magit-diff-item-file diff)))
    (cl-case (magit-diff-item-kind diff)
      (deleted
       (when (yes-or-no-p (format "Resurrect %s? " file))
         (when stagedp
           (magit-run-git "reset" "-q" "--" file))
         (magit-run-git "checkout" "--" file)))
      (new
       (when (yes-or-no-p (format "Delete %s? " file))
         (magit-run-git "rm" "-f" "--" file)))
      (t
       (when (yes-or-no-p (format "Discard changes to %s? " file))
         (if stagedp
             (magit-run-git "checkout" "HEAD" "--" file)
           (magit-run-git "checkout" "--" file)))))))

(defun magit-discard-item ()
  (interactive)
  (magit-section-action (item info "discard")
    ((untracked file)
     (when (yes-or-no-p (format "Delete %s? " info))
       (if (and (file-directory-p info)
                (not (file-symlink-p info)))
           (delete-directory info 'recursive)
         (delete-file info))
       (magit-refresh-buffer)))
    ((untracked)
     (when (yes-or-no-p "Delete all untracked files and directories? ")
       (magit-run-git "clean" "-df")))
    ((unstaged diff hunk)
     (when (yes-or-no-p (if (use-region-p)
                            "Discard changes in region? "
                          "Discard hunk? "))
       (magit-apply-hunk-item-reverse item)))
    ((staged diff hunk)
     (if (magit-file-uptodate-p (magit-diff-item-file
                                 (magit-hunk-item-diff item)))
         (when (yes-or-no-p (if (use-region-p)
                                "Discard changes in region? "
                              "Discard hunk? "))
           (magit-apply-hunk-item-reverse item "--index"))
       (error "Can't discard this hunk.  Please unstage it first")))
    ((unstaged diff)
     (magit-discard-diff item nil))
    ((staged diff)
     (if (magit-file-uptodate-p (magit-diff-item-file item))
         (magit-discard-diff item t)
       (error (concat "Can't discard staged changes to this file. "
                      "Please unstage it first"))))
    ((diff diff)
     (save-excursion
       (magit-goto-parent-section)
       (magit-discard-item)))
    ((diff diff hunk)
     (save-excursion
       (magit-goto-parent-section)
       (magit-goto-parent-section)
       (magit-discard-item)))
    ((hunk)
     (error "Can't discard this hunk"))
    ((diff)
     (error "Can't discard this diff"))
    ((stash)
     (when (yes-or-no-p "Discard stash? ")
       (magit-run-git "stash" "drop" info)))
    ((branch)
     (when (yes-or-no-p (if current-prefix-arg
                            (concat "Force delete branch [" info "]? ")
                          (concat "Delete branch [" info "]? ")))
       (magit-delete-branch info current-prefix-arg)))
    ((remote)
     (when (yes-or-no-p "Remove remote? ")
       (magit-remove-remote info)))))

;;;; Rename

(defun magit-rename-item ()
  (interactive)
  (magit-section-action (item info "rename")
    ((branch)
     (call-interactively 'magit-rename-branch))
    ((remote)
     (call-interactively 'magit-rename-remote))))

;;;; ChangeLog

(defmacro magit-visiting-file-item (&rest body)
  (declare (debug t))
  `(let ((marker (save-window-excursion
                   (magit-visit-file-item)
                   (set-marker (make-marker) (point)))))
     (save-excursion
       (with-current-buffer (marker-buffer marker)
         (goto-char marker)
         ,@body))))

;;;###autoload
(defun magit-add-change-log-entry-no-option (&optional other-window)
  "Add a change log entry for current change.
With a prefix argument, edit in other window.
The name of the change log file is set by
variable change-log-default-name."
  (interactive "P")
  (magit-visiting-file-item
   (if other-window
       (add-change-log-entry-other-window)
     (add-change-log-entry))))

;;;###autoload
(defun magit-add-change-log-entry-other-window ()
  (interactive)
  (magit-visiting-file-item
   (call-interactively 'add-change-log-entry-other-window)))

;;;; Dired

(eval-after-load 'dired-x
  '(defun magit-dired-jump (&optional other-window)
    "Visit current item.
With a prefix argument, visit in other window."
    (interactive "P")
    (magit-section-action (item info "dired-jump")
      ((untracked file)
       (dired-jump other-window (file-truename info)))
      ((diff)
       (dired-jump other-window (file-truename (magit-diff-item-file item))))
      ((diffstat)
       (let ((file (magit-diffstat-item-file item)))
         (if file
             (dired-jump other-window (file-truename file))
           (error "Can't get the pathname for this file"))))
      ((hunk)
       (dired-jump other-window
                   (file-truename (magit-diff-item-file
                                   (magit-hunk-item-diff item)))))
      (nil (dired-jump other-window)))))

;;;; Visit

(defun magit-visit-file-item (&optional other-window)
  "Visit current file associated with item.
With a prefix argument, visit in other window."
  (interactive "P")
  (let* (line
         column
         (file
          (magit-section-action (item info "visit-file")
            ((untracked file) info)
            ((diff)           (magit-diff-item-file item))
            ((diffstat)       (magit-diffstat-item-file item))
            ((hunk)
             (setq line (magit-hunk-item-target-line item)
                   column (current-column))
             (magit-diff-item-file (magit-hunk-item-diff item))))))
    (unless file
      (error "Can't get pathname for this file"))
    (unless (file-exists-p file)
      (error "Can't visit deleted file: %s" file))
    (cond ((file-directory-p file) (magit-status file))
          (other-window            (find-file-other-window file))
          (t                       (find-file file)))
    (when line
      (goto-char (point-min))
      (forward-line (1- line))
      (when (> column 0)
        (move-to-column (1- column))))))

(defun magit-visit-item (&optional other-window)
  "Visit current item.
With a prefix argument, visit in other window."
  (interactive "P")
  (magit-section-action (item info "visit")
    ((untracked file)
     (call-interactively 'magit-visit-file-item))
    ((diff)
     (call-interactively 'magit-visit-file-item))
    ((diffstat)
     (call-interactively 'magit-visit-file-item))
    ((hunk)
     (call-interactively 'magit-visit-file-item))
    ((commit)
     (magit-show-commit info nil nil 'select))
    ((stash)
     (magit-show-stash info)
     (pop-to-buffer magit-stash-buffer-name))
    ((branch)
     (magit-checkout info))
    ((longer)
     (magit-log-show-more-entries ()))))

;;;; Show

(defun magit-show-item-or-scroll-up ()
  (interactive)
  (magit-section-case (item info)
    ((commit)
     (magit-show-commit info #'scroll-up))
    ((stash)
     (magit-show-stash info #'scroll-up))
    (t
     (scroll-up))))

(defun magit-show-item-or-scroll-down ()
  (interactive)
  (magit-section-case (item info)
    ((commit)
     (magit-show-commit info #'scroll-down))
    ((stash)
     (magit-show-stash info #'scroll-down))
    (t
     (scroll-down))))

;;;; Mark

(defun magit-mark-item (&optional unmark)
  (interactive "P")
  (if unmark
      (setq magit-marked-commit nil)
    (magit-section-action (item info "mark")
      ((commit)
       (setq magit-marked-commit
             (if (equal magit-marked-commit info) nil info)))))
  (magit-refresh-marked-commits))

;;;; Describe

(defun magit-describe-item ()
  (interactive)
  (let ((section (magit-current-section)))
    (message "Section: %s %s-%s %S %S %S"
             (magit-section-type section)
             (magit-section-beginning section)
             (magit-section-end section)
             (magit-section-title section)
             (magit-section-info section)
             (magit-section-context-type section))))

(defun magit-copy-item-as-kill ()
  "Copy sha1 of commit at point into kill ring."
  (interactive)
  (magit-section-action (item info "copy")
    ((commit)
     (kill-new info)
     (message "%s" info))))

;;;; Grep

;;;###autoload (autoload 'magit-grep "magit")
(magit-define-command grep (pattern)
  (interactive
   (list (read-string "git grep: "
                      (shell-quote-argument (grep-tag-default)))))
  (with-current-buffer (generate-new-buffer "*Magit Grep*")
    (setq default-directory (magit-get-top-dir))
    (insert magit-git-executable " "
            (mapconcat 'identity magit-git-standard-options " ")
            " grep -n "
            (shell-quote-argument pattern) "\n\n")
    (magit-git-insert "grep" "--line-number" pattern)
    (grep-mode)
    (pop-to-buffer (current-buffer))))

;;;; Resolve

(defun magit-interactive-resolve (file)
  (require 'ediff)
  (let ((merge-status (magit-git-lines "ls-files" "-u" "--" file))
        (base-buffer (generate-new-buffer (concat file ".base")))
        (our-buffer (generate-new-buffer (concat file ".current")))
        (their-buffer (generate-new-buffer (concat file ".merged")))
        (windows (current-window-configuration)))
    (unless merge-status
      (error "Cannot resolve %s" file))
    (with-current-buffer base-buffer
      (when (string-match "^[0-9]+ [0-9a-f]+ 1" (nth 0 merge-status))
        (magit-git-insert "cat-file" "blob" (concat ":1:" file))))
    (with-current-buffer our-buffer
      (when (string-match "^[0-9]+ [0-9a-f]+ 2" (nth 1 merge-status))
        (magit-git-insert "cat-file" "blob" (concat ":2:" file)))
      (let ((buffer-file-name file))
        (normal-mode)))
    (with-current-buffer their-buffer
      (when (string-match "^[0-9]+ [0-9a-f]+ 3" (nth 2 merge-status))
        (magit-git-insert "cat-file" "blob" (concat ":3:" file)))
      (let ((buffer-file-name file))
        (normal-mode)))
    ;; We have now created the 3 buffer with ours, theirs and the ancestor files
    (with-current-buffer (ediff-merge-buffers-with-ancestor
                          our-buffer their-buffer base-buffer nil nil file)
      (setq ediff-show-clashes-only t)
      (setq-local magit-ediff-windows windows)
      (make-local-variable 'ediff-quit-hook)
      (add-hook 'ediff-quit-hook
                (lambda ()
                  (let ((buffer-A ediff-buffer-A)
                        (buffer-B ediff-buffer-B)
                        (buffer-C ediff-buffer-C)
                        (buffer-Ancestor ediff-ancestor-buffer)
                        (windows magit-ediff-windows))
                    (ediff-cleanup-mess)
                    (kill-buffer buffer-A)
                    (kill-buffer buffer-B)
                    (when (bufferp buffer-Ancestor)
                      (kill-buffer buffer-Ancestor))
                    (set-window-configuration windows)))))))

(defun magit-interactive-resolve-item ()
  (interactive)
  (magit-section-action (item info "resolv")
    ((diff)
     (magit-interactive-resolve (cadr info)))))

;;; Branch Manager Mode
;;__ FIXME The parens indicate preliminary subsections.
;;;; (core)

(define-derived-mode magit-branch-manager-mode magit-mode "Magit Branch"
  "Mode for looking at git branches.

\\{magit-branch-manager-mode-map}
Unless shadowed by the mode specific bindings above, bindings
from the parent keymap `magit-mode-map' are also available.")

(defvar magit-branches-buffer-name "*magit-branches*"
  "Name of buffer used to display and manage branches.")

;;;###autoload (autoload 'magit-branch-manager "magit")
(magit-define-command branch-manager ()
  (interactive)
  (magit-mode-setup magit-branches-buffer-name
                    #'magit-branch-manager-mode
                    #'magit-refresh-branch-manager))

(defun magit-refresh-branch-manager ()
  (magit-create-buffer-sections
    (apply #'magit-git-section
           "branches" nil 'magit-wash-branches
           "branch" "-vva" (magit-diff-abbrev-arg)
           magit-custom-options)))

;;;; (wacky utilities)

(defun magit--branch-name-at-point ()
  "Get the branch name in the line at point."
  (or (magit-section-info (magit-current-section))
      (error "No branch at point")))

(defun magit--branches-for-remote-repo (remote)
  "Return a list of remote branch names for REMOTE.
These are the branch names with the remote name stripped."
  (cl-loop for branch in (magit-git-lines "branch" "-r" "--list"
                                          (format "%s/*" remote))
           collect (substring branch (+ 3 (length remote)))))

(defun magit--is-branch-at-point-remote ()
  "Return non-nil if the branch at point is a remote tracking branch."
  (magit-remote-part-of-branch (magit--branch-name-at-point)))

(defun magit-remote-part-of-branch (branch)
  (when (string-match-p "^\\(?:refs/\\)?remotes\\/" branch)
    (cl-loop for remote in (magit-git-lines "remote")
             when (string-match-p (format "^\\(?:refs/\\)?remotes\\/%s\\/"
                                          (regexp-quote remote))
                                  branch)
             return remote)))

(defun magit-branch-no-remote (branch)
  (let ((remote (magit-remote-part-of-branch branch)))
    (if remote
        (progn
          ;; This has to match if remote is non-nil
          (cl-assert (string-match
                      (format "^\\(?:refs/\\)?remotes\\/%s\\/\\(.*\\)"
                              (regexp-quote remote))
                      branch)
                     'show-args "Unexpected string-match failure: %s %s")
          (match-string 1 branch))
      branch)))

;;;; (washing)

(defun magit-wash-branch-line (&optional remote-name)
  (looking-at (concat
               "^\\([ *] \\)"                 ; 1: current branch marker
               "\\(.+?\\) +"                  ; 2: branch name

               "\\(?:"

               "\\([0-9a-fA-F]+\\)"           ; 3: sha1
               " "
               "\\(?:\\["
               "\\([^:\n]+?\\)"               ; 4: tracking
               "\\(?:: \\)?"
               "\\(?:ahead \\([0-9]+\\)\\)?"  ; 5: ahead
               "\\(?:, \\)?"
               "\\(?:behind \\([0-9]+\\)\\)?" ; 6: behind
               "\\] \\)?"
               "\\(?:.*\\)"                   ; message

               "\\|"                          ; or

               "-> "                          ; the pointer to
               "\\(.+\\)"                     ; 7: a ref

               "\\)\n"))

  (let* ((current-string (match-string 1))
         (branch         (match-string 2))
         (sha1           (match-string 3))
         (tracking       (match-string 4))
         (ahead          (match-string 5))
         (behind         (match-string 6))
         (other-ref      (match-string 7))
         (current (string-match-p "^\\*" current-string)))

    ;; the current line is deleted before being reconstructed
    (delete-region (point)
                   (line-beginning-position 2))

    (magit-with-section branch 'branch
      (magit-set-section-info branch)
      (insert-before-markers
       ;; sha1
       (propertize (or sha1
                       (make-string magit-sha1-abbrev-length ? ))
                   'face 'magit-log-sha1)
       " "
       ;; current marker
       (if current
           "# "
         "  ")
       ;; branch name
       (apply 'propertize (magit-branch-no-remote branch)
              (if current
                  '(face magit-branch)))
       ;; other ref that this branch is pointing to
       (if other-ref
           (concat " -> " (substring other-ref (+ 1 (length remote-name))))
         "")
       ;; tracking information
       (if (and tracking
                (equal (magit-get-tracked-branch branch t)
                       (concat "refs/remotes/" tracking)))
           (concat " ["
                   ;; getting rid of the tracking branch name if it is
                   ;; the same as the branch name
                   (let* ((tracking-remote (magit-get "branch" branch "remote"))
                          (tracking-branch (substring tracking
                                                      (+ 1 (length tracking-remote)))))
                     (propertize (if (string= branch tracking-branch)
                                     (concat "@ " tracking-remote)
                                   (concat tracking-branch " @ " tracking-remote))
                                 'face 'magit-log-head-label-remote))
                   ;; ahead/behind information
                   (if (or ahead
                           behind)
                       ": "
                     "")
                   (if ahead
                       (concat "ahead "
                               (propertize ahead
                                           'face (if current
                                                     'magit-branch))
                               (if behind
                                   ", "
                                 ""))
                     "")
                   (if behind
                       (concat "behind "
                               (propertize behind
                                           'face 'magit-log-head-label-remote))
                     "")
                   "]")
         "")
       "\n"))))

(defun magit-wash-remote-branches-group (group)
  (let* ((remote-name (car group))
         (url (magit-get "remote" remote-name "url"))
         (push-url (magit-get "remote" remote-name "pushurl"))
         (urls (concat url (if push-url
                               (concat ", "push-url)
                             "")))
         (marker (cadr group)))

    (magit-with-section (concat "remote:" remote-name) 'remote
      (magit-set-section-info remote-name)
      (insert-before-markers (propertize (format "%s (%s):" remote-name urls)
                                         'face 'magit-section-title) "\n")
      (magit-wash-branches-between-point-and-marker marker remote-name))
    (insert-before-markers "\n")))

(defun magit-wash-branches-between-point-and-marker (marker &optional remote-name)
  (save-restriction
    (narrow-to-region (point) marker)
    (magit-wash-sequence
     (if remote-name
         (apply-partially 'magit-wash-branch-line remote-name)
       #'magit-wash-branch-line))))

(defun magit-wash-branches ()
  ;; get the names of the remotes
  (let* ((remotes (magit-git-lines "remote"))
         ;; get the location of remotes in the buffer
         (markers
          (append (mapcar (lambda (remote)
                            (save-excursion
                              (when (search-forward-regexp
                                     (concat "^  remotes\\/" remote) nil t)
                                (beginning-of-line)
                                (point-marker))))
                          remotes)
                  (list (save-excursion
                          (goto-char (point-max))
                          (point-marker)))))
         ;; list of remote elements to display in the buffer
         (remote-groups
          (cl-loop for remote in remotes
                   for end-markers on (cdr markers)
                   for marker = (cl-loop for x in end-markers thereis x)
                   collect (list remote marker))))

    ;; actual displaying of information
    (magit-with-section "local" nil
      (insert-before-markers (propertize "Local:" 'face 'magit-section-title)
                             "\n")
      (magit-set-section-info ".")
      (magit-wash-branches-between-point-and-marker
       (cl-loop for x in markers thereis x)))

    (insert-before-markers "\n")

    (mapc 'magit-wash-remote-branches-group remote-groups)

    ;; make sure markers point to nil so that they can be garbage collected
    (mapc (lambda (marker)
            (when marker
             (set-marker marker nil)))
          markers)))

;;;; (wacky non-generic set-tracked)

(defun magit-change-what-branch-tracks ()
  "Change which remote branch the current branch tracks."
  (interactive)
  (when (magit--is-branch-at-point-remote)
    (error "Cannot modify a remote branch"))
  (let* ((local-branch (magit--branch-name-at-point))
         (new-tracked (magit-read-rev  "Change tracked branch to"
                                       nil
                                       (lambda (ref)
                                         (not (string-match-p "refs/remotes/"
                                                              ref)))))
         new-remote new-branch)
    (unless (string= (or new-tracked "") "")
      (cond (;; Match refs that are unknown in the local repository if
             ;; `magit-remote-ref-format' is set to
             ;; `branch-then-remote'. Can be useful if you want to
             ;; create a new branch in a remote repository.
             (string-match "^\\([^ ]+\\) +(\\(.+\\))$" ; 1: branch name; 2: remote name
                           new-tracked)
             (setq new-remote (match-string 2 new-tracked)
                   new-branch (concat "refs/heads/" (match-string 1 new-tracked))))
            ((string-match "^\\(?:refs/remotes/\\)?\\([^/]+\\)/\\(.+\\)" ; 1: remote name; 2: branch name
                           new-tracked)
             (setq new-remote (match-string 1 new-tracked)
                   new-branch (concat "refs/heads/" (match-string 2 new-tracked))))
            (t (error "Cannot parse the remote and branch name"))))
    (magit-set new-remote "branch" local-branch "remote")
    (magit-set new-branch "branch" local-branch "merge")
    (magit-branch-manager)
    (when (string= (magit-get-current-branch) local-branch)
      (magit-refresh-buffer (magit-find-status-buffer default-directory)))))

;;; Miscellaneous
;;;; Miscellaneous Commands

;;;###autoload
(defun magit-init (dir)
  "Initialize git repository in the DIR directory."
  (interactive (list (read-directory-name "Directory for Git repository: ")))
  (let* ((dir (file-name-as-directory (expand-file-name dir)))
         (topdir (magit-get-top-dir dir)))
    (when (or (not topdir)
              (yes-or-no-p
               (format
                (if (string-equal topdir dir)
                    "There is already a Git repository in %s. Reinitialize? "
                  "There is a Git repository in %s. Create another in %s? ")
                topdir dir)))
      (unless (file-directory-p dir)
        (and (y-or-n-p (format "Directory %s does not exists.  Create it? " dir))
             (make-directory dir)))
      (let ((default-directory dir))
        (magit-run-git* (list "init"))))))

;;;###autoload
(defun magit-show-file-revision ()
  "Open a new buffer showing the current file in the revision at point."
  (interactive)
  (let ((show-file-from-diff
         (lambda (item)
           (switch-to-buffer-other-window
            (magit-show (cdr (magit-diff-item-range item))
                        (magit-diff-item-file item))))))
    (magit-section-action (item info "show")
      ((commit)
       (let ((current-file (or magit-file-log-file
                               (magit-read-file-from-rev info))))
         (switch-to-buffer-other-window
          (magit-show info current-file))))
      ((hunk) (funcall show-file-from-diff (magit-hunk-item-diff item)))
      ((diff) (funcall show-file-from-diff item)))))

;;;###autoload
(defun magit-show (commit filename &optional select prefix)
  "Return a buffer containing the file FILENAME, as stored in COMMIT.

COMMIT may be one of the following:
- A string with the name of a commit, such as \"HEAD\" or
  \"dae86e\".  See 'git help revisions' for syntax.
- The symbol 'index, indicating that you want the version in
  Git's index or staging area.
- The symbol 'working, indicating that you want the version in
  the working directory.  In this case you'll get a buffer
  visiting the file.  If there's already a buffer visiting that
  file, you'll get that one.

When called interactively or when SELECT is non-nil, make the
buffer active, either in another window or (with a prefix
argument) in the current window."
  (interactive
   (let* ((revision (magit-read-rev "Retrieve file from revision"))
          (filename (magit-read-file-from-rev revision)))
     (list revision filename t current-prefix-arg)))
  (if (eq commit 'working)
      (find-file-noselect filename)
    (let ((buffer (create-file-buffer
                   (format "%s.%s" filename
                           (replace-regexp-in-string
                            ".*/" "" (prin1-to-string commit t))))))
      (cond
       ((eq commit 'index)
        (let ((checkout-string (magit-git-string "checkout-index"
                                                 "--temp"
                                                 filename)))
          (string-match "^\\(.*\\)\t" checkout-string)
          (with-current-buffer buffer
            (let ((tmpname (match-string 1 checkout-string)))
              (with-silent-modifications
               (insert-file-contents tmpname nil nil nil t))
              (delete-file tmpname)))))
       (t
        (with-current-buffer buffer
          (with-silent-modifications
           (magit-git-insert "cat-file" "-p"
                             (concat commit ":" filename))))))
      (with-current-buffer buffer
        (let ((buffer-file-name
               (expand-file-name filename (magit-get-top-dir))))
          (normal-mode))
        (setq magit-file-name filename)
        (setq magit-show-current-version commit)
        (goto-char (point-min)))
      (if select
          (if prefix
              (switch-to-buffer buffer)
            (switch-to-buffer-other-window buffer))
        buffer))))

;;;; External Tools

;;;###autoload
(defun magit-run-git-gui ()
  "Run `git gui' for the current git repository."
  (interactive)
  (let* ((default-directory (magit-get-top-dir)))
    (start-file-process "Git Gui" nil magit-git-executable "gui")))

;;;###autoload
(defun magit-run-git-gui-blame (commit filename &optional linenum)
  "Run `git gui blame' on the given FILENAME and COMMIT.
When the current buffer is visiting FILENAME instruct
blame to center around the line point is on."
  (interactive
   (let* ((revision (magit-read-rev "Retrieve file from revision" "HEAD"))
          (filename (magit-read-file-from-rev revision)))
     (list revision filename
           (and (equal filename
                       (ignore-errors
                         (magit-file-relative-name (buffer-file-name))))
                (line-number-at-pos)))))
  (let ((default-directory (magit-get-top-dir default-directory)))
    (apply 'start-file-process "Git Gui Blame" nil
           magit-git-executable "gui" "blame"
           `(,@(and linenum (list (format "--line=%d" linenum)))
             ,commit
             ,filename))))

;;;###autoload
(defun magit-run-gitk ()
  "Run `gitk --all' for the current git repository."
  (interactive)
  (let ((default-directory (magit-get-top-dir)))
    (cond
     ((eq system-type 'windows-nt)
      ;; Gitk is a shell script, and Windows doesn't know how to
      ;; "execute" it.  The Windows version of Git comes with an
      ;; implementation of "sh" and everything else it needs, but
      ;; Windows users might not have added the directory where it's
      ;; installed to their path
      (let* ((git-bin-dir
             ;; According to #824, when using stand-alone installation
             ;; Gitk maybe installed in ...cmd or ...bin; while Sh
             ;; is installed in ...bin.
             (expand-file-name "bin"
                               (file-name-directory
                                (directory-file-name
                                 (file-name-directory
                                  magit-gitk-executable)))))
            ;; Adding it onto the end so that anything the user
            ;; specified will get tried first.  Emacs looks in
            ;; exec-path; PATH is the environment variable inherited by
            ;; the process.  I need to change both.
            (exec-path (append exec-path (list git-bin-dir)))
            (process-environment process-environment))
        (setenv "PATH"
                (format "%s;%s"
                        (getenv "PATH")
                        (replace-regexp-in-string "/" "\\\\" git-bin-dir)))
        (start-file-process "Gitk" nil "sh" magit-gitk-executable "--all")))
     (t
      (start-file-process "Gitk" nil magit-gitk-executable "--all")))))

;;;; Magit Extensions

(defun magit-load-config-extensions ()
  "Try to load magit extensions that are defined at git config layer.
This can be added to `magit-mode-hook' for example"
  (dolist (ext (magit-get-all "magit.extension"))
    (let ((sym (intern (format "magit-%s-mode" ext))))
      (when (and (fboundp sym)
                 (not (eq sym 'magit-wip-save-mode)))
        (funcall sym 1)))))

;;;; Magit Font-Lock

(defconst magit-font-lock-keywords
  (eval-when-compile
    `((,(concat "(\\(" (regexp-opt
                     '("magit-define-level-shower"
                       "magit-define-section-jumper"
                       "magit-define-inserter"
                       "magit-define-command"))
                "\\)\\>[ \t'\(]*\\(\\sw+\\)?")
       (1 font-lock-keyword-face)
       (2 font-lock-function-name-face nil t))
      (,(concat "(" (regexp-opt
                     '("magit-with-refresh"
                       "magit-with-section"
                       "magit-create-buffer-sections"
                       "magit-create-log-buffer-sections"
                       "magit-section-action"
                       "magit-section-case"
                       "magit-add-action-clauses"
                       "magit-visiting-file-item"
                       "magit-tests--with-temp-dir"
                       "magit-tests--with-temp-repo"
                       "magit-tests--with-temp-clone") t)
                "\\>")
       . 1)))
  "Magit expressions to highlight in Emacs-Lisp mode.
To highlight Magit expressions add something like this to your
init file:

  (require 'magit)
  (font-lock-add-keywords 'emacs-lisp-mode
                          magit-font-lock-keywords)")

;;;; Magit Version

(defun magit-version (&optional noerror)
  "The version of Magit that you're using.\n\n\(fn)"
  (interactive)
  (let ((toplib (or load-file-name buffer-file-name)))
    (unless (and toplib
                 (equal (file-name-nondirectory toplib) "magit.el"))
      (setq toplib (locate-library "magit.el")))
    (when toplib
      (let* ((dir (file-name-directory toplib))
             (static (expand-file-name "magit-version.el" dir))
             (gitdir (expand-file-name ".git" dir)))
        (cond ((file-exists-p gitdir)
               (setq magit-version
                     (let ((default-directory dir))
                       (magit-git-string "describe" "--tags" "--dirty")))
               (ignore-errors (delete-file static)))
              ((file-exists-p static)
               (load-file static))
              ((featurep 'package) ; shouldn't that make it easier?
               (setq magit-version
                     (or (ignore-errors ; < 24.4
                           (package-version-join
                            (package-desc-vers
                             (cdr (assq 'magit package-alist)))))
                         (ignore-errors ; => 24.3.50
                           (package-version-join
                            (package-desc-version
                             (cadr (assq 'magit package-alist)))))))))))
    (if (stringp magit-version)
        (when (called-interactively-p 'any)
          (message "magit-%s" magit-version))
      (if noerror
          (progn (setq magit-version 'error)
                 (message "Cannot determine Magit's version"))
        (error "Cannot determine Magit's version")))
    magit-version))

(cl-eval-when (load eval) (magit-version t))

(provide 'magit)

;; rest of magit core
(require 'magit-key-mode)
(require 'magit-bisect)
(require 'magit-cherry)

;;; magit.el ends here<|MERGE_RESOLUTION|>--- conflicted
+++ resolved
@@ -4935,6 +4935,7 @@
       ((diff)
        (error "Can't stage this diff")))))
 
+;;;###autoload
 (defun magit-stage-all (&optional including-untracked)
   "Add all remaining changes in tracked files to staging area.
 With a prefix argument, add remaining untracked files as well.
@@ -4976,20 +4977,7 @@
     ((diff)
      (error "Can't unstage this diff"))))
 
-<<<<<<< HEAD
 ;;;###autoload
-(defun magit-stage-all (&optional including-untracked)
-  "Add all remaining changes in tracked files to staging area.
-With a prefix argument, add remaining untracked files as well.
-\('git add [-u] .')."
-  (interactive "P")
-  (if including-untracked
-      (magit-run-git "add" ".")
-    (magit-run-git "add" "-u" ".")))
-
-;;;###autoload
-=======
->>>>>>> 17f5593e
 (defun magit-unstage-all ()
   "Remove all changes from staging area.
 \('git reset --mixed HEAD')."
