;;; Magit -- control Git from Emacs.

;; Copyright (C) 2008, 2009  Marius Vollmer
;; Copyright (C) 2008  Linh Dang
;; Copyright (C) 2008  Alex Ott
;; Copyright (C) 2008  Marcin Bachry
;; Copyright (C) 2009  Alexey Voinov
;; Copyright (C) 2009  John Wiegley
;;
;; Magit is free software; you can redistribute it and/or modify it
;; under the terms of the GNU General Public License as published by
;; the Free Software Foundation; either version 3, or (at your option)
;; any later version.
;;
;; Magit is distributed in the hope that it will be useful, but WITHOUT
;; ANY WARRANTY; without even the implied warranty of MERCHANTABILITY
;; or FITNESS FOR A PARTICULAR PURPOSE.  See the GNU General Public
;; License for more details.
;;
;; You should have received a copy of the GNU General Public License
;; along with Magit.  If not, see <http://www.gnu.org/licenses/>.

;;; Commentary

;; Invoking the magit-status function will show a buffer with the
;; status of the current git repository and its working tree.  That
;; buffer offers key bindings for manipulating the status in simple
;; ways.
;;
;; The status buffer mainly shows the difference between the working
;; tree and the index, and the difference between the index and the
;; current HEAD.  You can add individual hunks from the working tree
;; to the index, and you can commit the index.
;;
;; See the Magit User Manual for more information.

;;; TODO

;; - Showing tags
;; - Amending commits other than HEAD.
;; - Visiting from staged hunks doesn't always work since the line
;;   numbers don't refer to the working tree.  Fix that somehow.
;; - Get current defun from removed lines in a diff
;; - Equivalent of git-wtf, http://git-wt-commit.rubyforge.org/#git-wtf
;; - 'Subsetting', only looking at a subset of all files.

(require 'cl)
(require 'parse-time)
(require 'log-edit)
(require 'easymenu)
(require 'diff-mode)

(defgroup magit nil
  "Controlling Git from Emacs."
  :prefix "magit-"
  :group 'tools)

(defcustom magit-git-executable "git"
  "The name of the Git executable."
  :group 'magit
  :type 'string)

(defcustom magit-save-some-buffers t
  "Non-nil means that \\[magit-status] will save modified buffers before running.
Setting this to t will ask which buffers to save, setting it to 'dontask will
save all modified buffers without asking."
  :group 'magit
  :type '(choice (const :tag "Never" nil)
		 (const :tag "Ask" t)
		 (const :tag "Save without asking" dontask)))

(defcustom magit-commit-signoff nil
  "When performing git commit adds --signoff"
  :group 'magit
  :type 'boolean)

(defcustom magit-log-cutoff-length 100
  "The maximum number of commits to show in the log and whazzup buffers"
  :group 'magit
  :type 'integer)

(defcustom magit-process-popup-time -1
  "Popup the process buffer if a command takes longer than this many seconds."
  :group 'magit
  :type '(choice (const :tag "Never" -1)
		 (const :tag "Immediately" 0)
		 (integer :tag "After this many seconds")))

(defface magit-header
  '((t))
  "Face for generic header lines.

Many Magit faces inherit from this one by default."
  :group 'magit)

(defface magit-section-title
  '((t :weight bold :inherit magit-header))
  "Face for section titles."
  :group 'magit)

(defface magit-branch
  '((t :weight bold :inherit magit-header))
  "Face for the current branch."
  :group 'magit)

(defface magit-diff-file-header
  '((t :inherit magit-header))
  "Face for diff file header lines."
  :group 'magit)

(defface magit-diff-hunk-header
  '((t :slant italic :inherit magit-header))
  "Face for diff hunk header lines."
  :group 'magit)

(defface magit-diff-add
  '((((class color) (background light))
     :foreground "blue1")
    (((class color) (background dark))
     :foreground "white"))
  "Face for lines in a diff that have been added."
  :group 'magit)

(defface magit-diff-none
  '((t))
  "Face for lines in a diff that are unchanged."
  :group 'magit)

(defface magit-diff-del
  '((((class color) (background light))
     :foreground "red")
    (((class color) (background dark))
     :foreground "OrangeRed"))
  "Face for lines in a diff that have been deleted."
  :group 'magit)

(defface magit-item-highlight
  '((((class color) (background light))
     :background "gray95")
    (((class color) (background dark))
     :background "dim gray"))
  "Face for highlighting the current item."
  :group 'magit)

(defface magit-item-mark
  '((((class color) (background light))
     :foreground "red")
    (((class color) (background dark))
     :foreground "orange"))
  "Face for highlighting marked item."
  :group 'magit)

(defface magit-log-tag-label
  '((((class color) (background light))
     :background "LightGoldenRod")
    (((class color) (background dark))
     :background "DarkGoldenRod"))
  "Face for git tag labels shown in log buffer."
  :group 'magit)

(defface magit-log-head-label
  '((((class color) (background light))
     :background "spring green")
    (((class color) (background dark))
     :background "DarkGreen"))
  "Face for branch head labels shown in log buffer."
  :group 'magit)

;;; Macros

(defmacro magit-with-refresh (&rest body)
  (declare (indent 0))
  `(magit-refresh-wrapper (lambda () ,@body)))

;;; Utilities

(defun magit-use-region-p ()
  (if (fboundp 'use-region-p)
      (use-region-p)
    (and transient-mark-mode mark-active)))

(defun magit-goto-line (line)
  ;; Like goto-line but doesn't set the mark.
  (save-restriction
    (widen)
    (goto-char 1)
    (forward-line (1- line))))

(defun magit-shell (cmd &rest args)
  (let ((str (shell-command-to-string
	      (apply 'format cmd (mapcar #'magit-escape-for-shell args)))))
    (if (string= str "")
	nil
      (if (equal (elt str (- (length str) 1)) ?\n)
	  (substring str 0 (- (length str) 1))
	str))))

(defun magit-shell-lines (cmd &rest args)
  (let ((str (shell-command-to-string
	      (apply 'format cmd (mapcar #'magit-escape-for-shell args)))))
    (if (string= str "")
	nil
      (let ((lines (nreverse (split-string str "\n"))))
	(if (string= (car lines) "")
	    (setq lines (cdr lines)))
	(nreverse lines)))))

(defun magit-shell-exit-code (cmd &rest args)
  (call-process shell-file-name nil nil nil
		shell-command-switch
		(apply 'format cmd (mapcar #'magit-escape-for-shell args))))

(defun magit-file-lines (file)
  (if (file-exists-p file)
      (magit-shell-lines "cat %s" file)
    nil))

(defun magit-concat-with-delim (delim seqs)
  (cond ((null seqs)
	 nil)
	((null (cdr seqs))
	 (car seqs))
	(t
	 (concat (car seqs) delim (magit-concat-with-delim delim (cdr seqs))))))

(defun magit-get (&rest keys)
  (magit-shell "%s config %s"
	       magit-git-executable
	       (magit-concat-with-delim "." keys)))

(defun magit-set (val &rest keys)
  (if val
      (magit-shell "%s config %s %s"
		   magit-git-executable
		   (magit-concat-with-delim "." keys) val)
    (magit-shell "%s config --unset %s"
		 magit-git-executable
		 (magit-concat-with-delim "." keys))))

(defun magit-get-top-dir (cwd)
  (let ((cwd (expand-file-name cwd)))
    (and (file-directory-p cwd)
	 (let ((magit-dir (magit-shell
			   "cd %s && %s rev-parse --git-dir 2>/dev/null"
			   cwd magit-git-executable)))
	   (and magit-dir
		(file-name-as-directory
		 (or (file-name-directory magit-dir) cwd)))))))

(defun magit-get-ref (ref)
  (magit-shell "%s symbolic-ref -q %s" magit-git-executable ref))

(defun magit-get-current-branch ()
  (let* ((head (magit-get-ref "HEAD"))
	 (pos (and head (string-match "^refs/heads/" head))))
    (if pos
	(substring head 11)
      nil)))

(defun magit-read-top-dir ()
  (file-name-as-directory
   (read-directory-name "Git repository: "
			(magit-get-top-dir default-directory))))

(defun magit-name-rev (rev)
  (and rev
       (let ((name (magit-shell "%s name-rev --name-only %s"
				magit-git-executable rev)))
	 (if (or (not name) (string= name "undefined"))
	     rev
	   name))))

(defun magit-put-line-property (prop val)
  (put-text-property (line-beginning-position) (line-beginning-position 2)
		     prop val))

(defun magit-escape-for-shell (str)
  (concat "'" (replace-regexp-in-string "'" "'\\''" str) "'"))

(defun magit-format-commit (commit format)
  (magit-shell "%s log --max-count=1 --pretty=format:%s %s" 
	       magit-git-executable
	       format
	       commit))

(defun magit-current-line ()
  (buffer-substring-no-properties (line-beginning-position)
				  (line-end-position)))

(defun magit-insert-region (beg end buf)
  (let ((text (buffer-substring-no-properties beg end)))
    (with-current-buffer buf
      (insert text))))

(defun magit-insert-current-line (buf)
  (let ((text (buffer-substring-no-properties
	       (line-beginning-position) (line-beginning-position 2))))
    (with-current-buffer buf
      (insert text))))

(defun magit-file-uptodate-p (file)
  (eq (magit-shell-exit-code "%s diff --quiet -- %s"
			     magit-git-executable file)
      0))

(defun magit-anything-staged-p ()
  (not (eq (magit-shell-exit-code "%s diff --quiet --cached" 
				  magit-git-executable)
	   0)))

(defun magit-everything-clean-p ()
  (and (not (magit-anything-staged-p))
       (eq (magit-shell-exit-code "%s diff --quiet"
				  magit-git-executable)
	   0)))

(defun magit-commit-parents (commit)
  (cdr (magit-shell-lines "%s rev-list -1 --parents %s | tr ' ' '\n'"
			  magit-git-executable
			  commit)))

;; XXX - let the user choose the parent

(defun magit-choose-parent (commit op)
  (let* ((parents (magit-commit-parents commit)))
    (if (> (length parents) 1)
	(error "Can't %s merge commits." op)
      (car parents))))

(defun magit-choose-parent-id (commit op)
  (let* ((parents (magit-commit-parents commit)))
    (if (> (length parents) 1)
	(error "Can't %s merge commits." op)
      nil)))

;;; Revisions and ranges

(defun magit-list-interesting-revisions ()
  (append (magit-shell-lines "%s branch -a | cut -c3-" magit-git-executable)
	  (magit-shell-lines "%s tag" magit-git-executable)))

(defun magit-read-rev (prompt &optional def)
  (let* ((prompt (if def
		     (format "%s (default %s): " prompt def)
		   (format "%s: " prompt)))
	 (rev (completing-read prompt (magit-list-interesting-revisions)
			       nil nil nil nil def)))
    (if (string= rev "")
	nil
      rev)))

(defun magit-read-rev-range (op &optional def-beg def-end)
  (let ((beg (magit-read-rev (format "%s start" op)
			     def-beg)))
    (if (not beg)
	nil
      (let ((end (magit-read-rev (format "%s end" op) def-end)))
	(cons beg end)))))

(defun magit-rev-to-git (rev)
  (or rev
      (error "No revision specified"))
  (if (string= rev ".")
      (magit-marked-commit)
    rev))

(defun magit-rev-range-to-git (range)
  (or range
      (error "No revision range specified"))
  (if (stringp range)
      range
    (if (cdr range)
	(format "%s..%s"
		(magit-rev-to-git (car range))
		(magit-rev-to-git (cdr range)))
      (format "%s" (magit-rev-to-git (car range))))))

(defun magit-rev-describe (rev)
  (or rev
      (error "No revision specified"))
  (if (string= rev ".")
      "mark"
    (magit-name-rev rev)))

(defun magit-rev-range-describe (range things)
  (or range
      (error "No revision range specified"))
  (if (stringp range)
      (format "%s in %s" things range)
    (if (cdr range)
	(format "%s from %s to %s" things 
		(magit-rev-describe (car range))
		(magit-rev-describe (cdr range)))
      (format "%s at %s" things (magit-rev-describe (car range))))))

(defun magit-default-rev ()
  (magit-name-rev (magit-commit-at-point t)))

;;; Sections

;; A buffer in magit-mode is organized into hierarchical sections.
;; These sections are used for navigation and for hiding parts of the
;; buffer.
;;
;; Most sections also represent the objects that Magit works with,
;; such as files, diffs, hunks, commits, etc.  The 'type' of a section
;; identifies what kind of object it represents (if any), and the
;; parent and grand-parent, etc provide the context.

(defstruct magit-section
  parent title beginning end children hidden type info)

(defvar magit-top-section nil)
(make-variable-buffer-local 'magit-top-section)
(put 'magit-top-section 'permanent-local t)

(defvar magit-old-top-section nil)

(defvar magit-section-hidden-default nil)

(defun magit-new-section (title type)
  (let* ((s (make-magit-section :parent magit-top-section
				:title title
				:type type
				:hidden magit-section-hidden-default))
	 (old (and magit-old-top-section
		   (magit-find-section (magit-section-path s)
				       magit-old-top-section))))
    (if magit-top-section
	(setf (magit-section-children magit-top-section)
	      (cons s (magit-section-children magit-top-section)))
      (setq magit-top-section s))
    (if old
	(setf (magit-section-hidden s) (magit-section-hidden old)))
    s))

(defun magit-cancel-section (section)
  (delete-region (magit-section-beginning section)
		 (magit-section-end section))
  (let ((parent (magit-section-parent section)))
    (if parent
	(setf (magit-section-children parent)
	      (delq section (magit-section-children parent)))
      (setq magit-top-section nil))))

(defmacro magit-with-section (title type &rest body)
  (declare (indent 2))
  (let ((s (gensym)))
    `(let* ((,s (magit-new-section ,title ,type))
	    (magit-top-section ,s))
       (setf (magit-section-beginning ,s) (point))
       ,@body
       (setf (magit-section-end ,s) (point))
       (setf (magit-section-children ,s)
	     (nreverse (magit-section-children ,s)))
       ,s)))

(defun magit-set-section-info (info &optional section)
  (setf (magit-section-info (or section magit-top-section)) info))

(defmacro magit-create-buffer-sections (&rest body)
  (declare (indent 0))
  `(let ((inhibit-read-only t))
     (erase-buffer)
     (let ((magit-old-top-section magit-top-section))
       (setq magit-top-section nil)
       ,@body
       (when (null magit-top-section)
	 (magit-with-section 'top nil
	   (insert "(empty)\n")))
       (magit-propertize-section magit-top-section)
       (magit-section-set-hidden magit-top-section
				 (magit-section-hidden magit-top-section)))))

(defun magit-propertize-section (section)
  (put-text-property (magit-section-beginning section)
		     (magit-section-end section)
		     'magit-section section)
  (dolist (s (magit-section-children section))
    (magit-propertize-section s)))

(defun magit-find-section (path top)
  (if (null path)
      top
    (let ((sec (find-if (lambda (s) (equal (car path)
					   (magit-section-title s)))
			(magit-section-children top))))
      (if sec
	  (magit-find-section (cdr path) sec)
	nil))))

(defun magit-section-path (section)
  (if (not (magit-section-parent section))
      '()
    (append (magit-section-path (magit-section-parent section))
	    (list (magit-section-title section)))))

(defun magit-find-section-at (pos secs)
  (while (and secs
	      (not (and (<= (magit-section-beginning (car secs)) pos)
			(<  pos (magit-section-end (car secs))))))
    (setq secs (cdr secs)))
  (if secs
      (or (magit-find-section-at pos (magit-section-children (car secs)))
	  (car secs))
    nil))

(defun magit-find-section-after (pos secs)
  (while (and secs
	      (not (> (magit-section-beginning (car secs)) pos)))
    (setq secs (cdr secs)))
  (car secs))

(defun magit-find-section-before (pos secs)
  (let ((prev nil))
    (while (and secs
		(not (> (magit-section-beginning (car secs)) pos)))
      (setq prev (car secs))
      (setq secs (cdr secs)))
    prev))

(defun magit-current-section ()
  (or (get-text-property (point) 'magit-section)
      magit-top-section))

(defun magit-insert-section (section-title-and-type
			     buffer-title washer cmd &rest args)
  (let* ((body-beg nil)
	 (section-title (if (consp section-title-and-type)
			    (car section-title-and-type)
			  section-title-and-type))
	 (section-type (if (consp section-title-and-type)
			   (cdr section-title-and-type)
			 nil))
	 (section
	  (magit-with-section section-title section-type
	    (if buffer-title
		(insert (propertize buffer-title 'face 'magit-section-title)
			"\n"))
	    (setq body-beg (point))
	    (apply 'call-process cmd nil t nil args)
	    (if (not (eq (char-before) ?\n))
		(insert "\n"))
	    (if washer
		(save-restriction
		  (narrow-to-region body-beg (point))
		  (goto-char (point-min))
		  (funcall washer)
		  (goto-char (point-max)))))))
    (if (= body-beg (point))
	(magit-cancel-section section)
      (insert "\n"))
    section))

(defun magit-next-section (section)
  (let ((parent (magit-section-parent section)))
    (if parent
	(let ((next (cadr (memq section
				(magit-section-children parent)))))
	  (or next
	      (magit-next-section parent))))))

(defun magit-goto-next-section ()
  (interactive)
  (let* ((section (magit-current-section))
	 (next (or (and (not (magit-section-hidden section))
			(magit-section-children section)
			(magit-find-section-after (point)
						  (magit-section-children
						   section)))
		   (magit-next-section section))))
    (if next
	(progn
	  (goto-char (magit-section-beginning next))
	  (if (memq magit-submode '(log reflog))
	      (magit-show-commit next)))
      (message "No next section"))))

(defun magit-prev-section (section)
  (let ((parent (magit-section-parent section)))
    (if parent
	(let ((prev (cadr (memq section
				(reverse (magit-section-children parent))))))
	  (cond (prev
		 (while (and (not (magit-section-hidden prev))
			     (magit-section-children prev))
		   (setq prev (car (reverse (magit-section-children prev)))))
		 prev)
		(t
		 parent))))))

(defun magit-goto-previous-section ()
  (interactive)
  (let ((section (magit-current-section)))
    (cond ((= (point) (magit-section-beginning section))
	   (let ((prev (magit-prev-section (magit-current-section))))
	     (if prev
		 (progn
		   (if (memq magit-submode '(log reflog))
		       (magit-show-commit (or prev section)))
		   (goto-char (magit-section-beginning prev)))
	       (message "No previous section"))))
	  (t
	   (let ((prev (magit-find-section-before (point)
						  (magit-section-children
						   section))))
	     (if (memq magit-submode '(log reflog))
		 (magit-show-commit (or prev section)))
	     (goto-char (magit-section-beginning (or prev section))))))))

(defun magit-goto-section (path)
  (let ((sec (magit-find-section path magit-top-section)))
    (if sec
	(goto-char (magit-section-beginning sec))
      (message "No such section"))))

(defun magit-for-all-sections (func &optional top)
  (let ((section (or top magit-top-section)))
    (when section
      (funcall func section)
      (dolist (c (magit-section-children section))
	(magit-for-all-sections func c)))))

(defun magit-section-set-hidden (section hidden)
  (setf (magit-section-hidden section) hidden)
  (let ((inhibit-read-only t)
	(beg (save-excursion
	       (goto-char (magit-section-beginning section))
	       (forward-line)
	       (point)))
	(end (magit-section-end section)))
    (put-text-property beg end 'invisible hidden))
  (if (not hidden)
      (dolist (c (magit-section-children section))
	(magit-section-set-hidden c (magit-section-hidden c)))))

(defun magit-section-any-hidden (section)
  (or (magit-section-hidden section)
      (some #'magit-section-any-hidden (magit-section-children section))))

(defun magit-section-collapse (section)
  (dolist (c (magit-section-children section))
    (setf (magit-section-hidden c) t))
  (magit-section-set-hidden section nil))

(defun magit-section-expand (section)
  (dolist (c (magit-section-children section))
    (setf (magit-section-hidden c) nil))
  (magit-section-set-hidden section nil))

(defun magit-section-expand-all-aux (section)
  (dolist (c (magit-section-children section))
    (setf (magit-section-hidden c) nil)
    (magit-section-expand-all-aux c)))

(defun magit-section-expand-all (section)
  (magit-section-expand-all-aux section)
  (magit-section-set-hidden section nil))

(defun magit-section-hideshow (flag-or-func)
  (let ((section (magit-current-section)))
    (cond ((magit-section-parent section)
	   (goto-char (magit-section-beginning section))
	   (if (functionp flag-or-func)
	       (funcall flag-or-func section)
	     (magit-section-set-hidden section flag-or-func))))))

(defun magit-show-section ()
  (interactive)
  (magit-section-hideshow nil))

(defun magit-hide-section ()
  (interactive)
  (magit-section-hideshow t))

(defun magit-collapse-section ()
  (interactive)
  (magit-section-hideshow #'magit-section-collapse))

(defun magit-expand-section ()
  (interactive)
  (magit-section-hideshow #'magit-section-expand))

(defun magit-toggle-section ()
  (interactive)
  (magit-section-hideshow
   (lambda (s)
     (magit-section-set-hidden s (not (magit-section-hidden s))))))

(defun magit-expand-collapse-section ()
  (interactive)
  (magit-section-hideshow
   (lambda (s)
     (cond ((magit-section-any-hidden s)
	    (magit-section-expand-all s))
	   (t
	    (magit-section-collapse s))))))

(defun magit-cycle-section ()
  (interactive)
  (magit-section-hideshow
   (lambda (s)
     (cond ((magit-section-hidden s)
	    (magit-section-collapse s))
	   ((notany #'magit-section-hidden (magit-section-children s))
	    (magit-section-set-hidden s t))
	   (t
	    (magit-section-expand s))))))

(defun magit-section-lineage (s)
  (and s (cons s (magit-section-lineage (magit-section-parent s)))))

(defun magit-section-show-level (section level threshold path)
  (magit-section-set-hidden section (>= level threshold))
  (when (< level threshold)
    (if path
	(magit-section-show-level (car path) (1+ level) threshold (cdr path))
      (dolist (c (magit-section-children section))
	(magit-section-show-level c (1+ level) threshold nil)))))

(defun magit-show-level (level all)
  (if all
      (magit-section-show-level magit-top-section 0 level nil)
    (let ((path (reverse (magit-section-lineage (magit-current-section)))))
      (magit-section-show-level (car path) 0 level (cdr path)))))

(defmacro magit-define-level-shower-1 (level all)
  (let ((fun (intern (format "magit-show-level-%s%s"
			     level (if all "-all" ""))))
	(doc (format "Show sections on level %s." level)))
    `(defun ,fun ()
       ,doc
       (interactive)
       (magit-show-level ,level ,all))))

(defmacro magit-define-level-shower (level)
  `(progn
     (magit-define-level-shower-1 ,level nil)
     (magit-define-level-shower-1 ,level t)))

(defmacro magit-define-section-jumper (sym title)
  (let ((fun (intern (format "magit-jump-to-%s" sym)))
	(doc (format "Jump to section `%s'." title)))
    `(defun ,fun ()
       ,doc
       (interactive)
       (magit-goto-section '(,sym)))))

(defvar magit-highlight-overlay nil)

(defvar magit-highlighted-section nil)

(defun magit-highlight-section ()
  (let ((section (magit-current-section)))
    (when (not (eq section magit-highlighted-section))
      (setq magit-highlighted-section section)
      (if (not magit-highlight-overlay)
	  (let ((ov (make-overlay 1 1)))
	    (overlay-put ov 'face 'magit-item-highlight)
	    (setq magit-highlight-overlay ov)))
      (if (and section (magit-section-type section))
	  (move-overlay magit-highlight-overlay
			(magit-section-beginning section)
			(magit-section-end section)
			(current-buffer))
	(delete-overlay magit-highlight-overlay)))))

(defun magit-section-context-type (section)
  (if (null section)
      '()
    (let ((c (or (magit-section-type section)
		 (if (symbolp (magit-section-title section))
		     (magit-section-title section)))))
      (if c
	  (cons c (magit-section-context-type
		   (magit-section-parent section)))
	'()))))

(defun magit-prefix-p (prefix list)
  ;;; Very schemish...
  (or (null prefix)
      (if (eq (car prefix) '*)
	  (or (magit-prefix-p (cdr prefix) list)
	      (and (not (null list))
		   (magit-prefix-p prefix (cdr list))))
	(and (not (null list))
	     (eq (car prefix) (car list))
	     (magit-prefix-p (cdr prefix) (cdr list))))))

(defmacro magit-section-case (head &rest clauses)
  (declare (indent 1))
  (let ((section (car head))
	(info (cadr head))
	(type (gensym))
	(context (gensym))
	(opname (caddr head)))
    `(let* ((,section (magit-current-section))
	    (,info (magit-section-info ,section))
	    (,type (magit-section-type ,section))
	    (,context (magit-section-context-type ,section)))
       (cond ,@(mapcar (lambda (clause)
			 (let ((prefix (reverse (car clause)))
			       (body (cdr clause)))
			   `((magit-prefix-p ',prefix ,context)
			     ,@body)))
		       clauses)
	     ,@(if opname
		   `(((not ,type)
		      (error "Nothing to %s here." ,opname))
		     (t
		      (error "Can't %s a %s."
			     ,opname
			     (or (get ,type 'magit-description)
				 ,type)))))))))

(defmacro magit-section-action (head &rest clauses)
  (declare (indent 1))
  `(magit-with-refresh
     (magit-section-case ,head ,@clauses)))

(defun magit-wash-sequence (func)
  (while (and (not (eobp))
	      (funcall func))))

;;; Running commands

(defun magit-set-mode-line-process (str)
  (let ((pr (if str (concat " " str) "")))
    (save-excursion
      (magit-for-all-buffers (lambda ()
			       (setq mode-line-process pr))))))

(defun magit-process-indicator-from-command (cmd args)
  (cond ((or (null args)
	     (not (equal cmd magit-git-executable)))
	 cmd)
	((or (null (cdr args))
	     (not (member (car args) '("remote"))))
	 (car args))
	(t
	 (concat (car args) " " (cadr args)))))

(defvar magit-process nil)
(defvar magit-process-client-buffer nil)

(defun magit-run* (cmd-and-args
		   &optional logline noerase noerror nowait input)
  (let ((cmd (car cmd-and-args))
	(args (cdr cmd-and-args))
	(dir default-directory)
	(buf (get-buffer-create "*magit-process*"))
	(successp nil))
    (or (not magit-process)
	(error "Git is already running."))
    (magit-set-mode-line-process
     (magit-process-indicator-from-command
      (car cmd-and-args) (cdr cmd-and-args)))
    (setq magit-process-client-buffer (current-buffer))
    (save-excursion
      (set-buffer buf)
      (setq buffer-read-only t)
      (let ((inhibit-read-only t))
	(setq default-directory dir)
	(if noerase
	    (goto-char (point-max))
	  (erase-buffer))
	(insert "$ " (or logline
			 (magit-concat-with-delim " " cmd-and-args))
		"\n")
	(cond (nowait
	       (setq magit-process
		     (apply 'start-process magit-git-executable buf cmd args))
	       (set-process-sentinel magit-process 'magit-process-sentinel)
	       (set-process-filter magit-process 'magit-process-filter)
	       (when input
		 (with-current-buffer input
		   (process-send-region magit-process
					(point-min) (point-max)))
		 (process-send-eof magit-process)
		 (sit-for 0.1 t))
	       (cond ((= magit-process-popup-time 0)
		      (pop-to-buffer (process-buffer magit-process)))
		     ((> magit-process-popup-time 0)
		      (run-with-timer
		       magit-process-popup-time nil
		       (function
			(lambda (buf)
			  (with-current-buffer buf
			    (when magit-process
			      (pop-to-buffer (process-buffer magit-process))
			      (goto-char (point-max))))))
		       (current-buffer))))
	       (setq successp t))
	      (input
	       (with-current-buffer input
		 (setq default-directory dir)
		 (setq successp
		       (equal (apply 'call-process-region
				     (point-min) (point-max)
				     cmd nil buf nil args) 0)))
	       (magit-set-mode-line-process nil)
	       (magit-need-refresh magit-process-client-buffer))
	      (t
	       (setq successp
		     (equal (apply 'call-process cmd nil buf nil args) 0))
	       (magit-set-mode-line-process nil)
	       (magit-need-refresh magit-process-client-buffer))))
      (or successp
	  noerror
	  (error "Git failed."))
      successp)))

(defun magit-process-sentinel (process event)
  (let ((msg (format "Git %s." (substring event 0 -1)))
	(successp (string-match "^finished" event)))
    (with-current-buffer (process-buffer process)
      (let ((inhibit-read-only t))
	(goto-char (point-max))
	(insert msg "\n")
	(message msg)))
    (setq magit-process nil)
    (magit-set-mode-line-process nil)
    (magit-refresh-buffer magit-process-client-buffer)))

(defun magit-process-filter (proc string)
  (save-current-buffer
    (set-buffer (process-buffer proc))
    (let ((inhibit-read-only t))
      (goto-char (process-mark proc))
      ;; Find last ^M in string.  If one was found, ignore everything
      ;; before it and delete the current line.
      (let ((ret-pos (position ?\r string :from-end t)))
	(cond (ret-pos
	       (goto-char (line-beginning-position))
	       (delete-region (point) (line-end-position))
	       (insert (substring string (+ ret-pos 1))))
	      (t
	       (insert string))))
      (set-marker (process-mark proc) (point)))))

(defun magit-run (cmd &rest args)
  (magit-with-refresh
    (magit-run* (cons cmd args))))

(defun magit-run-git (&rest args)
  (magit-with-refresh
    (magit-run* (cons magit-git-executable args))))

(defun magit-run-with-input (input cmd &rest args)
  (magit-with-refresh
    (magit-run* (cons cmd args) nil nil nil nil input)))

(defun magit-run-shell (fmt &rest args)
  (let ((cmd (apply #'format fmt (mapcar #'magit-escape-for-shell args))))
    (magit-with-refresh
      (magit-run* (list shell-file-name shell-command-switch cmd)
		  cmd))))

(defun magit-run-async (cmd &rest args)
  (magit-run* (cons cmd args) nil nil nil t))

(defun magit-run-async-with-input (input cmd &rest args)
  (magit-run* (cons cmd args) nil nil nil t input))

(defun magit-display-process ()
  (interactive)
  (display-buffer "*magit-process*"))

;;; Mode

;; We define individual functions (instead of using lambda etc) so
;; that the online help can show something meaningful.

(magit-define-section-jumper untracked "Untracked files")
(magit-define-section-jumper unstaged  "Unstaged changes")
(magit-define-section-jumper staged    "Staged changes")
(magit-define-section-jumper unpushed  "Unpushed commits")

(magit-define-level-shower 1)
(magit-define-level-shower 2)
(magit-define-level-shower 3)
(magit-define-level-shower 4)

(defvar magit-mode-map
  (let ((map (make-keymap)))
    (suppress-keymap map t)
    (define-key map (kbd "n") 'magit-goto-next-section)
    (define-key map (kbd "p") 'magit-goto-previous-section)
    (define-key map (kbd "TAB") 'magit-toggle-section)
    (define-key map (kbd "<backtab>") 'magit-expand-collapse-section)
    (define-key map (kbd "1") 'magit-show-level-1)
    (define-key map (kbd "2") 'magit-show-level-2)
    (define-key map (kbd "3") 'magit-show-level-3)
    (define-key map (kbd "4") 'magit-show-level-4)
    (define-key map (kbd "M-1") 'magit-show-level-1-all)
    (define-key map (kbd "M-2") 'magit-show-level-2-all)
    (define-key map (kbd "M-3") 'magit-show-level-3-all)
    (define-key map (kbd "M-4") 'magit-show-level-4-all)
    (define-key map (kbd "M-h") 'magit-show-level-2)
    (define-key map (kbd "M-H") 'magit-show-level-2-all)
    (define-key map (kbd "M-s") 'magit-show-level-4)
    (define-key map (kbd "M-S") 'magit-show-level-4-all)
    (define-key map (kbd "g") 'magit-refresh)
    (define-key map (kbd "G") 'magit-refresh-all)
    (define-key map (kbd "s") 'magit-stage-item)
    (define-key map (kbd "S") 'magit-stage-all)
    (define-key map (kbd "u") 'magit-unstage-item)
    (define-key map (kbd "U") 'magit-unstage-all)
    (define-key map (kbd "i") 'magit-ignore-item)
    (define-key map (kbd "I") 'magit-ignore-item-locally)
    (define-key map (kbd "i") 'magit-ignore-item)
    (define-key map (kbd "?") 'magit-describe-item)
    (define-key map (kbd ".") 'magit-mark-item)
    (define-key map (kbd "=") 'magit-diff-with-mark)
    (define-key map (kbd "-") 'magit-diff-smaller-hunks)
    (define-key map (kbd "+") 'magit-diff-larger-hunks)
    (define-key map (kbd "0") 'magit-diff-default-hunks)
    (define-key map (kbd "l") 'magit-log)
    (define-key map (kbd "L") 'magit-log-long)
    (define-key map (kbd "h") 'magit-reflog-head)
    (define-key map (kbd "H") 'magit-reflog)
    (define-key map (kbd "d") 'magit-diff-working-tree)
    (define-key map (kbd "D") 'magit-diff)
    (define-key map (kbd "a") 'magit-apply-item)
    (define-key map (kbd "A") 'magit-cherry-pick-item)
    (define-key map (kbd "v") 'magit-revert-item)
    (define-key map (kbd "x") 'magit-reset-head)
    (define-key map (kbd "X") 'magit-reset-working-tree)
    (define-key map (kbd "k") 'magit-discard-item)
    (define-key map (kbd "RET") 'magit-visit-item)
    (define-key map (kbd "SPC") 'magit-show-item-or-scroll-up)
    (define-key map (kbd "DEL") 'magit-show-item-or-scroll-down)
    (define-key map (kbd "C-w") 'magit-copy-item-as-kill)
    (define-key map (kbd "b") 'magit-checkout)
    (define-key map (kbd "B") 'magit-create-branch)
    (define-key map (kbd "m") 'magit-manual-merge)
    (define-key map (kbd "M") 'magit-automatic-merge)
    (define-key map (kbd "N r") 'magit-svn-rebase)
    (define-key map (kbd "N c") 'magit-svn-dcommit)
    (define-key map (kbd "R") 'magit-rebase-step)
    (define-key map (kbd "r s") 'magit-rewrite-start)
    (define-key map (kbd "r t") 'magit-rewrite-stop)
    (define-key map (kbd "r a") 'magit-rewrite-abort)
    (define-key map (kbd "r f") 'magit-rewrite-finish)
    (define-key map (kbd "r *") 'magit-rewrite-set-unused)
    (define-key map (kbd "r .") 'magit-rewrite-set-used)
    (define-key map (kbd "P") 'magit-push)
    (define-key map (kbd "f") 'magit-remote-update)
    (define-key map (kbd "F") 'magit-pull)
    (define-key map (kbd "c") 'magit-log-edit)
    (define-key map (kbd "C") 'magit-add-log)
    (define-key map (kbd "t") 'magit-tag)
    (define-key map (kbd "T") 'magit-annotated-tag)
    (define-key map (kbd "z") 'magit-stash)
    (define-key map (kbd "Z") 'magit-stash-snapshot)
    (define-key map (kbd "w") 'magit-wazzup)
    (define-key map (kbd "$") 'magit-display-process)
    (define-key map (kbd "E") 'magit-interactive-rebase)
    (define-key map (kbd "V") 'magit-show-branches)
    (define-key map (kbd "q") 'quit-window)
    map))

(easy-menu-define magit-mode-menu magit-mode-map
  "Magit menu"
  '("Magit"
    ["Refresh" magit-refresh t]
    ["Refresh all" magit-refresh-all t]
    "---"
    ["Stage" magit-stage-item t]
    ["Stage all" magit-stage-all t]
    ["Unstage" magit-unstage-item t]
    ["Unstage all" magit-unstage-all t]
    ["Commit" magit-log-edit t]
    ["Add log entry" magit-add-log t]
    ["Tag" magit-tag t]
    ["Annotated tag" magit-annotated-tag t]
    "---"
    ["Diff working tree" magit-diff-working-tree t]
    ["Diff" magit-diff t]
    ["Log" magit-log t]
    ["Long Log" magit-log-long t]
    ["Reflog head" magit-reflog-head t]
    ["Reflog" magit-reflog t]
    "---"
    ["Cherry pick" magit-cherry-pick-item t]
    ["Apply" magit-apply-item t]
    ["Revert" magit-revert-item t]
    "---"
    ["Ignore" magit-ignore-item t]
    ["Ignore locally" magit-ignore-item-locally t]
    ["Discard" magit-discard-item t]
    ["Reset head" magit-reset-head t]
    ["Reset working tree" magit-reset-working-tree t]
    ["Stash" magit-stash t]
    ["Snapshot" magit-stash-snapshot t]
    "---"
    ["Switch branch" magit-checkout t]
    ["Create branch" magit-create-branch t]
    ["Merge" magit-automatic-merge t]
    ["Merge (no commit)" magit-manual-merge t]
    ["Rebase" magit-rebase-step t]
    ("Git SVN"
     ["Rebase" magit-svn-rebase (magit-svn-enabled)]
     ["Commit" magit-svn-dcommit (magit-svn-enabled)]
     )
    ("Rewrite"
     ["Start" magit-rewrite-start t]
     ["Stop" magit-rewrite-stop t]
     ["Finish" magit-rewrite-finish t]
     ["Abort" magit-rewrite-abort t]
     ["Set used" magit-rewrite-set-used t]
     ["Set unused" magit-rewrite-set-unused t])
    "---"
    ["Push" magit-push t]
    ["Pull" magit-pull t]
    ["Remote update" magit-remote-update t]
    "---"
    ["Display Git output" magit-display-process t]
    ["Quit Magit" quit-window t]))

(defvar magit-mode-hook nil)

(put 'magit-mode 'mode-class 'special)

(defvar magit-submode nil)
(make-variable-buffer-local 'magit-submode)
(put 'magit-submode 'permanent-local t)

(defvar magit-refresh-function nil)
(make-variable-buffer-local 'magit-refresh-function)
(put 'magit-refresh-function 'permanent-local t)

(defvar magit-refresh-args nil)
(make-variable-buffer-local 'magit-refresh-args)
(put 'magit-refresh-args 'permanent-local t)

(defvar last-point)

(defun magit-remember-point ()
  (setq last-point (point)))

(defun magit-invisible-region-end (pos)
  (while (and (not (= pos (point-max))) (invisible-p pos))
    (setq pos (next-char-property-change pos)))
  pos)

(defun magit-invisible-region-start (pos)
  (while (and (not (= pos (point-min))) (invisible-p pos))
    (setq pos (1- (previous-char-property-change pos))))
  pos)

(defun magit-correct-point-after-command ()
  ;; Emacs often leaves point in invisible regions, it seems.  To fix
  ;; this, we move point ourselves and never let Emacs do its own
  ;; adjustements.
  ;;
  ;; When point has to be moved out of an invisible region, it can be
  ;; moved to its end or its beginning.  We usually move it to its
  ;; end, except when that would move point back to where it was
  ;; before the last command.
  ;;
  (if (invisible-p (point))
      (let ((end (magit-invisible-region-end (point))))
	(goto-char (if (= end last-point)
		       (magit-invisible-region-start (point))
		     end))))
  (setq disable-point-adjustment t))

(defun magit-post-command-hook ()
  (magit-correct-point-after-command)
  (magit-highlight-section))

(defun magit-mode ()
  "Review the status of a git repository and act on it.

Please see the manual for a complete description of Magit.

\\{magit-mode-map}"
  (kill-all-local-variables)
  (buffer-disable-undo)
  (setq buffer-read-only t)
  (setq major-mode 'magit-mode
	mode-name "Magit"
	mode-line-process ""
	truncate-lines t
	line-move-visual nil)
  (add-hook 'pre-command-hook #'magit-remember-point nil t)
  (add-hook 'post-command-hook #'magit-post-command-hook t t)
  (use-local-map magit-mode-map)
  (run-mode-hooks 'magit-mode-hook))

(defun magit-mode-init (dir submode refresh-func &rest refresh-args)
  (setq default-directory dir
	magit-submode submode
	magit-refresh-function refresh-func
	magit-refresh-args refresh-args)
  (magit-mode)
  (magit-refresh-buffer))

(defun magit-find-buffer (submode &optional dir)
  (let ((topdir (magit-get-top-dir (or dir default-directory))))
    (dolist (buf (buffer-list))
      (if (save-excursion
	    (set-buffer buf)
	    (and default-directory
		 (equal (expand-file-name default-directory) topdir)
		 (eq major-mode 'magit-mode)
		 (eq magit-submode submode)))
	  (return buf)))))

(defun magit-find-status-buffer (&optional dir)
  (magit-find-buffer 'status dir))

(defun magit-for-all-buffers (func &optional dir)
  (dolist (buf (buffer-list))
    (save-excursion
      (set-buffer buf)
      (if (and (eq major-mode 'magit-mode)
	       (or (null dir)
		   (equal default-directory dir)))
	  (funcall func)))))

(defun magit-refresh-buffer (&optional buffer)
  (with-current-buffer (or buffer (current-buffer))
    (let* ((old-line (line-number-at-pos))
	   (old-section (magit-current-section))
	   (old-path (and old-section
			  (magit-section-path (magit-current-section))))
	   (section-line (and old-section
			      (count-lines
			       (magit-section-beginning old-section)
			       (point)))))
      (if magit-refresh-function
	  (apply magit-refresh-function
		 magit-refresh-args))
      (magit-refresh-marked-commits-in-buffer)
      (let ((s (and old-path (magit-find-section old-path magit-top-section))))
	(cond (s
	       (goto-char (magit-section-beginning s))
	       (forward-line section-line))
	      (t
	       (magit-goto-line old-line)))
	(dolist (w (get-buffer-window-list (current-buffer)))
	  (set-window-point w (point)))
	(magit-highlight-section)))))

(defun magit-revert-buffers ()
  (dolist (buffer (buffer-list))
    (when (and buffer
	       (not (verify-visited-file-modtime buffer))
	       (not (buffer-modified-p buffer)))
      (with-current-buffer buffer
	(ignore-errors
	  (revert-buffer t t t))))))

(defvar magit-refresh-needing-buffers nil)
(defvar magit-refresh-pending nil)

(defun magit-refresh-wrapper (func)
  (if magit-refresh-pending
      (funcall func)
    (let ((status-buffer (magit-find-buffer 'status default-directory))
	  (magit-refresh-needing-buffers nil)
	  (magit-refresh-pending t))
      (unwind-protect
	  (funcall func)
	(when magit-refresh-needing-buffers
	  (magit-revert-buffers)
	  (dolist (b (adjoin status-buffer
			     magit-refresh-needing-buffers))
	    (magit-refresh-buffer b)))))))

(defun magit-need-refresh (&optional buffer)
  (let ((buffer (or buffer (current-buffer))))
    (when (not (memq buffer magit-refresh-needing-buffers))
      (setq magit-refresh-needing-buffers
	    (cons buffer magit-refresh-needing-buffers)))))

(defun magit-refresh ()
  (interactive)
  (magit-with-refresh
    (magit-need-refresh)))

(defun magit-refresh-all ()
  (interactive)
  (magit-for-all-buffers #'magit-refresh-buffer default-directory))

;;; Untracked files

(defun magit-wash-untracked-file ()
  (if (looking-at "^? \\(.*\\)$")
      (let ((file (match-string-no-properties 1)))
	(delete-region (point) (+ (line-end-position) 1))
	(magit-with-section file 'file
	  (magit-set-section-info file)
	  (insert "\t" file "\n"))
	t)
    nil))

(defun magit-wash-untracked-files ()
  (magit-wash-sequence #'magit-wash-untracked-file))

(defun magit-insert-untracked-files ()
  (magit-insert-section 'untracked "Untracked files:"
			'magit-wash-untracked-files
			magit-git-executable
			"ls-files" "-t" "--others" "--exclude-standard"))

;;; Diffs and Hunks

(defvar magit-diff-context-lines 3)

(defun magit-diff-U-arg ()
  (format "-U%d" magit-diff-context-lines))

(defun magit-diff-smaller-hunks (&optional count)
  (interactive "p")
  (setq magit-diff-context-lines (max 0 (- magit-diff-context-lines count)))
  (magit-refresh))

(defun magit-diff-larger-hunks (&optional count)
  (interactive "p")
  (setq magit-diff-context-lines (+ magit-diff-context-lines count))
  (magit-refresh))

(defun magit-diff-default-hunks ()
  (interactive "")
  (setq magit-diff-context-lines 3)
  (magit-refresh))

(defun magit-diff-line-file ()
  (cond ((looking-at "^diff --git a/\\(.*\\) b/\\(.*\\)$")
	 (match-string-no-properties 2))
	((looking-at "^diff --cc +\\(.*\\)$")
	 (match-string-no-properties 1))
	(t
	 nil)))

(defun magit-wash-diffs ()
  (magit-wash-sequence #'magit-wash-diff-or-other-file))

(defun magit-wash-diff-or-other-file ()
  (or (magit-wash-diff)
      (magit-wash-other-file)))

(defun magit-wash-other-file ()
  (if (looking-at "^? \\(.*\\)$")
      (let ((file (match-string-no-properties 1)))
	(delete-region (point) (+ (line-end-position) 1))
	(magit-with-section file 'file
	  (magit-set-section-info file)
	  (insert "\tNew      " file "\n"))
	t)
    nil))

(defvar magit-hide-diffs nil)

(defun magit-wash-diff ()
  (cond ((looking-at "^diff")
	 (let ((magit-section-hidden-default magit-hide-diffs))
	   (magit-with-section (magit-current-line) 'diff
	     (let ((file (magit-diff-line-file))
		   (end (save-excursion
			  (forward-line) ;; skip over "diff" line
			  (if (search-forward-regexp "^diff\\|^@@" nil t)
			      (goto-char (match-beginning 0))
			    (goto-char (point-max)))
			  (point-marker))))
	       (let* ((status (cond
			       ((looking-at "^diff --cc")
				'unmerged)
			       ((save-excursion
				  (search-forward-regexp "^new" end t))
				'new)
			       ((save-excursion
				  (search-forward-regexp "^deleted" end t))
				'deleted)
			       ((save-excursion
				  (search-forward-regexp "^rename" end t))
				'renamed)
			       (t
				'modified)))
		      (file2 (cond
			      ((save-excursion
				 (search-forward-regexp "^rename from \\(.*\\)"
							end t))
			       (match-string-no-properties 1))))
		      (status-text (case status
				     ((unmerged)
				      (format "Unmerged %s" file))
				     ((new)
				      (format "New      %s" file))
				     ((deleted)
				      (format "Deleted  %s" file))
				     ((renamed)
				      (format "Renamed  %s   (from %s)"
					      file file2))
				     ((modified)
				      (format "Modified %s" file))
				     (
				      (format "?        %s" file)))))
		 (magit-set-section-info (list status file file2))
		 (insert "\t" status-text "\n")
		 (goto-char end)
		 (let ((magit-section-hidden-default nil))
		   (magit-wash-sequence #'magit-wash-hunk))
		 t)))))
	 (t
	  nil)))

(defun magit-diff-item-kind (diff)
  (car (magit-section-info diff)))

(defun magit-diff-item-file (diff)
  (cadr (magit-section-info diff)))

(defun magit-diff-item-file2 (diff)
  (caddr (magit-section-info diff)))

(defun magit-wash-hunk ()
  (cond ((looking-at "\\(^@+\\)[^@]*@+")
	 (let ((n-columns (1- (length (match-string 1))))
	       (head (match-string 0)))
	   (magit-with-section head 'hunk
	     (magit-put-line-property 'face 'magit-diff-hunk-header)
	     (forward-line)
	     (while (not (or (eobp)
			     (looking-at "^diff\\|^@@")))
	       (let ((prefix (buffer-substring-no-properties
			      (point) (min (+ (point) n-columns) (point-max)))))
		 (cond ((string-match "\\+" prefix)
			(magit-put-line-property 'face 'magit-diff-add))
		       ((string-match "-" prefix)
			(magit-put-line-property 'face 'magit-diff-del))
		       (t
			(magit-put-line-property 'face 'magit-diff-none))))
	       (forward-line))))
	 t)
	(t
	 nil)))

(defun magit-hunk-item-diff (hunk)
  (let ((diff (magit-section-parent hunk)))
    (or (eq (magit-section-type diff) 'diff)
	(error "Huh?  Parent of hunk not a diff."))
    diff))

(defun magit-diff-item-insert-header (diff buf)
  (let ((beg (save-excursion 
	       (goto-char (magit-section-beginning diff))
	       (forward-line)
	       (point)))
	(end (if (magit-section-children diff)
		 (magit-section-beginning (car (magit-section-children diff)))
	       (magit-section-end diff))))
    (magit-insert-region beg end buf)))

(defun magit-insert-diff-item-patch (diff buf)
  (let ((beg (save-excursion 
	       (goto-char (magit-section-beginning diff))
	       (forward-line)
	       (point)))
	(end (magit-section-end diff)))
    (magit-insert-region beg end buf)))

(defun magit-insert-hunk-item-patch (hunk buf)
  (magit-diff-item-insert-header (magit-hunk-item-diff hunk) buf)
  (magit-insert-region (magit-section-beginning hunk) (magit-section-end hunk)
		       buf))

(defun magit-insert-hunk-item-region-patch (hunk beg end buf)
  (magit-diff-item-insert-header (magit-hunk-item-diff hunk) buf)
  (save-excursion
    (goto-char (magit-section-beginning hunk))
    (magit-insert-current-line buf)
    (forward-line)
    (while (< (point) (magit-section-end hunk))
      (if (and (<= beg (point)) (< (point) end))
	  (magit-insert-current-line buf)
	(cond ((looking-at " ")
	       (magit-insert-current-line buf))
	      ((looking-at "-")
	       (let ((text (buffer-substring-no-properties
			    (+ (point) 1) (line-beginning-position 2))))
		 (with-current-buffer buf
		   (insert " " text))))))
      (forward-line)))
  (with-current-buffer buf
    (diff-fixup-modifs (point-min) (point-max))))

(defun magit-hunk-item-is-conflict-p (hunk)
  ;;; XXX - Using the title is a bit too clever...
  (string-match "^diff --cc"
		(magit-section-title (magit-hunk-item-diff hunk))))

(defun magit-hunk-item-target-line (hunk)
  (save-excursion
    (beginning-of-line)
    (let ((line (line-number-at-pos)))
      (if (looking-at "-")
	  (error "Can't visit removed lines."))
      (goto-char (magit-section-beginning hunk))
      (if (not (looking-at "@@+ .* \\+\\([0-9]+\\),[0-9]+ @@+"))
	  (error "Hunk header not found."))
      (let ((target (parse-integer (match-string 1))))
	(forward-line)
	(while (< (line-number-at-pos) line)
	  ;; XXX - deal with combined diffs
	  (if (not (looking-at "-"))
	      (setq target (+ target 1)))
	  (forward-line))
	target))))

(defun magit-apply-diff-item (diff &rest args)
  (when (zerop magit-diff-context-lines)
    (setq args (cons "--unidiff-zero" args)))
  (with-current-buffer (get-buffer-create "*magit-tmp*")
    (erase-buffer))
  (magit-insert-diff-item-patch diff "*magit-tmp*")
  (apply #'magit-run-git "apply" (append args (list "-"))))

(defun magit-apply-hunk-item (hunk &rest args)
  (when (zerop magit-diff-context-lines)
    (setq args (cons "--unidiff-zero" args)))
  (let ((tmp (get-buffer-create "*magit-tmp*")))
    (with-current-buffer tmp
      (erase-buffer))
    (if (magit-use-region-p)
	(magit-insert-hunk-item-region-patch
	 hunk (region-beginning) (region-end) tmp)
      (magit-insert-hunk-item-patch hunk tmp))
    (apply #'magit-run-with-input tmp
	   magit-git-executable "apply" (append args (list "-")))))

(defun magit-insert-unstaged-changes (title)
  (let ((magit-hide-diffs t))
    (magit-insert-section 'unstaged title 'magit-wash-diffs
			  magit-git-executable "diff"
			  (magit-diff-U-arg))))

(defun magit-insert-staged-changes ()
  (let ((magit-hide-diffs t))
<<<<<<< HEAD
    (magit-insert-section 'staged "Staged changes:" 'magit-wash-diffs
			  magit-git-executable "diff" "--cached"
			  (magit-diff-U-arg))))
=======
    (if no-commit
        (let ((null-tree (magit-shell "git mktree </dev/null")))
          (magit-insert-section 'staged "Staged changes:" 'magit-wash-diffs
                                magit-git-executable "diff" "--cached"
                                null-tree))
      (magit-insert-section 'staged "Staged changes:" 'magit-wash-diffs
			    magit-git-executable "diff" "--cached"))))

>>>>>>> dad98cea

;;; Logs and Commits

(defun magit-parse-log-ref (refname)
  "Return shortened and propertized version of full REFNAME, like
\"refs/remotes/origin/master\"."
  (let ((face 'magit-log-head-label))
    (cond ((string-match "^\\(tag: +\\)?refs/tags/\\(.+\\)" refname)
	   (setq refname (match-string 2 refname)
		 face 'magit-log-tag-label))
	  ((string-match "^refs/remotes/\\(.+\\)" refname)
	   (setq refname (match-string 1 refname)))
	  ((string-match "[^/]+$" refname)
	   (setq refname (match-string 0 refname))))
    (propertize refname 'face face)))

(defun magit-parse-log-refs (refstring)
  "Parse REFSTRING annotation from `git log --decorate'
output (for example: \"refs/remotes/origin/master,
refs/heads/master\") and return prettified string for displaying
in log buffer."
  (mapconcat 'identity
	     (mapcar 'magit-parse-log-ref
		     (remove-if (lambda (refname)
				  (string-match "/HEAD$" refname))
				(reverse (split-string refstring ", *" t))))
	     " - "))

(defun magit-wash-log-line ()
  (if (and (search-forward-regexp "[0-9a-fA-F]\\{40\\}" (line-end-position) t)
	   (goto-char (match-beginning 0))
	   (not (looking-back "commit ")))
      (let ((commit (match-string-no-properties 0)))
	(delete-region (match-beginning 0) (match-end 0))
	(fixup-whitespace)
	(goto-char (line-beginning-position))
	(when (search-forward-regexp "^[|*\\/ ]+\\((\\(tag:.+?\\|refs/.+?\\))\\)"
				     (line-end-position) t)
	  (let ((refstring (match-string-no-properties 2)))
	    (delete-region (match-beginning 1) (match-end 1))
	    (insert (magit-parse-log-refs refstring)))
	  (goto-char (line-beginning-position)))
	(magit-with-section commit 'commit
	  (magit-set-section-info commit)
	  (forward-line)))
    (forward-line))
  t)

(defun magit-wash-log ()
  (let ((magit-old-top-section nil))
    (magit-wash-sequence #'magit-wash-log-line)))

(defvar magit-currently-shown-commit nil)

(defun magit-wash-commit ()
  (cond ((search-forward-regexp "^diff" nil t)
	 (goto-char (match-beginning 0))
	 (magit-wash-diffs))))

(defun magit-refresh-commit-buffer (commit)
  (magit-create-buffer-sections
    (magit-insert-section nil nil
			  'magit-wash-commit
			  magit-git-executable "log" "--max-count=1"
			  "--pretty=medium"
			  "--cc" "-p" commit)))

(defun magit-show-commit (commit &optional scroll)
  (when (magit-section-p commit)
    (setq commit (magit-section-info commit)))
  (let ((dir default-directory)
	(buf (get-buffer-create "*magit-commit*")))
    (cond ((equal magit-currently-shown-commit commit)
	   (let ((win (get-buffer-window buf)))
	     (cond ((not win)
		    (display-buffer buf))
		   (scroll
		    (with-selected-window win
		      (funcall scroll))))))
	  (t
	   (setq magit-currently-shown-commit commit)
	   (display-buffer buf)
	   (with-current-buffer buf
	     (set-buffer buf)
	     (goto-char (point-min))
	     (magit-mode-init dir 'commit
			      #'magit-refresh-commit-buffer commit))))))

(defvar magit-marked-commit nil)

(defvar magit-mark-overlay nil)
(make-variable-buffer-local 'magit-mark-overlay)
(put 'magit-mark-overlay 'permanent-local t)

(defun magit-refresh-marked-commits ()
  (magit-for-all-buffers #'magit-refresh-marked-commits-in-buffer))

(defun magit-refresh-marked-commits-in-buffer ()
  (if (not magit-mark-overlay)
      (let ((ov (make-overlay 1 1)))
	(overlay-put ov 'face 'magit-item-mark)
	(setq magit-mark-overlay ov)))
  (delete-overlay magit-mark-overlay)
  (magit-for-all-sections
   (lambda (section)
     (when (and (eq (magit-section-type section) 'commit)
		(equal (magit-section-info section)
		       magit-marked-commit))
       (move-overlay magit-mark-overlay
		     (magit-section-beginning section)
		     (magit-section-end section)
		     (current-buffer))))))

(defun magit-set-marked-commit (commit)
  (setq magit-marked-commit commit)
  (magit-refresh-marked-commits))

(defun magit-marked-commit ()
  (or magit-marked-commit
      (error "No commit marked")))

(defun magit-insert-unpulled-commits (remote branch)
  (magit-insert-section 'unpulled
			"Unpulled commits:" 'magit-wash-log
			magit-git-executable "log" "--pretty=format:* %H %s"
			(format "HEAD..%s/%s" remote branch)))

(defun magit-insert-unpushed-commits (remote branch)
  (magit-insert-section 'unpushed
			"Unpushed commits:" 'magit-wash-log
			magit-git-executable "log" "--pretty=format:* %H %s"
			(format "%s/%s..HEAD" remote branch)))

;;; Status

(defun magit-refresh-status ()
  (magit-create-buffer-sections
    (magit-with-section 'status nil
      (let* ((branch (magit-get-current-branch))
	     (remote (and branch (magit-get "branch" branch "remote")))
	     (head (magit-shell
                    "%s log --max-count=1 --abbrev-commit --pretty=oneline"
                    magit-git-executable))
	     (no-commit (string-match "fatal: bad default revision" head)))
	(if remote
	    (insert (format "Remote: %s %s\n"
			    remote (magit-get "remote" remote "url"))))
	(insert (format "Local:  %s %s\n"
			(propertize (or branch "(detached)")
				    'face 'magit-branch)
			(abbreviate-file-name default-directory)))
        (insert (format "Head:   %s\n"
                        (if no-commit "nothing commited (yet)" head)))
	(let ((merge-heads (magit-file-lines ".git/MERGE_HEAD")))
	  (if merge-heads
	      (insert (format "Merging: %s\n"
			      (magit-concat-with-delim
			       ", "
			       (mapcar 'magit-name-rev merge-heads))))))
	(let ((rebase (magit-rebase-info)))
	  (if rebase
	      (insert (apply 'format "Rebasing: %s (%s of %s)\n" rebase))))
	(insert "\n")
	(magit-insert-untracked-files)
	(magit-insert-stashes)
	(magit-insert-pending-changes)
	(magit-insert-pending-commits)
	(when remote
	  (magit-insert-unpulled-commits remote branch))
	(let ((staged (or no-commit (magit-anything-staged-p))))
	  (magit-insert-unstaged-changes
	   (if staged "Unstaged changes:" "Changes:"))
	  (if staged
	      (magit-insert-staged-changes)))
	(when remote
	  (magit-insert-unpushed-commits remote branch))))))

(defun magit-init (dir)
  "Initialize git repository in specified directory"
  (interactive (list (read-directory-name "Directory for git repository: ")))
  (let ((topdir (magit-get-top-dir dir)))
    (when (or (not topdir)
	      (y-or-n-p
	       (format
		(if (string-equal topdir (expand-file-name dir))
		    "There is already git repository in %S. Reinitialize?"
		  "There is git repository in %S. Create another in %S?")
		topdir dir)))
      (unless (file-directory-p dir)
	(and (y-or-n-p (format "Directory %S does not exists. Create?" dir))
	     (make-directory dir)))
      (let ((default-directory dir))
	(magit-run* (list "git" "init"))))))

(defun magit-status (dir)
  (interactive (list (or (and (not current-prefix-arg)
			      (magit-get-top-dir default-directory))
			 (magit-read-top-dir))))
  (if magit-save-some-buffers
      (save-some-buffers (eq magit-save-some-buffers 'dontask)))
  (let ((topdir (magit-get-top-dir dir)))
    (unless topdir
      (when (y-or-n-p (format "There is no git repository in %S. Create?" dir))
	(magit-init dir)
	(setq topdir (magit-get-top-dir dir))))
    (when topdir
      (let ((buf (or (magit-find-buffer 'status topdir)
                     (switch-to-buffer
                      (get-buffer-create
                       (concat "*magit: "
                               (file-name-nondirectory
                                (directory-file-name topdir)) "*"))))))
        (switch-to-buffer buf)
        (magit-mode-init topdir 'status #'magit-refresh-status)))))


;;; Staging and Unstaging

(defun magit-stage-item ()
  "Add the item at point to the staging area."
  (interactive)
  (magit-section-action (item info "stage")
    ((untracked file)
     (magit-run-git "add" info))
    ((unstaged diff hunk)
     (if (magit-hunk-item-is-conflict-p item)
	 (error (concat "Can't stage individual resolution hunks.  "
			"Please stage the whole file.")))
     (magit-apply-hunk-item item "--cached"))
    ((unstaged diff)
     (magit-run-git "add" "-u" (magit-diff-item-file item)))
    ((staged *)
     (error "Already staged"))
    ((hunk)
     (error "Can't stage this hunk"))
    ((diff)
     (error "Can't stage this diff"))))

(defun magit-unstage-item ()
  "Remove the item at point from the staging area."
  (interactive)
  (magit-section-action (item info "unstage")
    ((staged diff hunk)
     (magit-apply-hunk-item item "--cached" "--reverse"))
    ((staged diff)
     (magit-run-git "reset" "-q" "HEAD" "--" (magit-diff-item-file item)))
    ((unstaged *)
     (error "Already unstaged"))
    ((hunk)
     (error "Can't unstage this hunk"))
    ((diff)
     (error "Can't unstage this diff"))))

(defun magit-stage-all ()
  (interactive)
  (magit-run-git "add" "-u" "."))

(defun magit-unstage-all ()
  (interactive)
  (magit-run-git "reset" "HEAD"))

;;; Branches

(defun magit-checkout (rev)
  (interactive (list (magit-read-rev "Switch to" (magit-default-rev))))
  (if rev
      (magit-run-git "checkout" (magit-rev-to-git rev))))

(defun magit-read-create-branch-args ()
  (let* ((cur-branch (magit-get-current-branch))
	 (branch (read-string "Create branch: "))
	 (parent (magit-read-rev "Parent" cur-branch)))
    (list branch parent)))

(defun magit-create-branch (branch parent)
  (interactive (magit-read-create-branch-args))
  (if (and branch (not (string= branch ""))
	   parent)
      (magit-run-git "checkout" "-b"
		 branch
		 (magit-rev-to-git parent))))

;;; Merging

(defun magit-guess-branch ()
  (let ((sec (magit-current-section)))
    (if (and sec (eq (magit-section-type sec) 'wazzup))
	(magit-section-info sec))))

(defun magit-manual-merge (rev)
  (interactive (list (magit-read-rev "Manually merge" (magit-guess-branch))))
  (if rev
      (magit-run-git "merge" "--no-ff" "--no-commit"
		 (magit-rev-to-git rev))))

(defun magit-automatic-merge (rev)
  (interactive (list (magit-read-rev "Merge" (magit-guess-branch))))
  (if rev
      (magit-run-git "merge" (magit-rev-to-git rev))))

;;; Rebasing

(defun magit-rebase-info ()
  (cond ((file-exists-p ".dotest")
	 (list (magit-name-rev (car (magit-file-lines ".dotest/onto")))
	       (car (magit-file-lines ".dotest/next"))
	       (car (magit-file-lines ".dotest/last"))))
	((file-exists-p ".git/.dotest-merge")
	 (list (car (magit-file-lines ".git/.dotest-merge/onto_name"))
	       (car (magit-file-lines ".git/.dotest-merge/msgnum"))
	       (car (magit-file-lines ".git/.dotest-merge/end"))))
	(t
	 nil)))

(defun magit-rebase-step ()
  (interactive)
  (let ((info (magit-rebase-info)))
    (if (not info)
	(let ((rev (magit-read-rev "Rebase to")))
	  (if rev
	      (magit-run-git "rebase" (magit-rev-to-git rev))))
      (let ((cursor-in-echo-area t)
	    (message-log-max nil))
	(message "Rebase in progress.  Abort, Skip, or Continue? ")
	(let ((reply (read-event)))
	  (case reply
	    ((?A ?a)
	     (magit-run-git "rebase" "--abort"))
	    ((?S ?s)
	     (magit-run-git "rebase" "--skip"))
	    ((?C ?c)
	     (magit-run-git "rebase" "--continue"))))))))

;; git svn commands

(defun magit-svn-rebase ()
  (interactive)
  (magit-run-async magit-git-executable "svn" "rebase"))

(defun magit-svn-dcommit ()
  (interactive)
  (magit-run-async magit-git-executable "svn" "dcommit"))

(defun magit-svn-enabled ()
  (not (null (find "git-svn" (magit-list-interesting-revisions) :test 'equal))))

;;; Resetting

(defun magit-reset-head (rev)
  (interactive (list (magit-read-rev "Reset head to"
				     (or (magit-default-rev)
					 "HEAD^"))))
  (if rev
      (magit-run-git "reset" "--soft" (magit-rev-to-git rev))))

(defun magit-reset-working-tree ()
  (interactive)
  (if (yes-or-no-p "Discard all uncommitted changes? ")
      (magit-run-git "reset" "--hard")))

;;; Rewriting

(defun magit-read-rewrite-info ()
  (when (file-exists-p ".git/magit-rewrite-info")
    (with-temp-buffer
      (insert-file-contents ".git/magit-rewrite-info")
      (goto-char (point-min))
      (read (current-buffer)))))

(defun magit-write-rewrite-info (info)
  (with-temp-file ".git/magit-rewrite-info"
    (prin1 info (current-buffer))
    (princ "\n" (current-buffer))))

(defun magit-insert-pending-commits ()
  (let* ((info (magit-read-rewrite-info))
	 (pending (cdr (assq 'pending info))))
    (when pending
      (magit-with-section 'pending nil
	(insert (propertize "Pending commits:\n"
			    'face 'magit-section-title))
	(dolist (p pending)
	  (let* ((commit (car p))
		 (properties (cdr p))
		 (used (plist-get properties 'used)))
	    (magit-with-section commit 'commit
	      (magit-set-section-info commit)
	      (insert (magit-shell
		       "%s log --max-count=1 --pretty=format:%s %s --"
		       magit-git-executable
		       (if used ". %s" "* %s")
		       commit)
		      "\n")))))
      (insert "\n"))))

(defun magit-rewrite-set-commit-property (commit prop value)
  (let* ((info (magit-read-rewrite-info))
	 (pending (cdr (assq 'pending info)))
	 (p (assoc commit pending)))
    (when p
      (setf (cdr p) (plist-put (cdr p) prop value))
      (magit-write-rewrite-info info)
      (magit-need-refresh))))

(defun magit-rewrite-set-used ()
  (interactive)
  (magit-section-action (item info)
    ((pending commit)
     (magit-rewrite-set-commit-property info 'used t))))

(defun magit-rewrite-set-unused ()
  (interactive)
  (magit-section-action (item info)
    ((pending commit)
     (magit-rewrite-set-commit-property info 'used nil))))

(defun magit-insert-pending-changes ()
  (let* ((info (magit-read-rewrite-info))
	 (orig (cadr (assq 'orig info))))
    (when orig
      (let ((magit-hide-diffs t))
	(magit-insert-section 'pending-changes
			      "Pending changes"
			      'magit-wash-diffs
			      magit-git-executable "diff"
			      (magit-diff-U-arg) "-R" orig)))))

(defun magit-rewrite-start (from &optional onto)
  (interactive (list (magit-read-rev "Rewrite from" (magit-default-rev))))
  (or (magit-everything-clean-p)
      (error "You have uncommitted changes."))
  (or (not (magit-read-rewrite-info))
      (error "Rewrite in progress."))
  (let* ((orig (magit-shell "%s rev-parse HEAD" magit-git-executable))
	 (base (magit-shell "%s rev-parse %s^" magit-git-executable from))
	 (pending (magit-shell-lines "%s rev-list %s.."
				     magit-git-executable base)))
    (magit-write-rewrite-info `((orig ,orig)
				(pending ,@(mapcar #'list pending))))
    (magit-run-git "reset" "--hard" base)))

(defun magit-rewrite-stop (&optional noconfirm)
  (interactive)
  (let* ((info (magit-read-rewrite-info)))
    (or info
	(error "No rewrite in progress."))
    (when (or noconfirm
	      (yes-or-no-p "Stop rewrite? "))
      (magit-write-rewrite-info nil)
      (magit-need-refresh))))

(defun magit-rewrite-abort ()
  (interactive)
  (let* ((info (magit-read-rewrite-info))
	 (orig (cadr (assq 'orig info))))
    (or info
	(error "No rewrite in progress."))
    (or (magit-everything-clean-p)
	(error "You have uncommitted changes."))
    (when (yes-or-no-p "Abort rewrite? ")
      (magit-write-rewrite-info nil)
      (magit-run-git "reset" "--hard" orig))))

(defun magit-rewrite-finish ()
  (interactive)
  (magit-with-refresh
    (magit-rewrite-finish-step t)))

(defun magit-rewrite-finish-step (first-p)
  (let ((info (magit-read-rewrite-info)))
    (or info
	(error "No rewrite in progress."))
    (let* ((pending (cdr (assq 'pending info)))
	   (first-unused (find-if (lambda (p)
				    (not (plist-get (cdr p) 'used)))
				  pending
				  :from-end t))
	   (commit (car first-unused)))
      (cond ((not first-unused)
	     (magit-rewrite-stop t))
	    ((magit-cherry-pick-commit commit (not first-p))
	     (magit-rewrite-set-commit-property commit 'used t)
	     (magit-rewrite-finish-step nil))))))

;;; Updating, pull, and push

(defun magit-remote-update ()
  (interactive)
  (magit-run-async magit-git-executable "remote" "update")
  (if (magit-svn-enabled)
      (magit-run-async magit-git-executable "svn" "fetch")))

(defun magit-pull ()
  (interactive)
  (magit-run-async magit-git-executable "pull" "-v"))

(defun magit-read-remote (prompt def)
  (completing-read (if def
		       (format "%s (default %s): " prompt def)
		     (format "%s: " prompt))
		   (magit-shell-lines "%s remote" magit-git-executable)
		   nil nil nil nil def))

(defun magit-push ()
  (interactive)
  (let* ((branch (or (magit-get-current-branch)
		     (error "Don't push a detached head. That's gross.")))
	 (branch-remote (magit-get "branch" branch "remote"))
	 (push-remote (if (or current-prefix-arg
			      (not branch-remote))
			  (magit-read-remote (format "Push %s to" branch)
					     branch-remote)
			branch-remote)))
    (if (and (not branch-remote)
	     (not current-prefix-arg))
	(magit-set push-remote "branch" branch "remote"))
    (magit-run-async magit-git-executable "push" "-v" push-remote branch)))

;;; Log edit mode

(defvar magit-log-edit-map
  (let ((map (make-sparse-keymap)))
    (define-key map (kbd "C-c C-c") 'magit-log-edit-commit)
    (define-key map (kbd "C-c C-a") 'magit-log-edit-toggle-amending)
    (define-key map (kbd "M-p") 'log-edit-previous-comment)
    (define-key map (kbd "M-n") 'log-edit-next-comment)
    map))

(defvar magit-pre-log-edit-window-configuration nil)

(defun magit-log-fill-paragraph (&optional justify)
  "Fill the paragraph, but preserve open parentheses at beginning of lines.
Prefix arg means justify as well."
  (interactive "P")
  ;; Add lines starting with a left paren or an asterisk.
  (let ((paragraph-start (concat paragraph-start "\\|*\\|(")))
    (let ((end (progn (forward-paragraph) (point)))
	  (beg (progn (backward-paragraph) (point)))
	  (adaptive-fill-mode nil))
      (fill-region beg end justify)
      t)))

(define-derived-mode magit-log-edit-mode text-mode "Magit Log Edit"
  (set (make-local-variable 'fill-paragraph-function)
       'magit-log-fill-paragraph)
  (use-local-map magit-log-edit-map))

(defun magit-log-edit-cleanup ()
  (save-excursion
    (goto-char (point-min))
    (flush-lines "^#")
    (goto-char (point-min))
    (if (re-search-forward "[ \t\n]*\\'" nil t)
	(replace-match "\n" nil nil))))

(defun magit-log-edit-append (str)
  (save-excursion
    (set-buffer (get-buffer-create "*magit-log-edit*"))
    (goto-char (point-max))
    (insert str "\n")))

(defconst magit-log-header-end "-- End of Magit header --\n")

(defun magit-log-edit-get-fields ()
  (let ((buf (get-buffer "*magit-log-edit*"))
	(result nil))
    (if buf
	(save-excursion
	  (set-buffer buf)
	  (goto-char (point-min))
	  (while (looking-at "^\\([A-Za-z0-9]+\\): *\\(.*\\)$")
	    (setq result (acons (intern (downcase (match-string 1)))
				(match-string 2)
				result))
	    (forward-line))
	  (if (not (looking-at (regexp-quote magit-log-header-end)))
	      (setq result nil))))
    (nreverse result)))

(defun magit-log-edit-set-fields (fields)
  (let ((buf (get-buffer-create "*magit-log-edit*")))
    (save-excursion
      (set-buffer buf)
      (goto-char (point-min))
      (if (search-forward-regexp (format "^\\([A-Za-z0-9]+:.*\n\\)+%s"
					 (regexp-quote magit-log-header-end))
				 nil t)
	  (delete-region (match-beginning 0) (match-end 0)))
      (goto-char (point-min))
      (when fields
	(while fields
	  (insert (capitalize (symbol-name (caar fields))) ": "
		  (cdar fields) "\n")
	  (setq fields (cdr fields)))
	(insert magit-log-header-end)))))

(defun magit-log-edit-set-field (name value)
  (let* ((fields (magit-log-edit-get-fields))
	 (cell (assq name fields)))
    (cond (cell
	   (if value
	       (rplacd cell value)
	     (setq fields (delq cell fields))))
	  (t
	   (if value
	       (setq fields (append fields (list (cons name value)))))))
    (magit-log-edit-set-fields fields)))

(defun magit-log-edit-setup-author-env (author)
  (cond (author
	 ;; XXX - this is a bit strict, probably.
	 (or (string-match "\\(.*\\) <\\(.*\\)>, \\(.*\\)" author)
	     (error "Can't parse author string."))
	 ;; Shucks, setenv destroys the match data.
	 (let ((name (match-string 1 author))
	       (email (match-string 2 author))
	       (date  (match-string 3 author)))
	   (setenv "GIT_AUTHOR_NAME" name)
	   (setenv "GIT_AUTHOR_EMAIL" email)
	   (setenv "GIT_AUTHOR_DATE" date)))
	(t
	 (setenv "GIT_AUTHOR_NAME")
	 (setenv "GIT_AUTHOR_EMAIL")
	 (setenv "GIT_AUTHOR_DATE"))))

(defun magit-log-edit-push-to-comment-ring (comment)
  (when (or (ring-empty-p log-edit-comment-ring)
	    (not (equal comment (ring-ref log-edit-comment-ring 0))))
    (ring-insert log-edit-comment-ring comment)))

(defun magit-log-edit-commit ()
  (interactive)
  (let* ((fields (magit-log-edit-get-fields))
	 (amend (equal (cdr (assq 'amend fields)) "yes"))
	 (tag (cdr (assq 'tag fields)))
	 (author (cdr (assq 'author fields))))
    (magit-log-edit-push-to-comment-ring (buffer-string))
    (magit-log-edit-setup-author-env author)
    (magit-log-edit-set-fields nil)
    (magit-log-edit-cleanup)
    (if (= (buffer-size) 0)
	(insert "(Empty description)\n"))
    (let ((commit-buf (current-buffer)))
      (with-current-buffer (magit-find-buffer 'status default-directory)
	(cond (tag
	       (magit-run-with-input 
		commit-buf
		magit-git-executable "tag" tag "-a" "-F" "-"))
	      (t
	       (apply #'magit-run-async-with-input commit-buf
		      magit-git-executable "commit" "-F" "-"
		      (append (if (not (or amend (magit-anything-staged-p)))
				  '("--all") '())
			      (if amend '("--amend") '())
			      (if magit-commit-signoff
				  '("--signoff") '())))))))
    (erase-buffer)
    (bury-buffer)
    (when magit-pre-log-edit-window-configuration
      (set-window-configuration magit-pre-log-edit-window-configuration)
      (setq magit-pre-log-edit-window-configuration nil))))

(defun magit-log-edit-toggle-amending ()
  (interactive)
  (let* ((fields (magit-log-edit-get-fields))
	 (cell (assq 'amend fields)))
    (if cell
	(rplacd cell (if (equal (cdr cell) "yes") "no" "yes"))
      (setq fields (acons 'amend "yes" fields))
      (magit-log-edit-append
       (magit-format-commit "HEAD" "%s%n%n%b")))
    (magit-log-edit-set-fields fields)))

(defun magit-pop-to-log-edit (operation)
  (let ((dir default-directory)
	(buf (get-buffer-create "*magit-log-edit*")))
    (setq magit-pre-log-edit-window-configuration
	  (current-window-configuration))
    (pop-to-buffer buf)
    (setq default-directory dir)
    (magit-log-edit-mode)
    (message "Type C-c C-c to %s." operation)))

(defun magit-log-edit ()
  (interactive)
  (magit-log-edit-set-field 'tag nil)
  (magit-pop-to-log-edit "commit"))

(defun magit-add-log ()
  (interactive)
  (let ((section (magit-current-section)))
    (let ((fun (if (eq (magit-section-type section) 'hunk)
		   (save-window-excursion
		     (save-excursion
		       (magit-visit-item)
		       (add-log-current-defun)))
		 nil))
	  (file (magit-diff-item-file
		 (cond ((eq (magit-section-type section) 'hunk)
			(magit-hunk-item-diff section))
		       ((eq (magit-section-type section) 'diff)
			section)
		       (t
			(error "No change at point"))))))
      (magit-log-edit)
      (goto-char (point-min))
      (cond ((not (search-forward-regexp (format "^\\* %s" (regexp-quote file))
					 nil t))
	     ;; No entry for file, create it.
	     (goto-char (point-max))
	     (insert (format "\n* %s" file))
	     (if fun
		 (insert (format " (%s)" fun)))
	     (insert ": "))
	    (fun
	     ;; found entry for file, look for fun
	     (let ((limit (or (save-excursion
				(and (search-forward-regexp "^\\* " nil t)
				     (match-beginning 0)))
			      (point-max))))
	       (cond ((search-forward-regexp (format "(.*\\<%s\\>.*):"
						     (regexp-quote fun))
					     limit t)
		      ;; found it, goto end of current entry
		      (if (search-forward-regexp "^(" limit t)
			  (backward-char 2)
			(goto-char limit)))
		     (t
		      ;; not found, insert new entry
		      (goto-char limit)
		      (if (bolp)
			  (open-line 1)
			(newline))
		      (insert (format "(%s): " fun))))))))))

;;; Tags

(defun magit-tag (name)
  (interactive "sNew tag name: ")
  (magit-run-git "tag" name))

(defun magit-annotated-tag (name)
  (interactive "sNew tag name: ")
  (magit-log-edit-set-field 'tag name)
  (magit-pop-to-log-edit "tag"))

;;; Stashing

(defun magit-wash-stash ()
  (if (search-forward-regexp "stash@{\\(.*\\)}" (line-end-position) t)
      (let ((stash (match-string-no-properties 0))
	    (name (match-string-no-properties 1)))
	(delete-region (match-beginning 0) (match-end 0))
	(goto-char (match-beginning 0))
	(fixup-whitespace)
	(goto-char (line-beginning-position))
	(insert name)
	(goto-char (line-beginning-position))
	(magit-with-section stash 'stash
	  (magit-set-section-info stash)
	  (forward-line)))
    (forward-line))
  t)

(defun magit-wash-stashes ()
  (let ((magit-old-top-section nil))
    (magit-wash-sequence #'magit-wash-stash)))

(defun magit-insert-stashes ()
  (magit-insert-section 'stashes
			"Stashes:" 'magit-wash-stashes
			magit-git-executable "stash" "list"))

(defun magit-stash (description)
  (interactive "sStash description: ")
  (magit-run-git "stash" "save" description))

(defun magit-stash-snapshot ()
  (interactive)
  (magit-run-git "stash" "save"
		 (format-time-string "Snapshot taken at %Y-%m-%d %H:%M:%S"
				     (current-time)))
  (magit-run-git "stash" "apply" "stash@{0}"))

(defvar magit-currently-shown-stash nil)

(defun magit-show-stash (stash &optional scroll)
  (when (magit-section-p stash)
    (setq stash (magit-section-info stash)))
  (let ((dir default-directory)
	(buf (get-buffer-create "*magit-diff*")))
    (cond ((equal magit-currently-shown-stash stash)
	   (let ((win (get-buffer-window buf)))
	     (cond ((not win)
		    (display-buffer buf))
		   (scroll
		    (with-selected-window win
		      (funcall scroll))))))
	  (t
	   (setq magit-currently-shown-stash stash)
	   (display-buffer buf)
	   (with-current-buffer buf
	     (set-buffer buf)
	     (goto-char (point-min))
	     (let* ((range (cons (concat info "^2^") info))
		    (args (magit-rev-range-to-git range)))
	       (magit-mode-init dir 'diff #'magit-refresh-diff-buffer
				range args)))))))

;;; Commits

(defun magit-commit-at-point (&optional nil-ok-p)
  (let* ((section (magit-current-section))
	 (commit (and (eq (magit-section-type section) 'commit)
		      (magit-section-info section))))
    (if nil-ok-p
	commit
      (or commit
	  (error "No commit at point.")))))

(defun magit-apply-commit (commit)
  (let ((parent (magit-choose-parent commit "apply")))
    (magit-log-edit-append
     (magit-format-commit commit "%s%n%n%b"))
    (magit-log-edit-set-field 
     'author
     (magit-format-commit commit "%an <%ae>, %ai"))
    (magit-run-shell "%s diff %s %s | %s apply -"
		     magit-git-executable parent commit
		     magit-git-executable)))

(defun magit-cherry-pick-commit (commit &optional noerase)
  (let ((parent-id (magit-choose-parent-id commit "cherry-pick")))
    (magit-run* `(,magit-git-executable "cherry-pick"
		  ,@(if parent-id
			(list "-m" (number-to-string parent-id)))
		  ,commit)
		nil noerase)))

(defun magit-apply-item ()
  (interactive)
  (magit-section-action (item info "apply")
    ((pending commit)
     (magit-apply-commit info)
     (magit-rewrite-set-commit-property info 'used t))
    ((commit)
     (magit-apply-commit info))
    ((unstaged *)
     (error "Change is already in your working tree"))
    ((staged *)
     (error "Change is already in your working tree"))
    ((hunk)
     (magit-apply-hunk-item item))
    ((diff)
     (magit-apply-diff-item item))
    ((stash)
     (magit-run-git "stash" "apply" info))))

(defun magit-cherry-pick-item ()
  (interactive)
  (magit-section-action (item info "cherry-pick")
    ((pending commit)
     (magit-cherry-pick-commit info)
     (magit-rewrite-set-commit-property info 'used t))
    ((commit)
     (magit-cherry-pick-commit info))
    ((stash)
     (magit-run-git "stash" "pop" info))))

(defun magit-revert-commit (commit)
  (let ((parent (magit-choose-parent commit "revert")))
    (magit-log-edit-append
     (magit-format-commit commit "Reverting \"%s\""))
    (magit-run-shell "%s diff %s %s | %s apply --reverse -"
		     magit-git-executable parent commit
		     magit-git-executable)))

(defun magit-revert-item ()
  (interactive)
  (magit-section-action (item info "revert")
    ((pending commit)
     (magit-revert-commit info)
     (magit-rewrite-set-commit-property info 'used nil))
    ((commit)
     (magit-revert-commit info))
    ((hunk)
     (magit-apply-hunk-item item "--reverse"))
    ((diff)
     (magit-apply-diff-item item "--reverse"))))

(defvar magit-have-graph 'unset)
(defvar magit-have-decorate 'unset)

(defun magit-configure-have-graph ()
  (if (eq magit-have-graph 'unset)
      (let ((res (magit-shell-exit-code "%s log --graph --max-count=0"
					magit-git-executable)))
	(setq magit-have-graph (eq res 0)))))

(defun magit-configure-have-decorate ()
  (if (eq magit-have-decorate 'unset)
      (let ((res (magit-shell-exit-code "%s log --decorate --max-count=0"
					magit-git-executable)))
	(setq magit-have-decorate (eq res 0)))))

(defun magit-refresh-log-buffer (range style args)
  (magit-configure-have-graph)
  (magit-configure-have-decorate)
  (magit-create-buffer-sections
    (apply #'magit-insert-section nil
	   (magit-rev-range-describe range "Commits")
	   'magit-wash-log
	   `(,magit-git-executable "log" ,(format "--max-count=%s"
				  magit-log-cutoff-length) ,style
	     ,@(if magit-have-decorate (list "--decorate"))
	     ,@(if magit-have-graph (list "--graph"))
	     ,args "--"))))

(defun magit-log (&optional arg)
  (interactive "P")
  (let* ((range (if arg
		    (magit-read-rev-range "Log" "HEAD")
		  "HEAD"))
	 (topdir (magit-get-top-dir default-directory))
	 (args (magit-rev-range-to-git range)))
    (switch-to-buffer "*magit-log*")
    (magit-mode-init topdir 'log #'magit-refresh-log-buffer range
		     "--pretty=oneline" args)))

(defun magit-log-long (&optional arg)
  (interactive "P")
  (let* ((range (if arg
		    (magit-read-rev-range "Long log" "HEAD")
		  "HEAD"))
	 (topdir (magit-get-top-dir default-directory))
	 (args (magit-rev-range-to-git range)))
    (switch-to-buffer "*magit-log*")
    (magit-mode-init topdir 'log #'magit-refresh-log-buffer range
		     "--stat" args)))

;;; Reflog

(defun magit-refresh-reflog-buffer (head args)
  (magit-create-buffer-sections
    (magit-insert-section 'reflog
			  (format "Local history of head %s" head)
			  'magit-wash-log
			  magit-git-executable "log" "--walk-reflogs"
			  (format "--max-count=%s"
				  magit-log-cutoff-length)
			  "--pretty=oneline" args)))

(defun magit-reflog (head)
  (interactive (list (magit-read-rev "Reflog of" "HEAD")))
  (if head
      (let* ((topdir (magit-get-top-dir default-directory))
	     (args (magit-rev-to-git head)))
	(switch-to-buffer "*magit-reflog*")
	(magit-mode-init topdir 'reflog 
			 #'magit-refresh-reflog-buffer head args))))

(defun magit-reflog-head ()
  (interactive)
  (magit-reflog "HEAD"))

;;; Diffing

(defun magit-refresh-diff-buffer (range args)
  (magit-create-buffer-sections
    (magit-insert-section 'diffbuf
			  (magit-rev-range-describe range "Changes")
			  'magit-wash-diffs
			  magit-git-executable "diff"
			  (cons (magit-diff-U-arg) args))))

(defun magit-diff (range)
  (interactive (list (magit-read-rev-range "Diff")))
  (if range
      (let* ((dir default-directory)
	     (args (magit-rev-range-to-git range))
	     (buf (get-buffer-create "*magit-diff*")))
	(display-buffer buf)
	(save-excursion
	  (set-buffer buf)
	  (magit-mode-init dir 'diff #'magit-refresh-diff-buffer range args)))))

(defun magit-diff-working-tree (rev)
  (interactive (list (magit-read-rev "Diff with (default HEAD)")))
  (magit-diff (or rev "HEAD")))

(defun magit-diff-with-mark ()
  (interactive)
  (magit-diff (cons (magit-marked-commit)
		    (magit-commit-at-point))))

;;; Wazzup

(defun magit-refresh-wazzup-buffer (head)
  (magit-create-buffer-sections
    (magit-with-section 'wazzupbuf nil
      (insert (format "Wazzup, %s\n\n" head))
      (let ((branches (magit-shell-lines "%s branch -a | cut -c3-"
					 magit-git-executable)))
	(dolist (b branches)
	  (let* ((n (magit-shell "%s log --pretty=oneline %s..%s | wc -l"
				 magit-git-executable
				 head b))
		 (section
		  (let ((magit-section-hidden-default t))
		    (magit-insert-section 
		     (cons b 'wazzup)
		     (format "%s unmerged commits in %s"
			     n b)
		     'magit-wash-log
		     magit-git-executable "log"
		     (format "--max-count=%s" magit-log-cutoff-length)
		     "--pretty=oneline"
		     (format "%s..%s" head b)
		     "--"))))
	    (magit-set-section-info b section)))))))

(defun magit-wazzup ()
  (interactive)
  (let* ((topdir (magit-get-top-dir default-directory)))
    (switch-to-buffer "*magit-wazzup*")
    (magit-mode-init topdir 'wazzup 
		     #'magit-refresh-wazzup-buffer
		     (magit-get-current-branch))))

;;; Miscellaneous

(defun magit-ignore-file (file edit local)
  (let ((ignore-file (if local ".git/info/exclude" ".gitignore")))
    (if edit
	(setq file (read-string "File to ignore: " file)))
    (append-to-file (concat "/" file "\n") nil ignore-file)
    (magit-need-refresh)))

(defun magit-ignore-item ()
  (interactive)
  (magit-section-action (item info "ignore")
    ((untracked file)
     (magit-ignore-file info current-prefix-arg nil))
    ((wazzup)
     (message "wazzup"))))

(defun magit-ignore-item-locally ()
  (interactive)
  (magit-section-action (item info "ignore")
    ((untracked file)
     (magit-ignore-file info current-prefix-arg t))))

(defun magit-discard-diff (diff)
  (let ((kind (magit-diff-item-kind diff))
	(file (magit-diff-item-file diff)))
    (cond ((eq kind 'deleted)
	   (when (yes-or-no-p (format "Resurrect %s? " file))
	     (magit-shell "%s reset -q -- %s" magit-git-executable file)
	     (magit-run-git "checkout" "--" file)))
	  ((eq kind 'new)
	   (if (yes-or-no-p (format "Delete %s? " file))
	       (magit-run-git "rm" "-f" "--" file)))
	  (t
	   (if (yes-or-no-p (format "Discard changes to %s? " file))
	       (magit-run-git "checkout" "--" file))))))

(defun magit-discard-item ()
  (interactive)
  (magit-section-action (item info "discard")
    ((untracked file)
     (if (yes-or-no-p (format "Delete %s? " info))
	 (magit-run "rm" info)))
    ((untracked)
     (if (yes-or-no-p "Delete all untracked files and directories? ")
	 (magit-run "git" "clean" "-df")))
    ((unstaged diff hunk)
     (when (yes-or-no-p "Discard hunk? ")
       (magit-apply-hunk-item item "--reverse")))
    ((staged diff hunk)
     (if (magit-file-uptodate-p (magit-diff-item-file
				 (magit-hunk-item-diff item)))
	 (when (yes-or-no-p "Discard hunk? ")
	   (magit-apply-hunk-item item "--reverse" "--index"))
       (error "Can't discard this hunk.  Please unstage it first.")))
    ((unstaged diff)
     (magit-discard-diff item))
    ((staged diff)
     (magit-discard-diff item))
    ((hunk)
     (error "Can't discard this hunk"))
    ((diff)
     (error "Can't discard this diff"))
    ((stash)
     (when (yes-or-no-p "Discard stash? ")
       (magit-run-git "stash" "drop" info)))))

(defun magit-visit-item ()
  (interactive)
  (magit-section-action (item info "visit")
    ((untracked file)
     (find-file info))
    ((diff)
     (find-file (magit-diff-item-file item)))
    ((hunk)
     (let ((file (magit-diff-item-file (magit-hunk-item-diff item)))
	   (line (magit-hunk-item-target-line item)))
       (find-file file)
       (goto-line line)))
    ((commit)
     (magit-show-commit info)
     (pop-to-buffer "*magit-commit*"))
    ((stash)
     (magit-show-stash info)
     (pop-to-buffer "*magit-diff*"))))

(defun magit-show-item-or-scroll-up ()
  (interactive)
  (magit-section-action (item info)
    ((commit)
     (magit-show-commit info #'scroll-up))
    ((stash)
     (magit-show-stash info #'scroll-up))))

(defun magit-show-item-or-scroll-down ()
  (interactive)
  (magit-section-action (item info)
    ((commit)
     (magit-show-commit info #'scroll-down))
    ((stash)
     (magit-show-stash info #'scroll-down))))

(defun magit-mark-item (&optional unmark)
  (interactive "P")
  (if unmark
      (magit-set-marked-commit nil)
    (magit-section-action (item info "mark")
      ((commit)
       (magit-set-marked-commit (if (eq magit-marked-commit info)
				    nil
				  info))))))

(defun magit-describe-item ()
  (interactive)
  (let ((section (magit-current-section)))
    (message "Section: %s %s-%s %S %S %S"
	     (magit-section-type section)
	     (magit-section-beginning section)
	     (magit-section-end section)
	     (magit-section-title section)
	     (magit-section-info section)
	     (magit-section-context-type section))))

(defun magit-copy-item-as-kill ()
  "Copy sha1 of commit at point into kill ring."
  (interactive)
  (magit-section-action (item info "copy")
    ((commit)
     (kill-new info)
     (message "%s" info))))

(defun magit-interactive-rebase ()
  "Start a git rebase -i session, old school-style."
  (interactive)
  (server-start)
  (let* ((section (get-text-property (point) 'magit-section))
	 (commit (and (member 'commit (magit-section-context-type section))
		      (magit-section-info section)))
	 (old-editor (getenv "GIT_EDITOR")))
    (setenv "GIT_EDITOR" (expand-file-name "emacsclient" exec-directory))
    (unwind-protect
	(shell-command (concat magit-git-executable " rebase -i "
			       (or (and commit (concat commit "^"))
				   (read-string "Interactively rebase to: "))
			       " &"))
      (if old-editor
	  (setenv "GIT_EDITOR" old-editor)))))

(defun magit-show-branches ()
  "Show all of the current branches in other-window."
  (interactive)
  (save-selected-window
    (switch-to-buffer-other-window "*magit-branches*")
    (erase-buffer)
    (shell-command (concat magit-git-executable " branch -va") t t)))

(provide 'magit)<|MERGE_RESOLUTION|>--- conflicted
+++ resolved
@@ -1540,20 +1540,15 @@
 
 (defun magit-insert-staged-changes ()
   (let ((magit-hide-diffs t))
-<<<<<<< HEAD
-    (magit-insert-section 'staged "Staged changes:" 'magit-wash-diffs
-			  magit-git-executable "diff" "--cached"
-			  (magit-diff-U-arg))))
-=======
     (if no-commit
         (let ((null-tree (magit-shell "git mktree </dev/null")))
           (magit-insert-section 'staged "Staged changes:" 'magit-wash-diffs
                                 magit-git-executable "diff" "--cached"
-                                null-tree))
+                                null-tree
+				(magit-diff-U-arg)))
       (magit-insert-section 'staged "Staged changes:" 'magit-wash-diffs
-			    magit-git-executable "diff" "--cached"))))
-
->>>>>>> dad98cea
+			    magit-git-executable "diff" "--cached"
+			    (magit-diff-U-arg)))))
 
 ;;; Logs and Commits
 
