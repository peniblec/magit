;;; magit.el --- control Git from Emacs

;; Copyright (C) 2010 Aaron Culich.
;; Copyright (C) 2010 Alan Falloon.
;; Copyright (C) 2008, 2010 Alex Ott.
;; Copyright (C) 2008, 2009, 2010 Alexey Voinov.
;; Copyright (C) 2010 Ben Walton.
;; Copyright (C) 2010 Chris Bernard.
;; Copyright (C) 2010 Christian Kluge.
;; Copyright (C) 2008 Daniel Farina.
;; Copyright (C) 2010 David Abrahams.
;; Copyright (C) 2009 David Wallin.
;; Copyright (C) 2009, 2010 Hannu Koivisto.
;; Copyright (C) 2009 Ian Eure.
;; Copyright (C) 2009 Jesse Alama.
;; Copyright (C) 2009 John Wiegley.
;; Copyright (C) 2010 Leo.
;; Copyright (C) 2008, 2009 Marcin Bachry.
;; Copyright (C) 2008, 2009 Marius Vollmer.
;; Copyright (C) 2010 Mark Hepburn.
;; Copyright (C) 2010 Moritz Bunkus.
;; Copyright (C) 2010 Nathan Weizenbaum.
;; Copyright (C) 2010 Oscar Fuentes.
;; Copyright (C) 2009 Pavel Holejsovsky.
;; Copyright (C) 2011-2012 Peter J Weisberg
;; Copyright (C) 2009, 2010 Phil Jackson.
;; Copyright (C) 2010 Philip Weaver.
;; Copyright (C) 2010 Ramkumar Ramachandra.
;; Copyright (C) 2010 Remco van 't Veer.
;; Copyright (C) 2009 René Stadler.
;; Copyright (C) 2010 Robin Green.
;; Copyright (C) 2010 Roger Crew.
;; Copyright (C) 2009, 2010, 2011 Rémi Vanicat.
;; Copyright (C) 2010 Sean Bryant.
;; Copyright (C) 2009, 2011 Steve Purcell.
;; Copyright (C) 2010 Timo Juhani Lindfors.
;; Copyright (C) 2010, 2011 Yann Hodique.
;; Copyright (C) 2010 Ævar Arnfjörð Bjarmason.
;; Copyright (C) 2010 Óscar Fuentes.

;; Original Author: Marius Vollmer <marius.vollmer@nokia.com>
;; Former Maintainer: Phil Jackson <phil@shellarchive.co.uk>
;; Maintenance Group: https://github.com/organizations/magit/teams/53130
;;   Currently composed of:
;;   - Phil Jackson
;;   - Peter J Weisberg
;;   - Yann Hodique
;;   - Rémi Vanicat
;; Version: @GIT_DEV_VERSION@
;; Keywords: tools

;;
;; Magit is free software; you can redistribute it and/or modify it
;; under the terms of the GNU General Public License as published by
;; the Free Software Foundation; either version 3, or (at your option)
;; any later version.
;;
;; Magit is distributed in the hope that it will be useful, but WITHOUT
;; ANY WARRANTY; without even the implied warranty of MERCHANTABILITY
;; or FITNESS FOR A PARTICULAR PURPOSE.  See the GNU General Public
;; License for more details.
;;
;; You should have received a copy of the GNU General Public License
;; along with Magit.  If not, see <http://www.gnu.org/licenses/>.

;;; Commentary:

;; Invoking the magit-status function will show a buffer with the
;; status of the current git repository and its working tree.  That
;; buffer offers key bindings for manipulating the status in simple
;; ways.
;;
;; The status buffer mainly shows the difference between the working
;; tree and the index, and the difference between the index and the
;; current HEAD.  You can add individual hunks from the working tree
;; to the index, and you can commit the index.
;;
;; See the Magit User Manual for more information.

;;; Code:

(eval-when-compile (require 'cl))
(require 'log-edit)
(require 'easymenu)
(require 'diff-mode)

;; Silences byte-compiler warnings
(eval-when-compile  (require 'view))
(declare-function view-mode 'view)
(eval-when-compile (require 'iswitchb))
(eval-when-compile (require 'ido))
(eval-when-compile (require 'ediff))

;; Dummy to be used by the defcustoms when first loading the file.
(eval-when (load eval)
  (defalias 'magit-set-variable-and-refresh 'set-default))

;;; Code:
(defgroup magit nil
  "Controlling Git from Emacs."
  :prefix "magit-"
  :group 'tools)

(defcustom magit-git-executable "git"
  "The name of the Git executable."
  :group 'magit
  :type 'string)

(defcustom magit-gitk-executable (concat (file-name-directory magit-git-executable)
                                         "gitk")
  "The name of the Gitk executable."
  :group 'magit
  :type 'string)

(defcustom magit-git-standard-options '("--no-pager")
  "Standard options when running Git."
  :group 'magit
  :type '(repeat string))

(defcustom magit-repo-dirs nil
  "Directories containing Git repositories.
Magit will look into these directories for Git repositories and
offer them as choices for `magit-status'."
  :group 'magit
  :type '(repeat string))

(defcustom magit-repo-dirs-depth 3
  "The maximum depth to look for Git repos.
When looking for a Git repository below the directories in `magit-repo-dirs',
Magit will only descend this many levels deep."
  :group 'magit
  :type 'integer)

(defcustom magit-set-upstream-on-push nil
  "Non-nil means that `magit-push' may use --set-upstream when pushing a branch.
This only applies if the branch does not have an upstream set yet.
Setting this to t will ask if --set-upstream should be used.
Setting it to 'dontask will always use --set-upstream.
Setting it to 'refuse will refuse to push unless a remote branch has already been set.

--set-upstream is supported with git > 1.7.0"
  :group 'magit
  :type '(choice (const :tag "Never" nil)
                 (const :tag "Ask" t)
                 (const :tag "Refuse" refuse)
                 (const :tag "Always" dontask)))

(defcustom magit-save-some-buffers t
  "Non-nil means that \\[magit-status] will save modified buffers before running.
Setting this to t will ask which buffers to save, setting it to 'dontask will
save all modified buffers without asking."
  :group 'magit
  :type '(choice (const :tag "Never" nil)
                 (const :tag "Ask" t)
                 (const :tag "Save without asking" dontask)))

(defcustom magit-save-some-buffers-predicate
  'magit-save-buffers-predicate-tree-only
  "A predicate function to decide whether to save a buffer.

Used by function `magit-save-some-buffers' when the variable of
the same name is non-nil."

  :group 'magit
  :type '(radio (function-item magit-save-buffers-predicate-tree-only)
                (function-item magit-save-buffers-predicate-all)
                (function :tag "Other")))

(defcustom magit-default-tracking-name-function
  'magit-default-tracking-name-remote-plus-branch
  "Specifies the function to use to generate default tracking branch names
when doing a \\[magit-checkout].

The default is magit-default-tracking-name-remote-plus-branch,
which generates a tracking name of the form 'REMOTE-BRANCHNAME'."
  :group 'magit
  :type '(radio (function-item magit-default-tracking-name-remote-plus-branch)
                (function-item magit-default-tracking-name-branch-only)
                (function :tag "Other")))

(defcustom magit-commit-all-when-nothing-staged 'ask
  "Determines what \\[magit-log-edit] does when nothing is staged.
Setting this to nil will make it do nothing, setting it to t will
arrange things so that the actual commit command will use the \"--all\" option,
setting it to 'ask will first ask for confirmation whether to do this,
and setting it to 'ask-stage will cause all changes to be staged,
after a confirmation."
  :group 'magit
  :type '(choice (const :tag "No" nil)
                 (const :tag "Always" t)
                 (const :tag "Ask" ask)
                 (const :tag "Ask to stage everything" ask-stage)))

(defcustom magit-commit-signoff nil
  "Add the \"Signed-off-by:\" line when committing."
  :group 'magit
  :type 'boolean)

(defcustom magit-sha1-abbrev-length 7
  "The number of digits to show when a sha1 is displayed in abbreviated form."
  :group 'magit
  :type 'integer)

(defcustom magit-log-cutoff-length 100
  "The maximum number of commits to show in the log and whazzup buffers."
  :group 'magit
  :type 'integer)

(defcustom magit-log-infinite-length 99999
  "Number of log used to show as maximum for `magit-log-cutoff-length'."
  :group 'magit
  :type 'integer)

(defcustom magit-log-auto-more nil
  "Insert more log entries automatically when moving past the last entry.

Only considered when moving past the last entry with
`magit-goto-*-section' commands."
  :group 'magit
  :type 'boolean)

(defcustom magit-process-popup-time -1
  "Popup the process buffer if a command takes longer than this many seconds."
  :group 'magit
  :type '(choice (const :tag "Never" -1)
                 (const :tag "Immediately" 0)
                 (integer :tag "After this many seconds")))

(defcustom magit-revert-item-confirm t
  "Require acknowledgment before reverting an item."
  :group 'magit
  :type 'boolean)

(defcustom magit-log-edit-confirm-cancellation nil
  "Require acknowledgment before canceling the log edit buffer."
  :group 'magit
  :type 'boolean)

(defcustom magit-remote-ref-format 'branch-then-remote
  "What format to use for autocompleting refs, in pariticular for remotes.

Autocompletion is used by functions like `magit-checkout',
`magit-interactive-rebase' and others which offer branch name
completion.

The value 'name-then-remote means remotes will be of the
form \"name (remote)\", while the value 'remote-slash-name
means that they'll be of the form \"remote/name\".  I.e. something that's
listed as \"remotes/upstream/next\" by \"git branch -l -a\"
will be \"upstream/next\"."
  :group 'magit
  :type '(choice (const :tag "name (remote)" branch-then-remote)
                 (const :tag "remote/name" remote-slash-branch)))

(defcustom magit-process-connection-type (not (eq system-type 'cygwin))
  "Connection type used for the git process.

If nil, use pipes: this is usually more efficient, and works on Cygwin.
If t, use ptys: this enables magit to prompt for passphrases when needed."
  :group 'magit
  :type '(choice (const :tag "pipe" nil)
                 (const :tag "pty" t)))

(defcustom magit-completing-read-function 'magit-builtin-completing-read
  "Function to be called when requesting input from the user."
  :group 'magit
  :type '(radio (function-item magit-iswitchb-completing-read)
                (function-item magit-ido-completing-read)
                (function-item magit-builtin-completing-read)
                (function :tag "Other")))

(defcustom magit-create-branch-behaviour 'at-head
  "Where magit will create a new branch if not supplied a branchname or ref.

The value 'at-head means a new branch will be created at the tip
of your current branch, while the value 'at-point means magit
will try to find a valid reference at point..."
  :group 'magit
  :type '(choice (const :tag "at HEAD" at-head)
                 (const :tag "at point" at-point)))

(defcustom magit-status-buffer-switch-function 'pop-to-buffer
  "Function for `magit-status' to use for switching to the status buffer.

The function is given one argument, the status buffer."
  :group 'magit
  :type '(radio (function-item switch-to-buffer)
                (function-item pop-to-buffer)
                (function :tag "Other")))

(defcustom magit-rewrite-inclusive t
  "Whether magit includes the selected base commit in a rewrite operation.

t means both the selected commit as well as any subsequent
commits will be rewritten.  This is magit's default behaviour,
equivalent to 'git rebase -i ${REV}~1'

  A'---B'---C'---D'
  ^

nil means the selected commit will be literally used as 'base',
so only subsequent commits will be rewritten.  This is consistent
with git-rebase, equivalent to 'git rebase -i ${REV}', yet more
cumbersome to use from the status buffer.

  A---B'---C'---D'
  ^"
  :group 'magit
  :type '(choice (const :tag "Always" t)
                 (const :tag "Never" nil)
                 (const :tag "Ask"   ask)))

(defcustom magit-highlight-whitespace t
  "Specifies where to highlight whitespace errors.
See `magit-highlight-trailing-whitespace',
`magit-highlight-indentation'.  The symbol t means in all diffs,
'status means only in the status buffer, and nil means nowhere."
  :group 'magit
  :type '(choice (const :tag "Always" t)
                 (const :tag "Never" nil)
                 (const :tag "In status buffer" status))
  :set 'magit-set-variable-and-refresh)

(defcustom magit-highlight-trailing-whitespace t
  "Highlight whitespace at the end of a line in diffs.
Used only when `magit-highlight-whitespace' is non-nil."
  :group 'magit
  :type 'boolean
  :set 'magit-set-variable-and-refresh)

(defcustom magit-highlight-indentation nil
  "Highlight the \"wrong\" indentation style.
Used only when `magit-highlight-whitespace' is non-nil.

The value is a list of cons cells.  The car is a regular
expression, and the cdr is the value that applies to repositories
whose directory matches the regular expression.  If more than one
item matches, then the *last* item in the list applies.  So, the
default value should come first in the list.

If the value is `tabs', highlight indentation with tabs.  If the
value is an integer, highlight indentation with at least that
many spaces.  Otherwise, highlight neither."
  :group 'magit
  :type `(repeat (cons (string :tag "Directory regexp")
                       (choice (const :tag "Tabs" tabs)
                               (integer :tag "Spaces" :value ,tab-width)
                               (const :tag "Neither" nil))))
  :set 'magit-set-variable-and-refresh)

(defcustom magit-diff-refine-hunk nil
  "Show fine (word-granularity) differences within diff hunks.

There are three possible settings:

  nil means to never show fine differences

  t means to only show fine differences for the currently
  selected diff hunk

  `all' means to always show fine differences for all displayed diff hunks"
  :group 'magit
  :type '(choice (const :tag "Never" nil)
                 (const :tag "Selected only" t)
                 (const :tag "All" all))
  :set 'magit-set-variable-and-refresh)

(defvar magit-current-indentation nil
  "Indentation highlight used in the current buffer.
This is calculated from `magit-highlight-indentation'.")
(make-variable-buffer-local 'magit-current-indentation)

(defgroup magit-faces nil
  "Customize the appearance of Magit."
  :prefix "magit-"
  :group 'faces
  :group 'magit)

(defface magit-header
  '((t :inherit header-line))
  "Face for generic header lines.

Many Magit faces inherit from this one by default."
  :group 'magit-faces)

(defface magit-section-title
  '((t :inherit magit-header))
  "Face for section titles."
  :group 'magit-faces)

(defface magit-branch
  '((t :inherit magit-header))
  "Face for the current branch."
  :group 'magit-faces)

(defface magit-diff-file-header
  '((t :inherit diff-file-header))
  "Face for diff file header lines."
  :group 'magit-faces)

(defface magit-diff-hunk-header
  '((t :inherit diff-hunk-header))
  "Face for diff hunk header lines."
  :group 'magit-faces)

(defface magit-diff-add
  '((t :inherit diff-added))
  "Face for lines in a diff that have been added."
  :group 'magit-faces)

(defface magit-diff-none
  '((t :inherit diff-context))
  "Face for lines in a diff that are unchanged."
  :group 'magit-faces)

(defface magit-diff-del
  '((t :inherit diff-removed))
  "Face for lines in a diff that have been deleted."
  :group 'magit-faces)

(defface magit-log-graph
  '((((class color) (background light))
     :foreground "grey11")
    (((class color) (background dark))
     :foreground "grey80"))
  "Face for the graph element of the log output."
  :group 'magit-faces)

(defface magit-log-sha1
  '((((class color) (background light))
     :foreground "firebrick")
    (((class color) (background dark))
     :foreground "tomato"))
  "Face for the sha1 element of the log output."
  :group 'magit-faces)

(defface magit-log-message
  '((t))
  "Face for the message element of the log output."
  :group 'magit-faces)

(defface magit-item-highlight
  '((t :inherit highlight))
  "Face for highlighting the current item."
  :group 'magit-faces)

(defface magit-item-mark
  '((t :inherit secondary-selection))
  "Face for highlighting marked item."
  :group 'magit-faces)

(defface magit-log-head-label-bisect-good
  '((((class color) (background light))
     :box t
     :background "light green"
     :foreground "dark olive green")
    (((class color) (background dark))
     :box t
     :background "light green"
     :foreground "dark olive green"))
  "Face for good bisect refs."
  :group 'magit-faces)

(defface magit-log-head-label-bisect-bad
  '((((class color) (background light))
     :box t
     :background "IndianRed1"
     :foreground "IndianRed4")
    (((class color) (background dark))
     :box t
     :background "IndianRed1"
     :foreground "IndianRed4"))
  "Face for bad bisect refs."
  :group 'magit-faces)

(defface magit-log-head-label-remote
  '((((class color) (background light))
     :box t
     :background "Grey85"
     :foreground "OliveDrab4")
    (((class color) (background dark))
     :box t
     :background "Grey11"
     :foreground "DarkSeaGreen2"))
  "Face for remote branch head labels shown in log buffer."
  :group 'magit-faces)

(defface magit-log-head-label-tags
  '((((class color) (background light))
     :box t
     :background "LemonChiffon1"
     :foreground "goldenrod4")
    (((class color) (background dark))
     :box t
     :background "LemonChiffon1"
     :foreground "goldenrod4"))
  "Face for tag labels shown in log buffer."
  :group 'magit-faces)

(defface magit-log-head-label-patches
  '((((class color) (background light))
     :box t
     :background "IndianRed1"
     :foreground "IndianRed4")
    (((class color) (background dark))
     :box t
     :background "IndianRed1"
     :foreground "IndianRed4"))
  "Face for Stacked Git patches."
  :group 'magit-faces)

(defface magit-whitespace-warning-face
  '((t :inherit trailing-whitespace))
  "Face for highlighting whitespace errors in Magit diffs."
  :group 'magit-faces)

(defvar magit-custom-options '()
  "List of custom options to pass to Git.
Do not customize this (used in the `magit-key-mode' implementation).")

(defvar magit-read-rev-history nil
  "The history of inputs to `magit-read-rev'.")

(defvar magit-buffer-internal nil
  "Track associated *magit* buffers.
Do not customize this (used in the `magit-log-edit-mode' implementation
to switch back to the *magit* buffer associated with a given commit
operation after commit).")

(defvar magit-back-navigation-history nil
  "History items that will be visited by successively going \"back\".")
(make-variable-buffer-local 'magit-back-navigation-history)
(put 'magit-back-navigation-history 'permanent-local t)

(defvar magit-forward-navigation-history nil
  "History items that will be visited by successively going \"forward\".")
(make-variable-buffer-local 'magit-forward-navigation-history)
(put 'magit-forward-navigation-history 'permanent-local t)

(defvar magit-omit-untracked-dir-contents nil
  "When non-nil magit will only list an untracked directory, not its contents.")

(defvar magit-tmp-buffer-name " *magit-tmp*")

(defface magit-log-head-label-local
  '((((class color) (background light))
     :box t
     :background "Grey85"
     :foreground "LightSkyBlue4")
    (((class color) (background dark))
     :box t
     :background "Grey13"
     :foreground "LightSkyBlue1"))
  "Face for local branch head labels shown in log buffer."
  :group 'magit-faces)

(defface magit-log-head-label-default
  '((((class color) (background light))
     :box t
     :background "Grey50")
    (((class color) (background dark))
     :box t
     :background "Grey50"))
  "Face for unknown ref labels shown in log buffer."
  :group 'magit-faces)

(defvar magit-mode-map
  (let ((map (make-keymap)))
    (suppress-keymap map t)
    (define-key map (kbd "n") 'magit-goto-next-section)
    (define-key map (kbd "p") 'magit-goto-previous-section)
    (define-key map (kbd "^") 'magit-goto-parent-section)
    (define-key map (kbd "M-n") 'magit-goto-next-sibling-section)
    (define-key map (kbd "M-p") 'magit-goto-previous-sibling-section)
    (define-key map (kbd "TAB") 'magit-toggle-section)
    (define-key map (kbd "<backtab>") 'magit-expand-collapse-section)
    (define-key map (kbd "1") 'magit-show-level-1)
    (define-key map (kbd "2") 'magit-show-level-2)
    (define-key map (kbd "3") 'magit-show-level-3)
    (define-key map (kbd "4") 'magit-show-level-4)
    (define-key map (kbd "M-1") 'magit-show-level-1-all)
    (define-key map (kbd "M-2") 'magit-show-level-2-all)
    (define-key map (kbd "M-3") 'magit-show-level-3-all)
    (define-key map (kbd "M-4") 'magit-show-level-4-all)
    (define-key map (kbd "M-h") 'magit-show-only-files)
    (define-key map (kbd "M-H") 'magit-show-only-files-all)
    (define-key map (kbd "M-s") 'magit-show-level-4)
    (define-key map (kbd "M-S") 'magit-show-level-4-all)
    (define-key map (kbd "g") 'magit-refresh)
    (define-key map (kbd "G") 'magit-refresh-all)
    (define-key map (kbd "?") 'magit-describe-item)
    (define-key map (kbd "!") 'magit-key-mode-popup-running)
    (define-key map (kbd ":") 'magit-git-command)
    (define-key map (kbd "C-x 4 a") 'magit-add-change-log-entry-other-window)
    (define-key map (kbd "L") 'magit-add-change-log-entry-no-option)
    (define-key map (kbd "RET") 'magit-visit-item)
    (define-key map (kbd "SPC") 'magit-show-item-or-scroll-up)
    (define-key map (kbd "DEL") 'magit-show-item-or-scroll-down)
    (define-key map (kbd "C-w") 'magit-copy-item-as-kill)
    (define-key map (kbd "R") 'magit-rebase-step)
    (define-key map (kbd "t") 'magit-key-mode-popup-tagging)
    (define-key map (kbd "r") 'magit-key-mode-popup-rewriting)
    (define-key map (kbd "P") 'magit-key-mode-popup-pushing)
    (define-key map (kbd "f") 'magit-key-mode-popup-fetching)
    (define-key map (kbd "b") 'magit-key-mode-popup-branching)
    (define-key map (kbd "M") 'magit-key-mode-popup-remoting)
    (define-key map (kbd "B") 'magit-key-mode-popup-bisecting)
    (define-key map (kbd "F") 'magit-key-mode-popup-pulling)
    (define-key map (kbd "l") 'magit-key-mode-popup-logging)
    (define-key map (kbd "$") 'magit-display-process)
    (define-key map (kbd "c") 'magit-log-edit)
    (define-key map (kbd "E") 'magit-interactive-rebase)
    (define-key map (kbd "e") 'magit-ediff)
    (define-key map (kbd "w") 'magit-wazzup)
    (define-key map (kbd "q") 'magit-quit-window)
    (define-key map (kbd "m") 'magit-key-mode-popup-merging)
    (define-key map (kbd "x") 'magit-reset-head)
    (define-key map (kbd "v") 'magit-revert-item)
    (define-key map (kbd "a") 'magit-apply-item)
    (define-key map (kbd "A") 'magit-cherry-pick-item)
    (define-key map (kbd "d") 'magit-diff-working-tree)
    (define-key map (kbd "D") 'magit-diff)
    (define-key map (kbd "-") 'magit-diff-smaller-hunks)
    (define-key map (kbd "+") 'magit-diff-larger-hunks)
    (define-key map (kbd "0") 'magit-diff-default-hunks)
    (define-key map (kbd "h") 'magit-toggle-diff-refine-hunk)
    map))

(defvar magit-commit-mode-map
  (let ((map (make-sparse-keymap)))
    (define-key map (kbd "C-c C-b") 'magit-show-commit-backward)
    (define-key map (kbd "C-c C-f") 'magit-show-commit-forward)
    map))

(defvar magit-status-mode-map
  (let ((map (make-sparse-keymap)))
    (define-key map (kbd "s") 'magit-stage-item)
    (define-key map (kbd "S") 'magit-stage-all)
    (define-key map (kbd "u") 'magit-unstage-item)
    (define-key map (kbd "U") 'magit-unstage-all)
    (define-key map (kbd "i") 'magit-ignore-item)
    (define-key map (kbd "I") 'magit-ignore-item-locally)
    (define-key map (kbd ".") 'magit-mark-item)
    (define-key map (kbd "=") 'magit-diff-with-mark)
    (define-key map (kbd "k") 'magit-discard-item)
    (define-key map (kbd "C") 'magit-add-log)
    (define-key map (kbd "X") 'magit-reset-working-tree)
    (define-key map (kbd "z") 'magit-key-mode-popup-stashing)
    map))

(defvar magit-log-mode-map
  (let ((map (make-sparse-keymap)))
    (define-key map (kbd ".") 'magit-mark-item)
    (define-key map (kbd "=") 'magit-diff-with-mark)
    (define-key map (kbd "e") 'magit-log-show-more-entries)
    map))

(defvar magit-wazzup-mode-map
  (let ((map (make-sparse-keymap)))
    (define-key map (kbd ".") 'magit-mark-item)
    (define-key map (kbd "=") 'magit-diff-with-mark)
    (define-key map (kbd "i") 'magit-ignore-item)
    map))

(defvar magit-branch-manager-mode-map
  (let ((map (make-sparse-keymap)))
    (define-key map (kbd "c") 'magit-create-branch)
    (define-key map (kbd "a") 'magit-add-remote)
    (define-key map (kbd "r") 'magit-move-item)
    (define-key map (kbd "k") 'magit-discard-item)
    (define-key map (kbd "T") 'magit-change-what-branch-tracks)
    map))

(defvar magit-bug-report-url
  "http://github.com/magit/magit/issues")

(defconst magit-version "@GIT_DEV_VERSION@"
  "The version of Magit that you're using.")

(defun magit-bug-report (str)
  "Asks the user to submit a bug report about the error described in STR."
;; XXX - should propose more information to be included.
  (message (concat
            "Unknown error: %s\n"
            "Please, with as much information as possible, file a bug at\n"
            "%s\n"
            "You are using Magit version %s.")
           str magit-bug-report-url magit-version))

(defun magit-buffer-switch (buf)
  (if (string-match "magit" (buffer-name))
      (switch-to-buffer buf)
    (pop-to-buffer buf)))

;;; Macros

(defmacro magit-with-refresh (&rest body)
  (declare (indent 0))
  `(magit-refresh-wrapper (lambda () ,@body)))

;;; Git features

(defvar magit-have-graph 'unset)
(defvar magit-have-decorate 'unset)
(defvar magit-have-abbrev 'unset)
(make-variable-buffer-local 'magit-have-graph)
(put 'magit-have-graph 'permanent-local t)
(make-variable-buffer-local 'magit-have-decorate)
(put 'magit-have-decorate 'permanent-local t)
(make-variable-buffer-local 'magit-have-abbrev)
(put 'magit-have-abbrev 'permanent-local t)

(defun magit-configure-have-graph ()
  (if (eq magit-have-graph 'unset)
      (let ((res (magit-git-exit-code "log" "--graph" "--max-count=0")))
        (setq magit-have-graph (eq res 0)))))

(defun magit-configure-have-decorate ()
  (if (eq magit-have-decorate 'unset)
      (let ((res (magit-git-exit-code "log" "--decorate=full" "--max-count=0")))
        (setq magit-have-decorate (eq res 0)))))

(defun magit-configure-have-abbrev ()
  (if (eq magit-have-abbrev 'unset)
      (let ((res (magit-git-exit-code "log" "--no-abbrev-commit" "--max-count=0")))
        (setq magit-have-abbrev (eq res 0)))))

;;; Compatibilities

(eval-and-compile
  (defun magit-max-args-internal (function)
    "Returns the maximum number of arguments accepted by FUNCTION."
    (if (symbolp function)
        (setq function (symbol-function function)))
    (if (subrp function)
        (let ((max (cdr (subr-arity function))))
          (if (eq 'many max)
              most-positive-fixnum
            max))
      (if (eq 'macro (car-safe function))
          (setq function (cdr function)))
      (let ((arglist (if (byte-code-function-p function)
                         (aref function 0)
                       (second function))))
        (if (memq '&rest arglist)
            most-positive-fixnum
          (length (remq '&optional arglist))))))

  (if (functionp 'start-file-process)
      (defalias 'magit-start-process 'start-file-process)
    (defalias 'magit-start-process 'start-process))

  (unless (fboundp 'string-match-p)
    (defun string-match-p (regexp string &optional start)
      "Same as `string-match' except this function does not
change the match data."
      (let ((inhibit-changing-match-data t))
        (string-match regexp string start))))

  (if (fboundp 'with-silent-modifications)
      (defalias 'magit-with-silent-modifications 'with-silent-modifications)
    (defmacro magit-with-silent-modifications (&rest body)
      "Execute body without changing `buffer-modified-p'. Also, do not
record undo information."
      `(set-buffer-modified-p
        (prog1 (buffer-modified-p)
          (let ((buffer-undo-list t)
                before-change-functions
                after-change-functions)
            ,@body)))))

  (if (>= (magit-max-args-internal 'delete-directory) 2)
      (defalias 'magit-delete-directory 'delete-directory)
    (defun magit-delete-directory (directory &optional recursive)
      "Deletes a directory named DIRECTORY.  If RECURSIVE is non-nil,
recursively delete all of DIRECTORY's contents as well.

Does not follow symlinks."
      (if (or (file-symlink-p directory)
              (not (file-directory-p directory)))
          (delete-file directory)
        (if recursive
            ;; `directory-files-no-dot-files-regex' borrowed from Emacs 23
            (dolist (file (directory-files directory 'full "\\([^.]\\|\\.\\([^.]\\|\\..\\)\\).*"))
              (magit-delete-directory file recursive)))
        (delete-directory directory)))))

;;; Utilities

(defun magit-set-variable-and-refresh (symbol value)
  "Set SYMBOL to VALUE and call `magit-refresh-all'"
  (set-default symbol value)
  (magit-refresh-all))

(defun magit-iswitchb-completing-read (prompt choices &optional predicate require-match
                                              initial-input hist def)
  "iswitchb-based completing-read almost-replacement."
  (require 'iswitchb)
  (let ((iswitchb-make-buflist-hook
         (lambda ()
           (setq iswitchb-temp-buflist (if (consp (first choices))
                                           (mapcar #'car choices)
                                         choices)))))
    (iswitchb-read-buffer prompt (or initial-input def) require-match)))

(defun magit-ido-completing-read (prompt choices &optional predicate require-match initial-input hist def)
  "ido-based completing-read almost-replacement."
  (require 'ido)
  (let ((selected (ido-completing-read prompt (if (consp (first choices))
                                                  (mapcar #'car choices)
                                                choices)
                                       predicate require-match initial-input hist def)))
    (if (consp (first choices))
        (or (cdr (assoc selected choices))
            selected)
      selected)))

(defun magit-builtin-completing-read (prompt choices &optional predicate require-match
                                             initial-input hist def)
  "Magit wrapper for standard `completing-read' function."
  (completing-read (if (and def (> (length prompt) 2)
                            (string-equal ": " (substring prompt -2)))
                       (format "%s (default %s): " (substring prompt 0 -2) def)
                     prompt)
                   choices predicate require-match initial-input hist def))

(defun magit-completing-read (prompt choices &optional predicate require-match
                                     initial-input hist def)
  (funcall magit-completing-read-function prompt choices predicate require-match
           initial-input hist def))

(defun magit-use-region-p ()
  (if (fboundp 'use-region-p)
      (use-region-p)
    (and transient-mark-mode mark-active)))

(defun magit-goto-line (line)
  "Like `goto-line' but doesn't set the mark."
  (save-restriction
    (widen)
    (goto-char 1)
    (forward-line (1- line))))

(defun magit-trim-line (str)
  (if (string= str "")
      nil
    (if (equal (elt str (- (length str) 1)) ?\n)
        (substring str 0 (- (length str) 1))
      str)))

(defun magit-split-lines (str)
  (if (string= str "")
      nil
    (let ((lines (nreverse (split-string str "\n"))))
      (if (string= (car lines) "")
          (setq lines (cdr lines)))
      (nreverse lines))))

(defun magit-git-insert (args)
  (insert (magit-git-output args)))

(defun magit-git-output (args)
  (magit-cmd-output magit-git-executable (append magit-git-standard-options args)))

(defun magit-cmd-insert (cmd args)
  (insert (magit-cmd-output cmd args)))

(defun magit-cmd-output (cmd args)
  (let ((cmd-output (with-output-to-string
                      (with-current-buffer standard-output
                        (apply #'process-file
                               cmd
                               nil (list t nil) nil
                               args)))))
    (replace-regexp-in-string "\e\\[.*?m" "" cmd-output)))

(defun magit-git-string (&rest args)
  (magit-trim-line (magit-git-output args)))

(defun magit-git-lines (&rest args)
  (magit-split-lines (magit-git-output args)))

(defun magit-git-exit-code (&rest args)
  (apply #'process-file magit-git-executable nil nil nil
         (append magit-git-standard-options args)))

(defun magit-file-lines (file)
  (when (file-exists-p file)
    (with-temp-buffer
      (insert-file-contents file)
      (let ((rev (nreverse (split-string (buffer-string) "\n"))))
        (nreverse (if (equal (car rev) "")
                      (cdr rev)
                    rev))))))

(defun magit-write-file-lines (file lines)
  (with-temp-buffer
    (dolist (l lines)
      (insert l "\n"))
    (write-file file)))

(defun magit-get (&rest keys)
  "Return the value of Git config entry specified by KEYS."
  (magit-git-string "config" (mapconcat 'identity keys ".")))

(defun magit-get-all (&rest keys)
  "Return all values of the Git config entry specified by KEYS."
  (magit-git-lines "config" "--get-all" (mapconcat 'identity keys ".")))

(defun magit-get-boolean (&rest keys)
  "Return the boolean value of Git config entry specified by KEYS."
  (equal (magit-git-string "config" "--bool" (mapconcat 'identity keys "."))
         "true"))

(defun magit-set (val &rest keys)
  "Set Git config settings specified by KEYS to VAL."
  (if val
      (magit-git-string "config" (mapconcat 'identity keys ".") val)
    (magit-git-string "config" "--unset" (mapconcat 'identity keys "."))))

(defun magit-remove-conflicts (alist)
  (let ((dict (make-hash-table :test 'equal))
        (result nil))
    (dolist (a alist)
      (puthash (car a) (cons (cdr a) (gethash (car a) dict))
               dict))
    (maphash (lambda (key value)
               (if (= (length value) 1)
                   (push (cons key (car value)) result)
                 (let ((sub (magit-remove-conflicts
                             (mapcar (lambda (entry)
                                       (let ((dir (directory-file-name
                                                   (substring entry 0 (- (length key))))))
                                         (cons (concat (file-name-nondirectory dir) "/" key)
                                               entry)))
                                     value))))
                   (setq result (append result sub)))))
             dict)
    result))

(defun magit-git-repo-p (dir)
  (file-exists-p (expand-file-name ".git" dir)))

(defun magit-git-dir ()
  "Returns the .git directory for the current repository."
  (concat (expand-file-name (magit-git-string "rev-parse" "--git-dir")) "/"))

(defun magit-no-commit-p ()
  "Return non-nil if there is no commit in the current git repository."
  (not (magit-git-string
        "rev-list" "HEAD" "--max-count=1")))

(defun magit-list-repos* (dir level)
  (if (magit-git-repo-p dir)
      (list dir)
    (apply #'append
           (mapcar (lambda (entry)
                     (unless (or (string= (substring entry -3) "/..")
                                 (string= (substring entry -2) "/."))
                       (magit-list-repos* entry (+ level 1))))
                   (and (file-directory-p dir)
                        (< level magit-repo-dirs-depth)
                        (directory-files dir t nil t))))))

(defun magit-list-repos (dirs)
  (magit-remove-conflicts
   (apply #'append
          (mapcar (lambda (dir)
                    (mapcar #'(lambda (repo)
                                (cons (file-name-nondirectory repo)
                                      repo))
                            (magit-list-repos* dir 0)))
                  dirs))))

(defun magit-get-top-dir (cwd)
  (let ((cwd (expand-file-name (file-truename cwd))))
    (when (file-directory-p cwd)
      (let* ((default-directory (file-name-as-directory cwd))
             (cdup (magit-git-string "rev-parse" "--show-cdup")))
        (when cdup
          (file-name-as-directory (expand-file-name cdup cwd)))))))

(defun magit-get-ref (ref)
  (magit-git-string "symbolic-ref" "-q" ref))

(defun magit-get-current-branch ()
  (let* ((head (magit-get-ref "HEAD"))
         (pos (and head (string-match "^refs/heads/" head))))
    (if pos
        (substring head 11)
      nil)))

(defun magit-get-remote (branch)
  "Return the name of the remote for BRANCH.
If branch is nil or it has no remote, but a remote named
\"origin\" exists, return that. Otherwise, return nil."
  (let ((remote (or (and branch (magit-get "branch" branch "remote"))
                    (and (magit-get "remote" "origin" "url") "origin"))))
    (if (string= remote "") nil remote)))

(defun magit-get-current-remote ()
  "Return the name of the remote for the current branch.
If there is no current branch, or no remote for that branch,
but a remote named \"origin\" is configured, return that.
Otherwise, return nil."
  (magit-get-remote (magit-get-current-branch)))

(defun magit-ref-exists-p (ref)
  (= (magit-git-exit-code "show-ref" "--verify" ref) 0))

(defun magit-read-top-dir (dir)
  "Ask the user for a Git repository.  The choices offered by
auto-completion will be the repositories under `magit-repo-dirs'.
If `magit-repo-dirs' is nil or DIR is non-nill, then
autocompletion will offer directory names."
  (if (and (not dir) magit-repo-dirs)
      (let* ((repos (magit-list-repos magit-repo-dirs))
             (reply (magit-completing-read "Git repository: " repos)))
        (file-name-as-directory
         (or (cdr (assoc reply repos))
             (if (file-directory-p reply)
                 (expand-file-name reply)
               (error "Not a repository or a directory: %s" reply)))))
    (file-name-as-directory
     (read-directory-name "Git repository: "
                          (or (magit-get-top-dir default-directory)
                              default-directory)))))

(defun magit-rev-parse (ref)
  "Return the SHA hash for REF."
  (magit-git-string "rev-parse" ref))

(defun magit-ref-ambiguous-p (ref)
  "Return whether or not REF is ambiguous."
  ;; If REF is ambiguous, rev-parse just prints errors,
  ;; so magit-git-string returns nil.
  (not (magit-git-string "rev-parse" "--abbrev-ref" ref)))

(defun magit-name-rev (rev &optional no-trim)
  "Return a human-readable name for REV.
Unlike git name-rev, this will remove tags/ and remotes/ prefixes
if that can be done unambiguously (unless optional arg NO-TRIM is
non-nil).  In addition, it will filter out revs involving HEAD."
  (when rev
    (let ((name (magit-git-string "name-rev" "--no-undefined" "--name-only" rev)))
      ;; There doesn't seem to be a way of filtering HEAD out from name-rev,
      ;; so we have to do it manually.
      ;; HEAD-based names are too transient to allow.
      (when (and (stringp name)
                 (string-match "^\\(.*\\<HEAD\\)\\([~^].*\\|$\\)" name))
        (let ((head-ref (match-string 1 name))
              (modifier (match-string 2 name)))
          ;; Sometimes when name-rev gives a HEAD-based name,
          ;; rev-parse will give an actual branch or remote name.
          (setq name (concat (magit-git-string "rev-parse" "--abbrev-ref" head-ref)
                             modifier))
          ;; If rev-parse doesn't give us what we want, just use the SHA.
          (when (or (null name) (string-match-p "\\<HEAD\\>" name))
            (setq name (magit-rev-parse rev)))))
      (setq rev (or name rev))
      (when (string-match "^\\(?:tags\\|remotes\\)/\\(.*\\)" rev)
        (let ((plain-name (match-string 1 rev)))
          (unless (or no-trim (magit-ref-ambiguous-p plain-name))
            (setq rev plain-name))))
      rev)))

(defun magit-highlight-line-whitespace ()
  (when (and magit-highlight-whitespace
             (or (derived-mode-p 'magit-status-mode)
                 (not (eq magit-highlight-whitespace 'status))))
    (if (and magit-highlight-trailing-whitespace
             (looking-at "^[-+].*?\\([ \t]+\\)$"))
        (overlay-put (make-overlay (match-beginning 1) (match-end 1))
                     'face 'magit-whitespace-warning-face))
    (if (or (and (eq magit-current-indentation 'tabs)
                 (looking-at "^[-+]\\( *\t[ \t]*\\)"))
            (and (integerp magit-current-indentation)
                 (looking-at (format "^[-+]\\([ \t]* \\{%s,\\}[ \t]*\\)"
                                     magit-current-indentation))))
        (overlay-put (make-overlay (match-beginning 1) (match-end 1))
                     'face 'magit-whitespace-warning-face))))

(defun magit-put-line-property (prop val)
  (put-text-property (line-beginning-position) (line-beginning-position 2)
                     prop val))

(defun magit-format-commit (commit format)
  (magit-git-string "log" "--max-count=1"
                    (concat "--pretty=format:" format)
                    commit))

(defun magit-current-line ()
  (buffer-substring-no-properties (line-beginning-position)
                                  (line-end-position)))

(defun magit-insert-region (beg end buf)
  (let ((text (buffer-substring-no-properties beg end)))
    (with-current-buffer buf
      (insert text))))

(defun magit-insert-current-line (buf)
  (let ((text (buffer-substring-no-properties
               (line-beginning-position) (line-beginning-position 2))))
    (with-current-buffer buf
      (insert text))))

(defun magit-file-uptodate-p (file)
  (eq (magit-git-exit-code "diff" "--quiet" "--" file) 0))

(defun magit-anything-staged-p ()
  (not (eq (magit-git-exit-code "diff" "--quiet" "--cached") 0)))

(defun magit-everything-clean-p ()
  (and (not (magit-anything-staged-p))
       (eq (magit-git-exit-code "diff" "--quiet") 0)))

(defun magit-commit-parents (commit)
  (cdr (split-string (magit-git-string "rev-list" "-1" "--parents" commit))))

;; XXX - let the user choose the parent

(defun magit-choose-parent-id (commit op)
  (let* ((parents (magit-commit-parents commit)))
    (if (> (length parents) 1)
        (error "Can't %s merge commits" op)
      nil)))

;;; Revisions and ranges

(defvar magit-current-range nil
  "The range described by the current buffer.
This is only non-nil in diff and log buffers.

This has three possible (non-nil) forms.  If it's a string REF or
a singleton list (REF), then the range is from REF to the current
working directory state (or HEAD in a log buffer).  If it's a
pair (START . END), then the range is START..END.")
(make-variable-buffer-local 'magit-current-range)

(defun magit-list-interesting-refs (&optional uninteresting)
  "Return interesting references as given by `git show-ref'.
Removes references matching UNINTERESTING from the
results. UNINTERESTING can be either a function taking a single
argument or a list of strings used as regexps."
  (let ((refs ()))
    (dolist (line (magit-git-lines "show-ref"))
      (if (string-match "[^ ]+ +\\(.*\\)" line)
          (let ((ref (match-string 1 line)))
            (cond ((and (functionp uninteresting)
                        (funcall uninteresting ref)))
                  ((and (not (functionp uninteresting))
                        (loop for i in uninteresting thereis (string-match i ref))))
                  (t
                   (push (cons (magit-format-ref ref)
                               (replace-regexp-in-string "^refs/heads/" "" ref))
                         refs))))))
    (nreverse refs)))

(defun magit-format-ref (ref)
  "Convert fully-specified ref REF into its displayable form
according to `magit-remote-ref-format'"
  (cond
   ((null ref)
    nil)
   ((string-match "refs/heads/\\(.*\\)" ref)
    (match-string 1 ref))
   ((string-match "refs/tags/\\(.*\\)" ref)
    (format (if (eq magit-remote-ref-format 'branch-then-remote)
                "%s (tag)"
              "%s")
            (match-string 1 ref)))
   ((string-match "refs/remotes/\\([^/]+\\)/\\(.+\\)" ref)
    (if (eq magit-remote-ref-format 'branch-then-remote)
        (format "%s (%s)"
                (match-string 2 ref)
                (match-string 1 ref))
      (format "%s/%s"
              (match-string 1 ref)
              (match-string 2 ref))))))

(defun magit-tree-contents (treeish)
  "Returns a list of all files under TREEISH.  TREEISH can be a tree,
a commit, or any reference to one of those."
  (let ((return-value nil))
    (with-temp-buffer
      (magit-git-insert (list "ls-tree" "-r" treeish))
      (if (eql 0 (buffer-size))
          (error "%s is not a commit or tree." treeish))
      (goto-char (point-min))
      (while (search-forward-regexp "\t\\(.*\\)" nil 'noerror)
        (push (match-string 1) return-value)))
    return-value))

(defvar magit-uninteresting-refs '("refs/remotes/\\([^/]+\\)/HEAD$" "refs/stash"))

(defun magit-read-file-from-rev (revision)
  (magit-completing-read (format "Retrieve file from %s: " revision)
                         (magit-tree-contents revision)
                         nil
                         'require-match
                         nil
                         'magit-read-file-hist
                         (if buffer-file-name
                             (let ((topdir-length (length (magit-get-top-dir default-directory))))
                               (substring (buffer-file-name) topdir-length)))))

(defun magit-read-rev (prompt &optional default uninteresting)
  (let* ((interesting-refs (magit-list-interesting-refs
                            (or uninteresting magit-uninteresting-refs)))
         (reply (magit-completing-read (concat prompt ": ") interesting-refs
                                       nil nil nil 'magit-read-rev-history default))
         (rev (or (cdr (assoc reply interesting-refs)) reply)))
    (if (string= rev "")
        nil
      rev)))

(defun magit-read-rev-range (op &optional def-beg def-end)
  (let ((beg (magit-read-rev (format "%s start" op)
                             def-beg)))
    (if (not beg)
        nil
      (save-match-data
        (if (string-match "^\\(.+\\)\\.\\.\\(.+\\)$" beg)
            (cons (match-string 1 beg) (match-string 2 beg))
          (let ((end (magit-read-rev (format "%s end" op) def-end)))
            (cons beg end)))))))

(defun magit-rev-to-git (rev)
  (or rev
      (error "No revision specified"))
  (if (string= rev ".")
      (magit-marked-commit)
    rev))

(defun magit-rev-range-to-git (range)
  (or range
      (error "No revision range specified"))
  (if (stringp range)
      range
    (if (cdr range)
        (format "%s..%s"
                (magit-rev-to-git (car range))
                (magit-rev-to-git (cdr range)))
      (format "%s" (magit-rev-to-git (car range))))))

(defun magit-rev-describe (rev)
  (or rev
      (error "No revision specified"))
  (if (string= rev ".")
      "mark"
    (magit-name-rev rev)))

(defun magit-rev-range-describe (range things)
  (or range
      (error "No revision range specified"))
  (if (stringp range)
      (format "%s in %s" things range)
    (if (cdr range)
        (format "%s from %s to %s" things
                (magit-rev-describe (car range))
                (magit-rev-describe (cdr range)))
      (format "%s at %s" things (magit-rev-describe (car range))))))

(defun magit-default-rev (&optional no-trim)
  (or (magit-name-rev (magit-commit-at-point t) no-trim)
      (let ((branch (magit-guess-branch)))
        (if branch
            (if (string-match "^refs/\\(.*\\)" branch)
                (match-string 1 branch)
              branch)))))

(defun magit-read-remote (&optional prompt def)
  "Read the name of a remote.
PROMPT is used as the prompt, and defaults to \"Remote\".
DEF is the default value."
  (let* ((prompt (or prompt "Remote"))
         (def (or def (magit-guess-remote)))
         (remotes (magit-git-lines "remote"))

         (reply (magit-completing-read (concat prompt ": ") remotes
                                       nil nil nil nil def)))
    (if (string= reply "") nil reply)))

(defun magit-read-remote-branch (remote &optional prompt default)
  (let* ((prompt (or prompt (format "Remote branch (in %s)" remote)))
         (branches (delete nil
                           (mapcar
                            (lambda (b)
                              (and (not (string-match " -> " b))
                                   (string-match (format "^ *%s/\\(.*\\)$"
                                                         (regexp-quote remote)) b)
                                   (match-string 1 b)))
                            (magit-git-lines "branch" "-r"))))
         (reply (magit-completing-read (concat prompt ": ") branches
                                       nil nil nil nil default)))
    (if (string= reply "") nil reply)))

;;; Sections

;; A buffer in magit-mode is organized into hierarchical sections.
;; These sections are used for navigation and for hiding parts of the
;; buffer.
;;
;; Most sections also represent the objects that Magit works with,
;; such as files, diffs, hunks, commits, etc.  The 'type' of a section
;; identifies what kind of object it represents (if any), and the
;; parent and grand-parent, etc provide the context.

(defstruct magit-section
  parent title beginning end children hidden type info
  needs-refresh-on-show)

(defvar magit-top-section nil
  "The top section of the current buffer.")
(make-variable-buffer-local 'magit-top-section)
(put 'magit-top-section 'permanent-local t)

(defvar magit-old-top-section nil)

(defvar magit-section-hidden-default nil)

(defun magit-new-section (title type)
  "Create a new section with title TITLE and type TYPE in current buffer.

If not `magit-top-section' exist, the new section will be the new top-section
otherwise, the new-section will be a child of the current top-section.

If TYPE is nil, the section won't be highlighted."
  (let* ((s (make-magit-section :parent magit-top-section
                                :title title
                                :type type
                                :hidden magit-section-hidden-default))
         (old (and magit-old-top-section
                   (magit-find-section (magit-section-path s)
                                       magit-old-top-section))))
    (if magit-top-section
        (push s (magit-section-children magit-top-section))
      (setq magit-top-section s))
    (if old
        (setf (magit-section-hidden s) (magit-section-hidden old)))
    s))

(defun magit-cancel-section (section)
  "Delete the section SECTION."
  (delete-region (magit-section-beginning section)
                 (magit-section-end section))
  (let ((parent (magit-section-parent section)))
    (if parent
        (setf (magit-section-children parent)
              (delq section (magit-section-children parent)))
      (setq magit-top-section nil))))

(defmacro magit-with-section (title type &rest body)
  "Create a new section of title TITLE and type TYPE and evaluate BODY there.

Sections created inside BODY will become children of the new
section. BODY must leave point at the end of the created section.

If TYPE is nil, the section won't be highlighted."
  (declare (indent 2))
  (let ((s (make-symbol "*section*")))
    `(let* ((,s (magit-new-section ,title ,type))
            (magit-top-section ,s))
       (setf (magit-section-beginning ,s) (point))
       ,@body
       (setf (magit-section-end ,s) (point))
       (setf (magit-section-children ,s)
             (nreverse (magit-section-children ,s)))
       ,s)))

(defun magit-set-section (title type start end)
  "Create a new section of title TITLE and type TYPE with specified start and
end positions."
  (let ((section (magit-new-section title type)))
    (setf (magit-section-beginning section) start)
    (setf (magit-section-end section) end)
    section))

(defun magit-set-section-info (info &optional section)
  (setf (magit-section-info (or section magit-top-section)) info))

(defun magit-set-section-needs-refresh-on-show (flag &optional section)
  (setf (magit-section-needs-refresh-on-show
         (or section magit-top-section))
        flag))

(defmacro magit-create-buffer-sections (&rest body)
  "Empty current buffer of text and Magit's sections, and then evaluate BODY."
  (declare (indent 0))
  `(let ((inhibit-read-only t))
     (erase-buffer)
     (let ((magit-old-top-section magit-top-section))
       (setq magit-top-section nil)
       ,@body
       (when (null magit-top-section)
         (magit-with-section 'top nil
           (insert "(empty)\n")))
       (magit-propertize-section magit-top-section)
       (magit-section-set-hidden magit-top-section
                                 (magit-section-hidden magit-top-section)))))

(defun magit-propertize-section (section)
  "Add text-property needed for SECTION."
  (put-text-property (magit-section-beginning section)
                     (magit-section-end section)
                     'magit-section section)
  (dolist (s (magit-section-children section))
    (magit-propertize-section s)))

(defun magit-find-section (path top)
  "Find the section at the path PATH in subsection of section TOP."
  (if (null path)
      top
    (let ((secs (magit-section-children top)))
      (while (and secs (not (equal (car path)
                                   (magit-section-title (car secs)))))
        (setq secs (cdr secs)))
      (and (car secs)
           (magit-find-section (cdr path) (car secs))))))

(defun magit-section-path (section)
  "Return the path of SECTION."
  (if (not (magit-section-parent section))
      '()
    (append (magit-section-path (magit-section-parent section))
            (list (magit-section-title section)))))

(defun magit-find-section-after (pos)
  "Find the first section that begins after POS."
  (magit-find-section-after* pos (list magit-top-section)))

(defun magit-find-section-after* (pos secs)
  "Find the first section that begins after POS in the list SECS
\(including children of sections in SECS)."
  (while (and secs
              (<= (magit-section-beginning (car secs)) pos))
    (setq secs (if (magit-section-hidden (car secs))
                   (cdr secs)
                 (append (magit-section-children (car secs))
                         (cdr secs)))))
  (car secs))

(defun magit-find-section-before (pos)
  "Return the last section that begins before POS."
  (let ((section (magit-find-section-at pos)))
    (do* ((current (or (magit-section-parent section)
                       section)
                   next)
          (next (if (not (magit-section-hidden current))
                    (magit-find-section-before* pos (magit-section-children current)))
                (if (not (magit-section-hidden current))
                    (magit-find-section-before* pos (magit-section-children current)))))
        ((null next) current))))

(defun magit-find-section-before* (pos secs)
  "Find the last section that begins before POS in the list SECS."
  (let ((prev nil))
    (while (and secs
                (< (magit-section-beginning (car secs)) pos))
      (setq prev (car secs))
      (setq secs (cdr secs)))
    prev))

(defun magit-current-section ()
  "Return the Magit section at point."
  (magit-find-section-at (point)))

(defun magit-find-section-at (pos)
  "Return the Magit section at POS."
  (or (get-text-property pos 'magit-section)
      magit-top-section))

(defun magit-insert-section (section-title-and-type
                             buffer-title washer cmd &rest args)
  "Run CMD and put its result in a new section.

SECTION-TITLE-AND-TYPE is either a string that is the title of the section
or (TITLE . TYPE) where TITLE is the title of the section and TYPE is its type.

If there is no type, or if type is nil, the section won't be highlighted.

BUFFER-TITLE is the inserted title of the section

WASHER is a function that will be run after CMD.
The buffer will be narrowed to the inserted text.
It should add sectioning as needed for Magit interaction.

CMD is an external command that will be run with ARGS as arguments."
  (let* ((body-beg nil)
         (section-title (if (consp section-title-and-type)
                            (car section-title-and-type)
                          section-title-and-type))
         (section-type (if (consp section-title-and-type)
                           (cdr section-title-and-type)
                         nil))
         (section
          (magit-with-section section-title section-type
            (if buffer-title
                (insert (propertize buffer-title 'face 'magit-section-title)
                        "\n"))
            (setq body-beg (point))
            (magit-cmd-insert cmd args)
            (if (not (eq (char-before) ?\n))
                (insert "\n"))
            (if washer
                (save-restriction
                  (narrow-to-region body-beg (point))
                  (goto-char (point-min))
                  (funcall washer)
                  (goto-char (point-max)))))))
    (if (= body-beg (point))
        (magit-cancel-section section)
      (insert "\n"))
    section))

(defun magit-git-section (section-title-and-type
                          buffer-title washer &rest args)
  "Run git and put its result in a new section.

see `magit-insert-section' for meaning of the arguments"
  (apply #'magit-insert-section
         section-title-and-type
         buffer-title
         washer
         magit-git-executable
         (append magit-git-standard-options args)))

(defun magit-goto-next-section ()
  "Go to the next section."
  (interactive)
  (let ((next (magit-find-section-after (point))))
    (if next
        (magit-goto-section next)
      (message "No next section"))))

(defun magit-goto-previous-section ()
  "Go to the previous section."
  (interactive)
  (if (eq (point) 1)
      (message "No previous section")
    (magit-goto-section (magit-find-section-before (point)))))

(defun magit-goto-parent-section ()
  "Go to the parent section."
  (interactive)
  (let ((parent (magit-section-parent (magit-current-section))))
    (when parent
      (goto-char (magit-section-beginning parent)))))

(defun magit-goto-next-sibling-section ()
  "Go to the next sibling section."
  (interactive)
  (let* ((initial (point))
         (section (magit-current-section))
         (end (- (magit-section-end section) 1))
         (parent (magit-section-parent section))
         (siblings (magit-section-children parent))
         (next-sibling (magit-find-section-after* end siblings)))
    (if next-sibling
        (magit-goto-section next-sibling)
      (magit-goto-next-section))))

(defun magit-goto-previous-sibling-section ()
  "Go to the previous sibling section."
  (interactive)
  (let* ((section (magit-current-section))
         (beginning (magit-section-beginning section))
         (parent (magit-section-parent section))
         (siblings (magit-section-children parent))
         (previous-sibling (magit-find-section-before* beginning siblings)))
    (if previous-sibling
        (magit-goto-section previous-sibling)
      (magit-goto-parent-section))))

(defun magit-goto-section (section)
  (goto-char (magit-section-beginning section))
  (cond
   ((and magit-log-auto-more
         (eq (magit-section-type section) 'longer))
    (magit-log-show-more-entries)
    (forward-line -1)
    (magit-goto-next-section))
   ((and (eq (magit-section-type section) 'commit)
         (derived-mode-p 'magit-log-mode))
    (magit-show-commit section))))

(defun magit-goto-section-at-path (path)
  "Go to the section described by PATH."
  (let ((sec (magit-find-section path magit-top-section)))
    (if sec
        (goto-char (magit-section-beginning sec))
      (message "No such section"))))

(defun magit-for-all-sections (func &optional top)
  "Run FUNC on TOP and recursively on all its children.

Default value for TOP is `magit-top-section'"
  (let ((section (or top magit-top-section)))
    (when section
      (funcall func section)
      (dolist (c (magit-section-children section))
        (magit-for-all-sections func c)))))

(defun magit-section-set-hidden (section hidden)
  "Hide SECTION if HIDDEN is not nil, show it otherwise."
  (setf (magit-section-hidden section) hidden)
  (if (and (not hidden)
           (magit-section-needs-refresh-on-show section))
      (magit-refresh)
    (let ((inhibit-read-only t)
          (beg (save-excursion
                 (goto-char (magit-section-beginning section))
                 (forward-line)
                 (point)))
          (end (magit-section-end section)))
      (if (< beg end)
          (put-text-property beg end 'invisible hidden)))
    (if (not hidden)
        (dolist (c (magit-section-children section))
          (magit-section-set-hidden c (magit-section-hidden c))))))

(defun magit-section-any-hidden (section)
  "Return true if SECTION or any of its children is hidden."
  (or (magit-section-hidden section)
      (let ((kids (magit-section-children section)))
        (while (and kids (not (magit-section-any-hidden (car kids))))
          (setq kids (cdr kids)))
        kids)))

(defun magit-section-collapse (section)
  "Show SECTION and hide all its children."
  (dolist (c (magit-section-children section))
    (setf (magit-section-hidden c) t))
  (magit-section-set-hidden section nil))

(defun magit-section-expand (section)
  "Show SECTION and all its children."
  (dolist (c (magit-section-children section))
    (setf (magit-section-hidden c) nil))
  (magit-section-set-hidden section nil))

(defun magit-section-expand-all-aux (section)
  "Show recursively all SECTION's children."
  (dolist (c (magit-section-children section))
    (setf (magit-section-hidden c) nil)
    (magit-section-expand-all-aux c)))

(defun magit-section-expand-all (section)
  "Show SECTION and all its children."
  (magit-section-expand-all-aux section)
  (magit-section-set-hidden section nil))

(defun magit-section-hideshow (flag-or-func)
  "Show or hide current section depending on FLAG-OR-FUNC.

If FLAG-OR-FUNC is a function, it will be ran on current section
IF FLAG-OR-FUNC is a Boolean value, the section will be hidden if its true, shown otherwise"
  (let ((section (magit-current-section)))
    (when (magit-section-parent section)
      (goto-char (magit-section-beginning section))
      (if (functionp flag-or-func)
          (funcall flag-or-func section)
        (magit-section-set-hidden section flag-or-func)))))

(defun magit-show-section ()
  "Show current section."
  (interactive)
  (magit-section-hideshow nil))

(defun magit-hide-section ()
  "Hide current section."
  (interactive)
  (magit-section-hideshow t))

(defun magit-collapse-section ()
  "Hide all subsection of current section."
  (interactive)
  (magit-section-hideshow #'magit-section-collapse))

(defun magit-expand-section ()
  "Show all subsection of current section."
  (interactive)
  (magit-section-hideshow #'magit-section-expand))

(defun magit-toggle-file-section ()
  "Like `magit-toggle-section' but toggle at file granularity."
  (interactive)
  (when (eq 'hunk (first (magit-section-context-type (magit-current-section))))
    (magit-goto-parent-section))
  (magit-toggle-section))

(defun magit-toggle-section ()
  "Toggle hidden status of current section."
  (interactive)
  (magit-section-hideshow
   (lambda (s)
     (magit-section-set-hidden s (not (magit-section-hidden s))))))

(defun magit-expand-collapse-section ()
  "Toggle hidden status of subsections of current section."
  (interactive)
  (magit-section-hideshow
   (lambda (s)
     (cond ((magit-section-any-hidden s)
            (magit-section-expand-all s))
           (t
            (magit-section-collapse s))))))

(defun magit-cycle-section ()
  "Cycle between expanded, hidden and collapsed state for current section.

Hidden: only the first line of the section is shown
Collapsed: only the first line of the subsection is shown
Expanded: everything is shown."
  (interactive)
  (magit-section-hideshow
   (lambda (s)
     (cond ((magit-section-hidden s)
            (magit-section-collapse s))
           ((notany #'magit-section-hidden (magit-section-children s))
            (magit-section-set-hidden s t))
           (t
            (magit-section-expand s))))))

(defun magit-section-lineage (s)
  "Return list of parent, grand-parents... for section S."
  (when s
    (cons s (magit-section-lineage (magit-section-parent s)))))

(defun magit-section-show-level (section level threshold path)
  (magit-section-set-hidden section (>= level threshold))
  (when (and (< level threshold)
             (not (magit-no-commit-p)))
    (if path
        (magit-section-show-level (car path) (1+ level) threshold (cdr path))
      (dolist (c (magit-section-children section))
        (magit-section-show-level c (1+ level) threshold nil)))))

(defun magit-show-level (level all)
  "Show section whose level is less than LEVEL, hide the others.
If ALL is non nil, do this in all sections,
otherwise do it only on ancestors and descendants of current section."
  (magit-with-refresh
    (if all
        (magit-section-show-level magit-top-section 0 level nil)
      (let ((path (reverse (magit-section-lineage (magit-current-section)))))
        (magit-section-show-level (car path) 0 level (cdr path))))))

(defun magit-show-only-files ()
  "Show section that are files, but not there subsection.

Do this in on ancestors and descendants of current section."
  (interactive)
  (if (derived-mode-p 'magit-status-mode)
      (call-interactively 'magit-show-level-2)
    (call-interactively 'magit-show-level-1)))

(defun magit-show-only-files-all ()
  "Show section that are files, but not there subsection.

Do this for all sections"
  (interactive)
  (if (derived-mode-p 'magit-status-mode)
      (call-interactively 'magit-show-level-2-all)
    (call-interactively 'magit-show-level-1-all)))

(defmacro magit-define-level-shower-1 (level all)
  "Define an interactive function to show function of level LEVEL.

If ALL is non nil, this function will affect all section,
otherwise it will affect only ancestors and descendants of current section."
  (let ((fun (intern (format "magit-show-level-%s%s"
                             level (if all "-all" ""))))
        (doc (format "Show sections on level %s." level)))
    `(defun ,fun ()
       ,doc
       (interactive)
       (magit-show-level ,level ,all))))

(defmacro magit-define-level-shower (level)
  "Define two interactive function to show function of level LEVEL.
one for all, one for current lineage."
  `(progn
     (magit-define-level-shower-1 ,level nil)
     (magit-define-level-shower-1 ,level t)))

(defmacro magit-define-section-jumper (sym title)
  "Define an interactive function to go to section SYM.

TITLE is the displayed title of the section."
  (let ((fun (intern (format "magit-jump-to-%s" sym)))
        (doc (format "Jump to section `%s'." title)))
    `(progn
       (defun ,fun ()
         ,doc
         (interactive)
         (magit-goto-section-at-path '(,sym)))
       (put ',fun 'definition-name ',sym))))

(defmacro magit-define-inserter (sym arglist &rest body)
  (declare (indent defun))
  (let ((fun (intern (format "magit-insert-%s" sym)))
        (before (intern (format "magit-before-insert-%s-hook" sym)))
        (after (intern (format "magit-after-insert-%s-hook" sym)))
        (doc (format "Insert items for `%s'." sym)))
    `(progn
       (defvar ,before nil)
       (defvar ,after nil)
       (defun ,fun ,arglist
         ,doc
         (run-hooks ',before)
         ,@body
         (run-hooks ',after))
       (put ',before 'definition-name ',sym)
       (put ',after 'definition-name ',sym)
       (put ',fun 'definition-name ',sym))))

(defvar magit-highlighted-section nil)

(defun magit-refine-section (section)
  "Apply temporary refinements to the display of SECTION.
Refinements can be undone with `magit-unrefine-section'."
  (let ((type (and section (magit-section-type section))))
    (cond ((and (eq type 'hunk)
                magit-diff-refine-hunk
                (not (eq magit-diff-refine-hunk 'all)))
           ;; Refine the current hunk to show fine details, using
           ;; diff-mode machinery.
           (save-excursion
             (goto-char (magit-section-beginning magit-highlighted-section))
             (diff-refine-hunk))))))

(defun magit-unrefine-section (section)
  "Remove refinements to the display of SECTION done by `magit-refine-section'."
  (let ((type (and section (magit-section-type section))))
    (cond ((and (eq type 'hunk)
                magit-diff-refine-hunk
                (not (eq magit-diff-refine-hunk 'all)))
           ;; XXX this should be in some diff-mode function, like
           ;; `diff-unrefine-hunk'
           (remove-overlays (magit-section-beginning section)
                            (magit-section-end section)
                            'diff-mode 'fine)))))

(defvar magit-highlight-overlay nil)

(defun magit-highlight-section ()
  "Highlight current section if it has a type."
  (let ((section (magit-current-section)))
    (when (not (eq section magit-highlighted-section))
      (when magit-highlighted-section
        ;; remove any refinement from previous hunk
        (magit-unrefine-section magit-highlighted-section))
      (setq magit-highlighted-section section)
      (if (not magit-highlight-overlay)
          (let ((ov (make-overlay 1 1)))
            (overlay-put ov 'face 'magit-item-highlight)
            (setq magit-highlight-overlay ov)))
      (if (and section (magit-section-type section))
          (progn
            (magit-refine-section section)
            (move-overlay magit-highlight-overlay
                          (magit-section-beginning section)
                          (magit-section-end section)
                          (current-buffer)))
        (delete-overlay magit-highlight-overlay)))))

(defun magit-section-context-type (section)
  (if (null section)
      '()
    (let ((c (or (magit-section-type section)
                 (if (symbolp (magit-section-title section))
                     (magit-section-title section)))))
      (if c
          (cons c (magit-section-context-type
                   (magit-section-parent section)))
        '()))))

(defun magit-prefix-p (prefix list)
  "Returns non-nil if PREFIX is a prefix of LIST.  PREFIX and LIST should both be
lists.

If the car of PREFIX is the symbol '*, then return non-nil if the cdr of PREFIX
is a sublist of LIST (as if '* matched zero or more arbitrary elements of LIST)"
  ;;; Very schemish...
  (or (null prefix)
      (if (eq (car prefix) '*)
          (or (magit-prefix-p (cdr prefix) list)
              (and (not (null list))
                   (magit-prefix-p prefix (cdr list))))
        (and (not (null list))
             (equal (car prefix) (car list))
             (magit-prefix-p (cdr prefix) (cdr list))))))

(defmacro magit-section-case (head &rest clauses)
  "Make different action depending of current section.

HEAD is (SECTION INFO &optional OPNAME),
  SECTION will be bind to the current section,
  INFO will be bind to the info's of the current section,
  OPNAME is a string that will be used to describe current action,

CLAUSES is a list of CLAUSE, each clause is (SECTION-TYPE &BODY)
where SECTION-TYPE describe section where BODY will be run.

This returns non-nil if some section matches. If the
corresponding body return a non-nil value, it is returned,
otherwise it returns t.

If no section matches, this returns nil if no OPNAME was given
and throws an error otherwise."
  (declare (indent 1))
  (let ((section (car head))
        (info (cadr head))
        (type (make-symbol "*type*"))
        (context (make-symbol "*context*"))
        (opname (caddr head)))
    `(let* ((,section (magit-current-section))
            (,info (and ,section (magit-section-info ,section)))
            (,type (and ,section (magit-section-type ,section)))
            (,context (magit-section-context-type ,section)))
       (cond ,@(mapcar (lambda (clause)
                         (if (eq (car clause) t)
                             `(t (or (progn ,@(cdr clause))
                                     t))
                           (let ((prefix (reverse (car clause)))
                                 (body (cdr clause)))
                             `((magit-prefix-p ',prefix ,context)
                               (or (progn ,@body)
                                   t)))))
                       clauses)
             ,@(when opname
                 `(((run-hook-with-args-until-success
                     ',(intern (format "magit-%s-action-hook" opname))))
                   ((not ,type)
                    (error "Nothing to %s here" ,opname))
                   (t
                    (error "Can't %s a %s"
                           ,opname
                           (or (get ,type 'magit-description)
                               ,type)))))))))

(defmacro magit-section-action (head &rest clauses)
  (declare (indent 1))
  `(magit-with-refresh
     (magit-section-case ,head ,@clauses)))

(defmacro magit-add-action (head &rest clauses)
  "Add additional actions to a pre-existing operator.
The syntax is identical to `magit-section-case', except that
OPNAME is mandatory and specifies the operation to which to add
the actions."
  (declare (indent 1))
  (let ((section (car head))
        (info (cadr head))
        (type (caddr head)))
    `(add-hook ',(intern (format "magit-%s-action-hook" type))
               (lambda ()
                 ,(macroexpand
                   ;; Don't pass in the opname so we don't recursively
                   ;; run the hook again, and so we don't throw an
                   ;; error if no action matches.
                   `(magit-section-case (,section ,info)
                      ,@clauses))))))

(defun magit-wash-sequence (func)
  "Run FUNC until end of buffer is reached.

FUNC should leave point at the end of the modified region"
  (while (and (not (eobp))
              (funcall func))))

(defmacro magit-define-command (sym arglist &rest body)
  "Macro to define a magit command.
It will define the magit-SYM function having ARGLIST as argument.
It will also define the magit-SYM-command-hook variable.

The defined function will call the function in the hook in
order until one return non nil. If they all return nil then body will be called.

It is used to define hookable magit command: command defined by this
function can be enriched by magit extension like magit-topgit and magit-svn"
  (declare (indent defun)
           (debug (&define name lambda-list
                           [&optional stringp]        ; Match the doc string, if present.
                           [&optional ("interactive" interactive)]
                           def-body)))
  (let ((fun (intern (format "magit-%s" sym)))
        (hook (intern (format "magit-%s-command-hook" sym)))
        (doc (format "Command for `%s'." sym))
        (inter nil)
        (instr body))
    (when (stringp (car body))
      (setq doc (car body)
            instr (cdr body)))
    (let ((form (car instr)))
      (when (eq (car form) 'interactive)
        (setq inter form
              instr (cdr instr))))
    `(progn
       (defvar ,hook nil)
       (defun ,fun ,arglist
         ,doc
         ,inter
         (or (run-hook-with-args-until-success
              ',hook ,@(remq '&optional (remq '&rest arglist)))
             ,@instr))
       (put ',fun 'definition-name ',sym)
       (put ',hook 'definition-name ',sym))))

;;; Running commands

(defun magit-set-mode-line-process (str)
  (let ((pr (if str (concat " " str) "")))
    (save-excursion
      (magit-for-all-buffers (lambda ()
                               (setq mode-line-process pr))))))

(defun magit-process-indicator-from-command (comps)
  (if (magit-prefix-p (cons magit-git-executable magit-git-standard-options)
                      comps)
      (setq comps (nthcdr (+ (length magit-git-standard-options) 1) comps)))
  (cond ((or (null (cdr comps))
             (not (member (car comps) '("remote"))))
         (car comps))
        (t
         (concat (car comps) " " (cadr comps)))))

(defvar magit-process nil)
(defvar magit-process-client-buffer nil)
(defvar magit-process-buffer-name "*magit-process*"
  "Buffer name for running git commands.")

(defun magit-run* (cmd-and-args
                   &optional logline noerase noerror nowait input)
  (if (and magit-process
           (get-buffer magit-process-buffer-name))
      (error "Git is already running"))
  (let ((cmd (car cmd-and-args))
        (args (cdr cmd-and-args))
        (dir default-directory)
        (buf (get-buffer-create magit-process-buffer-name))
        (successp nil))
    (magit-set-mode-line-process
     (magit-process-indicator-from-command cmd-and-args))
    (setq magit-process-client-buffer (current-buffer))
    (with-current-buffer buf
      (view-mode 1)
      (set (make-local-variable 'view-no-disable-on-exit) t)
      (setq view-exit-action
            (lambda (buffer)
              (with-current-buffer buffer
                (bury-buffer))))
      (setq buffer-read-only t)
      (let ((inhibit-read-only t))
        (setq default-directory dir)
        (if noerase
            (goto-char (point-max))
          (erase-buffer))
        (insert "$ " (or logline
                         (mapconcat 'identity cmd-and-args " "))
                "\n")
        (cond (nowait
               (setq magit-process
                     (let ((process-connection-type magit-process-connection-type))
                       (apply 'magit-start-process cmd buf cmd args)))
               (set-process-sentinel magit-process 'magit-process-sentinel)
               (set-process-filter magit-process 'magit-process-filter)
               (when input
                 (with-current-buffer input
                   (process-send-region magit-process
                                        (point-min) (point-max)))
                 (process-send-eof magit-process)
                 (sit-for 0.1 t))
               (cond ((= magit-process-popup-time 0)
                      (pop-to-buffer (process-buffer magit-process)))
                     ((> magit-process-popup-time 0)
                      (run-with-timer
                       magit-process-popup-time nil
                       (function
                        (lambda (buf)
                          (with-current-buffer buf
                            (when magit-process
                              (display-buffer (process-buffer magit-process))
                              (goto-char (point-max))))))
                       (current-buffer))))
               (setq successp t))
              (input
               (with-current-buffer input
                 (setq default-directory dir)
                 (setq magit-process
                       ;; Don't use a pty, because it would set icrnl
                       ;; which would modify the input (issue #20).
                       (let ((process-connection-type nil))
                         (apply 'magit-start-process cmd buf cmd args)))
                 (set-process-filter magit-process 'magit-process-filter)
                 (process-send-region magit-process
                                      (point-min) (point-max))
                 (process-send-eof magit-process)
                 (while (equal (process-status magit-process) 'run)
                   (sit-for 0.1 t))
                 (setq successp
                       (equal (process-exit-status magit-process) 0))
                 (setq magit-process nil))
               (magit-set-mode-line-process nil)
               (magit-need-refresh magit-process-client-buffer))
              (t
               (setq successp
                     (equal (apply 'process-file cmd nil buf nil args) 0))
               (magit-set-mode-line-process nil)
               (magit-need-refresh magit-process-client-buffer))))
      (or successp
          noerror
          (error
           "%s ... [Hit %s or see buffer %s for details]"
           (or (with-current-buffer (get-buffer magit-process-buffer-name)
                 (when (re-search-backward
                        (concat "^error: \\(.*\\)" paragraph-separate) nil t)
                   (match-string 1)))
               "Git failed")
           (with-current-buffer magit-process-client-buffer
             (key-description (car (where-is-internal
                                    'magit-display-process))))
           magit-process-buffer-name))
      successp)))

(autoload 'dired-uncache "dired")
(defun magit-process-sentinel (process event)
  (let ((msg (format "%s %s." (process-name process) (substring event 0 -1)))
        (successp (string-match "^finished" event))
        (key (with-current-buffer magit-process-client-buffer
               (key-description (car (where-is-internal
                                      'magit-display-process))))))
    (with-current-buffer (process-buffer process)
      (let ((inhibit-read-only t))
        (goto-char (point-max))
        (insert msg "\n")
        (message (if successp msg
                   (format "%s Hit %s or see buffer %s for details."
                           msg key (current-buffer)))))
      (unless (memq (process-status process) '(run open))
        (dired-uncache default-directory)))
    (setq magit-process nil)
    (magit-set-mode-line-process nil)
    (magit-refresh-buffer magit-process-client-buffer)))

(defun magit-password (proc string)
  "Checks if git/ssh asks for a password and ask the user for it."
  (let (ask)
    (cond ((or (string-match "^Enter passphrase for key '\\\(.*\\\)': $" string)
               (string-match "^\\\(.*\\\)'s password:" string))
           (setq ask (format "Password for '%s': " (match-string 1 string))))
          ((string-match "^[pP]assword:" string)
           (setq ask "Password:")))
    (when ask
      (process-send-string proc (concat (read-passwd ask nil) "\n")))))

(defun magit-process-filter (proc string)
  (save-current-buffer
    (set-buffer (process-buffer proc))
    (let ((inhibit-read-only t))
      (magit-password proc string)
      (goto-char (process-mark proc))
      ;; Find last ^M in string.  If one was found, ignore everything
      ;; before it and delete the current line.
      (let ((ret-pos (length string)))
        (while (and (>= (setq ret-pos (1- ret-pos)) 0)
                    (/= ?\r (aref string ret-pos))))
        (cond ((>= ret-pos 0)
               (goto-char (line-beginning-position))
               (delete-region (point) (line-end-position))
               (insert (substring string (+ ret-pos 1))))
              (t
               (insert string))))
      (set-marker (process-mark proc) (point)))))

(defun magit-run (cmd &rest args)
  (magit-with-refresh
    (magit-run* (cons cmd args))))

(defun magit-run-git (&rest args)
  (magit-with-refresh
    (magit-run* (append (cons magit-git-executable
                              magit-git-standard-options)
                        args))))

(defun magit-run-git-with-input (input &rest args)
  (magit-with-refresh
    (magit-run* (append (cons magit-git-executable
                              magit-git-standard-options)
                        args)
                nil nil nil nil input)))

(defun magit-run-git-async (&rest args)
  (message "Running %s %s" magit-git-executable (mapconcat 'identity args " "))
  (magit-run* (append (cons magit-git-executable
                            magit-git-standard-options)
                      args)
              nil nil nil t))

(defun magit-run-async-with-input (input cmd &rest args)
  (magit-run* (cons cmd args) nil nil nil t input))

(defun magit-display-process ()
  "Display output from most recent git command."
  (interactive)
  (unless (get-buffer magit-process-buffer-name)
    (error "No Git commands have run"))
  (display-buffer magit-process-buffer-name))

;;; Mode

;; We define individual functions (instead of using lambda etc) so
;; that the online help can show something meaningful.

(magit-define-section-jumper untracked "Untracked files")
(magit-define-section-jumper unstaged  "Unstaged changes")
(magit-define-section-jumper staged    "Staged changes")
(magit-define-section-jumper unpushed  "Unpushed commits")

(magit-define-level-shower 1)
(magit-define-level-shower 2)
(magit-define-level-shower 3)
(magit-define-level-shower 4)

(easy-menu-define magit-mode-menu magit-mode-map
  "Magit menu"
  '("Magit"
    ["Refresh" magit-refresh t]
    ["Refresh all" magit-refresh-all t]
    "---"
    ["Stage" magit-stage-item t]
    ["Stage all" magit-stage-all t]
    ["Unstage" magit-unstage-item t]
    ["Unstage all" magit-unstage-all t]
    ["Commit" magit-log-edit t]
    ["Add log entry" magit-add-log t]
    ["Tag" magit-tag t]
    ["Annotated tag" magit-annotated-tag t]
    "---"
    ["Diff working tree" magit-diff-working-tree t]
    ["Diff" magit-diff t]
    ("Log"
     ["Short Log" magit-log t]
     ["Long Log" magit-log-long t]
     ["Reflog" magit-reflog t]
     ["Extended..." magit-key-mode-popup-logging t])
    "---"
    ["Cherry pick" magit-cherry-pick-item t]
    ["Apply" magit-apply-item t]
    ["Revert" magit-revert-item t]
    "---"
    ["Ignore" magit-ignore-item t]
    ["Ignore locally" magit-ignore-item-locally t]
    ["Discard" magit-discard-item t]
    ["Reset head" magit-reset-head t]
    ["Reset working tree" magit-reset-working-tree t]
    ["Stash" magit-stash t]
    ["Snapshot" magit-stash-snapshot t]
    "---"
    ["Branch..." magit-checkout t]
    ["Merge" magit-manual-merge t]
    ["Interactive resolve" magit-interactive-resolve-item t]
    ["Rebase" magit-rebase-step t]
    ("Rewrite"
     ["Start" magit-rewrite-start t]
     ["Stop" magit-rewrite-stop t]
     ["Finish" magit-rewrite-finish t]
     ["Abort" magit-rewrite-abort t]
     ["Set used" magit-rewrite-set-used t]
     ["Set unused" magit-rewrite-set-unused t])
    "---"
    ["Push" magit-push t]
    ["Pull" magit-pull t]
    ["Remote update" magit-remote-update t]
    ("Submodule"
     ["Submodule update" magit-submodule-update t]
     ["Submodule update and init" magit-submodule-update-init t]
     ["Submodule init" magit-submodule-init t]
     ["Submodule sync" magit-submodule-sync t])
    "---"
    ("Extensions")
    "---"
    ["Display Git output" magit-display-process t]
    ["Quit Magit" magit-quit-window t]))

(defvar magit-mode-hook nil "Hook run by `magit-mode'.")

(put 'magit-mode 'mode-class 'special)

(defvar magit-refresh-function nil)
(make-variable-buffer-local 'magit-refresh-function)
(put 'magit-refresh-function 'permanent-local t)

(defvar magit-refresh-args nil)
(make-variable-buffer-local 'magit-refresh-args)
(put 'magit-refresh-args 'permanent-local t)

(defvar last-point)

(defun magit-remember-point ()
  (setq last-point (point)))

(defun magit-invisible-region-end (pos)
  (while (and (not (= pos (point-max))) (invisible-p pos))
    (setq pos (next-char-property-change pos)))
  pos)

(defun magit-invisible-region-start (pos)
  (while (and (not (= pos (point-min))) (invisible-p pos))
    (setq pos (1- (previous-char-property-change pos))))
  pos)

(defun magit-correct-point-after-command ()
  "Move point outside of invisible regions.

Emacs often leaves point in invisible regions, it seems.  To fix
this, we move point ourselves and never let Emacs do its own
adjustments.

When point has to be moved out of an invisible region, it can be
moved to its end or its beginning.  We usually move it to its
end, except when that would move point back to where it was
before the last command."
  (if (invisible-p (point))
      (let ((end (magit-invisible-region-end (point))))
        (goto-char (if (= end last-point)
                       (magit-invisible-region-start (point))
                     end))))
  (setq disable-point-adjustment t))

(defun magit-post-command-hook ()
  (magit-correct-point-after-command)
  (magit-highlight-section))

(defun magit-mode ()
  "Review the status of a git repository and act on it.

Please see the manual for a complete description of Magit.

\\{magit-mode-map}"
  (kill-all-local-variables)
  (buffer-disable-undo)
  (setq buffer-read-only t
        truncate-lines t
        major-mode 'magit-mode
        mode-name "Magit"
        mode-line-process "")
  (add-hook 'pre-command-hook #'magit-remember-point nil t)
  (add-hook 'post-command-hook #'magit-post-command-hook t t)
  (use-local-map magit-mode-map)
  (setq magit-current-indentation (magit-indentation-for default-directory))
  ;; Emacs' normal method of showing trailing whitespace gives weird
  ;; results when `magit-whitespace-warning-face' is different from
  ;; `trailing-whitespace'.
  (if (and magit-highlight-whitespace magit-highlight-trailing-whitespace)
      (setq show-trailing-whitespace nil))
  (run-mode-hooks 'magit-mode-hook))

(defun magit-mode-init (dir submode refresh-func &rest refresh-args)
  (setq default-directory dir
        magit-refresh-function refresh-func
        magit-refresh-args refresh-args)
  (funcall submode)
  (magit-refresh-buffer))

(defun magit-indentation-for (dir)
  (let (result)
    (dolist (pair magit-highlight-indentation)
      (if (string-match-p (car pair) dir)
          (setq result (cdr pair))))
    result))

(defun magit-find-buffer (submode &optional dir)
  (let ((topdir (magit-get-top-dir (or dir default-directory))))
    (dolist (buf (buffer-list))
      (if (with-current-buffer buf
            (and (eq major-mode submode)
                 default-directory
                 (equal (expand-file-name default-directory) topdir)))
          (return buf)))))

(defun magit-find-status-buffer (&optional dir)
  (magit-find-buffer 'magit-status-mode dir))

(defun magit-for-all-buffers (func &optional dir)
  (dolist (buf (buffer-list))
    (with-current-buffer buf
      (if (and (derived-mode-p 'magit-mode)
               (or (null dir)
                   (equal default-directory dir)))
          (funcall func)))))

(defun magit-refresh-buffer (&optional buffer)
  (with-current-buffer (or buffer (current-buffer))
    (let* ((old-line (line-number-at-pos))
           (old-point (point))
           (old-section (magit-current-section))
           (old-path (and old-section
                          (magit-section-path (magit-current-section)))))
      (beginning-of-line)
      (let ((section-line (and old-section
                               (count-lines
                                (magit-section-beginning old-section)
                                (point))))
            (line-char (- old-point (point))))
        (if magit-refresh-function
            (apply magit-refresh-function
                   magit-refresh-args))
        (magit-refresh-marked-commits-in-buffer)
        (let ((s (and old-path (magit-find-section old-path magit-top-section))))
          (cond (s
                 (goto-char (magit-section-beginning s))
                 (forward-line section-line)
                 (forward-char line-char))
                (t
                 (magit-goto-line old-line)))
          (dolist (w (get-buffer-window-list (current-buffer)))
            (set-window-point w (point)))
          (magit-highlight-section))))))

(defun magit-string-has-prefix-p (string prefix)
  (eq (compare-strings string nil (length prefix) prefix nil nil) t))

(defun magit-revert-buffers (dir &optional ignore-modtime)
  (dolist (buffer (buffer-list))
    (when (and buffer
               (buffer-file-name buffer)
               ;; don't revert indirect buffers, as the parent will be reverted
               (not (buffer-base-buffer buffer))
               (magit-string-has-prefix-p (buffer-file-name buffer) dir)
               (file-readable-p (buffer-file-name buffer))
               (or ignore-modtime (not (verify-visited-file-modtime buffer)))
               (not (buffer-modified-p buffer)))
      (with-current-buffer buffer
        (condition-case var
            (revert-buffer t t nil)
          (error (let ((signal-data (cadr var)))
                   (cond (t (magit-bug-report signal-data))))))))))

(defun magit-update-vc-modeline (dir)
  "Update the modeline for buffers representable by magit."
  (dolist (buffer (buffer-list))
    (when (and buffer
               (buffer-file-name buffer)
               (magit-string-has-prefix-p (buffer-file-name buffer) dir))
      (with-current-buffer buffer
        (condition-case var
            (vc-find-file-hook)
          (error (let ((signal-data (cadr var)))
                   (cond (t (magit-bug-report signal-data))))))))))

(defvar magit-refresh-needing-buffers nil)
(defvar magit-refresh-pending nil)

(defun magit-refresh-wrapper (func)
  (if magit-refresh-pending
      (funcall func)
    (let* ((dir default-directory)
           (status-buffer (magit-find-status-buffer dir))
           (magit-refresh-needing-buffers nil)
           (magit-refresh-pending t))
      (unwind-protect
          (funcall func)
        (when magit-refresh-needing-buffers
          (magit-revert-buffers dir)
          (dolist (b (adjoin status-buffer
                             magit-refresh-needing-buffers))
            (magit-refresh-buffer b)))))))

(defun magit-need-refresh (&optional buffer)
  "Mark BUFFER as needing to be refreshed.  If BUFFER is nil, use the
current buffer."
  (pushnew (or buffer (current-buffer)) magit-refresh-needing-buffers :test 'eq))

(defun magit-refresh ()
  "Refresh current buffer to match repository state.
Also revert every unmodified buffer visiting files
in the corresponding directory."
  (interactive)
  (magit-with-refresh
    (magit-need-refresh)))

(defun magit-refresh-all ()
  "Refresh all magit buffers to match respective repository states.
Also revert every unmodified buffer visiting files
in the corresponding directories."
  (interactive)
  (magit-for-all-buffers #'magit-refresh-buffer default-directory))

;;; Untracked files

(defun magit-wash-untracked-file ()
  (if (looking-at "^? \\(.*\\)$")
      (let ((file (match-string-no-properties 1)))
        (delete-region (point) (+ (line-end-position) 1))
        (magit-with-section file 'file
          (magit-set-section-info file)
          (insert "\t" file "\n"))
        t)
    nil))

(defun magit-wash-untracked-files ()
  ;; Setting magit-old-top-section to nil speeds up washing: no time
  ;; is wasted looking up the old visibility, which doesn't matter for
  ;; untracked files.
  ;;
  ;; XXX - speed this up in a more general way.
  ;;
  (let ((magit-old-top-section nil))
    (magit-wash-sequence #'magit-wash-untracked-file)))

(defun magit-insert-untracked-files ()
  (unless (string= (magit-get "status" "showUntrackedFiles") "no")
    (apply 'magit-git-section
           `(untracked
             "Untracked files:"
             magit-wash-untracked-files
             "ls-files" "--others" "-t" "--exclude-standard"
             ,@(when magit-omit-untracked-dir-contents
                 '("--directory"))))))

;;; Diffs and Hunks

(defvar magit-diff-context-lines 3)

(defun magit-diff-U-arg ()
  (format "-U%d" magit-diff-context-lines))

(defun magit-diff-smaller-hunks (&optional count)
  "Decrease the context for diff hunks by COUNT."
  (interactive "p")
  (setq magit-diff-context-lines (max 0 (- magit-diff-context-lines count)))
  (magit-refresh))

(defun magit-diff-larger-hunks (&optional count)
  "Increase the context for diff hunks by COUNT."
  (interactive "p")
  (setq magit-diff-context-lines (+ magit-diff-context-lines count))
  (magit-refresh))

(defun magit-diff-default-hunks ()
  "Reset context for diff hunks to the default size."
  (interactive "")
  (setq magit-diff-context-lines 3)
  (magit-refresh))

(defun magit-toggle-diff-refine-hunk (&optional other)
  (interactive "P")
  "Turn diff-hunk refining on or off.

If hunk refining is currently on, then hunk refining is turned off.
If hunk refining is off, then hunk refining is turned on, in
`selected' mode (only the currently selected hunk is refined).

With a prefix argument, the \"third choice\" is used instead:
If hunk refining is currently on, then refining is kept on, but
the refining mode (`selected' or `all') is switched.
If hunk refining is off, then hunk refining is turned on, in
`all' mode (all hunks refined).

Customize `magit-diff-refine-hunk' to change the default mode."
  (let* ((old magit-diff-refine-hunk)
         (new
          (if other
              (if (eq old 'all) t 'all)
            (not old))))

    ;; remove any old refining in currently highlighted section
    (when (and magit-highlighted-section old (not (eq old 'all)))
      (magit-unrefine-section magit-highlighted-section))

    ;; set variable to new value locally
    (set (make-local-variable 'magit-diff-refine-hunk) new)

    ;; if now highlighting in "selected only" mode, turn refining back
    ;; on in the current section
    (when (and magit-highlighted-section new (not (eq new 'all)))
      (magit-refine-section magit-highlighted-section))

    ;; `all' mode being turned on or off needs a complete refresh
    (when (or (eq old 'all) (eq new 'all))
      (magit-refresh))))

(defun magit-diff-line-file ()
  (cond ((looking-at "^diff --git ./\\(.*\\) ./\\(.*\\)$")
         (match-string-no-properties 2))
        ((looking-at "^diff --cc +\\(.*\\)$")
         (match-string-no-properties 1))
        (t
         nil)))

(defun magit-wash-diffs ()
  (magit-wash-sequence #'magit-wash-diff-or-other-file))

(defun magit-wash-diff-or-other-file ()
  (or (magit-wash-diff)
      (magit-wash-other-file)))

(defun magit-wash-other-file ()
  (if (looking-at "^? \\(.*\\)$")
      (let ((file (match-string-no-properties 1)))
        (delete-region (point) (+ (line-end-position) 1))
        (magit-with-section file 'file
          (magit-set-section-info file)
          (insert "\tNew      " file "\n"))
        t)
    nil))

(defvar magit-hide-diffs nil)

(defvar magit-indentation-level 1)

(defun magit-insert-diff-title (status file file2)
  (let ((status-text (case status
                       ((unmerged)
                        (format "Unmerged   %s" file))
                       ((new)
                        (format "New        %s" file))
                       ((deleted)
                        (format "Deleted    %s" file))
                       ((renamed)
                        (format "Renamed    %s   (from %s)"
                                file file2))
                       ((modified)
                        (format "Modified   %s" file))
                       ((typechange)
                        (format "Typechange %s" file))
                       (t
                        (format "?          %s" file)))))
    (insert (make-string magit-indentation-level ?\t) status-text "\n")))

(defvar magit-current-diff-range nil
  "Used internally when setting up magit diff sections.")

(defun magit-wash-typechange-section (file)
  (magit-set-section-info (list 'typechange file))
  (let ((first-start (point-marker))
        (second-start (progn (forward-line 1)
                             (search-forward-regexp "^diff")
                             (beginning-of-line)
                             (point-marker))))
    (let ((magit-indentation-level (+ magit-indentation-level 1)))
      (save-restriction
        (narrow-to-region first-start second-start)
        (goto-char (point-min))
        (magit-with-section file 'diff
          (magit-wash-diff-section)))
      (save-restriction
        (narrow-to-region second-start (point-max))
        (goto-char (point-min))
        (magit-with-section file 'diff
          (magit-wash-diff-section))))))

(defun magit-wash-diff-section ()
  (cond ((looking-at "^\\* Unmerged path \\(.*\\)")
         (let ((file (match-string-no-properties 1)))
           (delete-region (point) (line-end-position))
           (insert "\tUnmerged " file "\n")
           (magit-set-section-info (list 'unmerged file nil))
           t))
        ((looking-at "^diff")
         (let ((file (magit-diff-line-file))
               (end (save-excursion
                      (forward-line) ;; skip over "diff" line
                      (if (search-forward-regexp "^diff\\|^@@" nil t)
                          (goto-char (match-beginning 0))
                        (goto-char (point-max)))
                      (point-marker))))
           (let* ((status (cond
                           ((looking-at "^diff --cc")
                            'unmerged)
                           ((save-excursion
                              (search-forward-regexp "^new file" end t))
                            'new)
                           ((save-excursion
                              (search-forward-regexp "^deleted" end t))
                            'deleted)
                           ((save-excursion
                              (search-forward-regexp "^rename" end t))
                            'renamed)
                           (t
                            'modified)))
                  (file2 (cond
                          ((save-excursion
                             (search-forward-regexp "^rename from \\(.*\\)"
                                                    end t))
                           (match-string-no-properties 1)))))
             (magit-set-section-info (list status
                                           file
                                           (or file2 file)
                                           magit-current-diff-range))
             (magit-insert-diff-title status file file2)
             (when (search-forward-regexp "\\(--- \\(.*\\)\n\\+\\+\\+ \\(.*\\)\n\\)" () t)
               (when (match-string 1)
                 (add-text-properties (match-beginning 1) (match-end 1)
                                      '(face magit-diff-hunk-header))
                 (add-text-properties (match-beginning 2) (match-end 2)
                                      '(face magit-diff-file-header))
                 (add-text-properties (match-beginning 3) (match-end 3)
                                      '(face magit-diff-file-header))))
             (goto-char end)
             (let ((magit-section-hidden-default nil))
               (magit-wash-sequence #'magit-wash-hunk))))
         t)
        (t
         nil)))

(defun magit-wash-diff ()
  (let ((magit-section-hidden-default magit-hide-diffs))
    (magit-with-section (magit-current-line) 'diff
      (magit-wash-diff-section))))

(defun magit-diff-item-kind (diff)
  (car (magit-section-info diff)))

(defun magit-diff-item-file (diff)
  (cadr (magit-section-info diff)))

(defun magit-diff-item-file2 (diff)
  (caddr (magit-section-info diff)))

(defun magit-diff-item-range (diff)
  (nth 3 (magit-section-info diff)))

(defun magit-wash-hunk ()
  (cond ((looking-at "\\(^@+\\)[^@]*@+.*")
         (let ((n-columns (1- (length (match-string 1))))
               (head (match-string 0))
               (hunk-start-pos (point)))
           (magit-with-section head 'hunk
             (add-text-properties (match-beginning 0) (match-end 0)
                                  '(face magit-diff-hunk-header))
             (forward-line)
             (while (not (or (eobp)
                             (looking-at "^diff\\|^@@")))
               (magit-highlight-line-whitespace)
               (let ((prefix (buffer-substring-no-properties
                              (point) (min (+ (point) n-columns) (point-max)))))
                 (cond ((string-match "\\+" prefix)
                        (magit-put-line-property 'face 'magit-diff-add))
                       ((string-match "-" prefix)
                        (magit-put-line-property 'face 'magit-diff-del))
                       (t
                        (magit-put-line-property 'face 'magit-diff-none))))
               (forward-line)))

           (when (eq magit-diff-refine-hunk 'all)
             (save-excursion
               (goto-char hunk-start-pos)
               (diff-refine-hunk))))
         t)
        (t
         nil)))

(defvar magit-diff-options nil)

(defun magit-insert-diff (file status)
  (let ((cmd magit-git-executable)
        (args (append (list "diff")
                      (list (magit-diff-U-arg))
                      magit-diff-options
                      (list "--" file))))
    (let ((p (point)))
      (magit-git-insert args)
      (if (not (eq (char-before) ?\n))
          (insert "\n"))
      (save-restriction
        (narrow-to-region p (point))
        (goto-char p)
        (cond
         ((eq status 'typechange)
          (magit-insert-diff-title status file file)
          (magit-wash-typechange-section file))
         (t
          (magit-wash-diff-section)))
        (goto-char (point-max))))))

(defvar magit-last-raw-diff nil)
(defvar magit-ignore-unmerged-raw-diffs nil)

(defun magit-wash-raw-diffs ()
  (let ((magit-last-raw-diff nil))
    (magit-wash-sequence #'magit-wash-raw-diff)))

(defun magit-wash-raw-diff ()
  (if (looking-at
       ":\\([0-7]+\\) \\([0-7]+\\) [0-9a-f]+ [0-9a-f]+ \\(.\\)[0-9]*\t\\([^\t\n]+\\)$")
      (let ((old-perm (match-string-no-properties 1))
            (new-perm (match-string-no-properties 2))
            (status (case (string-to-char (match-string-no-properties 3))
                      (?A 'new)
                      (?D 'deleted)
                      (?M 'modified)
                      (?U 'unmerged)
                      (?T 'typechange)
                      (t     nil)))
            (file (match-string-no-properties 4)))
        ;; If this is for the same file as the last diff, ignore it.
        ;; Unmerged files seem to get two entries.
        ;; We also ignore unmerged files when told so.
        (if (or (equal file magit-last-raw-diff)
                (and magit-ignore-unmerged-raw-diffs (eq status 'unmerged)))
            (delete-region (point) (+ (line-end-position) 1))
          (setq magit-last-raw-diff file)
          ;; The 'diff' section that is created here will not work with
          ;; magit-insert-diff-item-patch etc when we leave it empty.
          ;; Luckily, raw diffs are only produced for staged and
          ;; unstaged changes, and we never call
          ;; magit-insert-diff-item-patch on them.  This is a bit
          ;; brittle, of course.
          (let ((magit-section-hidden-default magit-hide-diffs))
            (magit-with-section file 'diff
              (delete-region (point) (+ (line-end-position) 1))
              (if (not (magit-section-hidden magit-top-section))
                  (magit-insert-diff file status)
                (magit-set-section-info (list status file nil))
                (magit-set-section-needs-refresh-on-show t)
                (magit-insert-diff-title status file nil)))))
        t)
    nil))

(defun magit-hunk-item-diff (hunk)
  (let ((diff (magit-section-parent hunk)))
    (or (eq (magit-section-type diff) 'diff)
        (error "Huh?  Parent of hunk not a diff"))
    diff))

(defun magit-diff-item-insert-header (diff buf)
  (let ((beg (save-excursion
               (goto-char (magit-section-beginning diff))
               (forward-line)
               (point)))
        (end (if (magit-section-children diff)
                 (magit-section-beginning (car (magit-section-children diff)))
               (magit-section-end diff))))
    (magit-insert-region beg end buf)))

(defun magit-insert-diff-item-patch (diff buf)
  (let ((beg (save-excursion
               (goto-char (magit-section-beginning diff))
               (forward-line)
               (point)))
        (end (magit-section-end diff)))
    (magit-insert-region beg end buf)))

(defun magit-insert-hunk-item-patch (hunk buf)
  (magit-diff-item-insert-header (magit-hunk-item-diff hunk) buf)
  (magit-insert-region (magit-section-beginning hunk) (magit-section-end hunk)
                       buf))

(defun magit-insert-hunk-item-region-patch (hunk reverse beg end buf)
  (magit-diff-item-insert-header (magit-hunk-item-diff hunk) buf)
  (save-excursion
    (goto-char (magit-section-beginning hunk))
    (magit-insert-current-line buf)
    (forward-line)
    (let ((copy-op (if reverse "+" "-")))
      (while (< (point) (magit-section-end hunk))
        (if (and (<= beg (point)) (< (point) end))
            (magit-insert-current-line buf)
          (cond ((looking-at " ")
                 (magit-insert-current-line buf))
                ((looking-at copy-op)
                 (let ((text (buffer-substring-no-properties
                              (+ (point) 1) (line-beginning-position 2))))
                   (with-current-buffer buf
                     (insert " " text))))))
        (forward-line))))
  (with-current-buffer buf
    (diff-fixup-modifs (point-min) (point-max))))

(defun magit-hunk-item-is-conflict-p (hunk)
  ;;; XXX - Using the title is a bit too clever...
  (string-match "^diff --cc"
                (magit-section-title (magit-hunk-item-diff hunk))))

(defun magit-hunk-item-target-line (hunk)
  (save-excursion
    (beginning-of-line)
    (let ((line (line-number-at-pos)))
      (goto-char (magit-section-beginning hunk))
      (if (not (looking-at "@@+ .* \\+\\([0-9]+\\)\\(,[0-9]+\\)? @@+"))
          (error "Hunk header not found"))
      (let ((target (string-to-number (match-string 1))))
        (forward-line)
        (while (< (line-number-at-pos) line)
          ;; XXX - deal with combined diffs
          (if (not (looking-at "-"))
              (setq target (+ target 1)))
          (forward-line))
        target))))

(defun magit-show (commit filename &optional select prefix)
  "Returns a buffer containing the contents of the file FILENAME, as stored in
COMMIT.  COMMIT may be one of the following:

- A string with the name of a commit, such as \"head\" or \"dae86e\".  See 'git
  help revisions' for syntax.
- The symbol 'index, indicating that you want the version in Git's index or
  staging area.
- The symbol 'working, indicating that you want the version in the working
  directory.  In this case you'll get a buffer visiting the file.  If there's
  already a buffer visiting that file, you'll get that one.

When called interactively or when SELECT is non-nil, make the buffer active,
either in another window or (with a prefix argument) in the current window."
  (interactive (let* ((revision (magit-read-rev "Retrieve file from revision"))
                      (filename (magit-read-file-from-rev revision)))
                 (list revision filename t current-prefix-arg)))
  (if (eq commit 'working)
      (find-file-noselect filename)
    (let ((buffer (create-file-buffer (format "%s.%s" filename (replace-regexp-in-string ".*/" "" (prin1-to-string commit t))))))
      (cond
       ((eq commit 'index)
        (let ((checkout-string (magit-git-string "checkout-index"
                                                 "--temp"
                                                 filename)))
          (string-match "^\\(.*\\)\t" checkout-string)
          (with-current-buffer buffer
            (let ((tmpname (match-string 1 checkout-string)))
              (magit-with-silent-modifications
               (insert-file-contents tmpname nil nil nil t))
              (delete-file tmpname)))))
       (t
        (with-current-buffer buffer
          (magit-with-silent-modifications
           (magit-git-insert (list "cat-file" "-p"
                                   (concat commit ":" filename)))))))
      (with-current-buffer buffer
        (let ((buffer-file-name filename))
          (normal-mode))
        (goto-char (point-min)))
      (if select
          (if prefix
              (switch-to-buffer buffer)
            (switch-to-buffer-other-window buffer))
        buffer))))

(defmacro with-magit-tmp-buffer (var &rest body)
  (declare (indent 1)
           (debug (symbolp &rest form)))
  `(let ((,var (generate-new-buffer magit-tmp-buffer-name)))
     (unwind-protect
         (progn ,@body)
       (kill-buffer ,var))))

(defun magit-apply-diff-item (diff &rest args)
  (when (zerop magit-diff-context-lines)
    (setq args (cons "--unidiff-zero" args)))
  (with-magit-tmp-buffer tmp
    (magit-insert-diff-item-patch diff tmp)
    (apply #'magit-run-git-with-input tmp
           "apply" (append args (list "-")))))

(defun magit-apply-hunk-item* (hunk reverse &rest args)
  "Apply single hunk or part of a hunk to the index or working file.

This function is the core of magit's stage, unstage, apply, and
revert operations.  HUNK (or the portion of it selected by the
region) will be applied to either the index, if \"--cached\" is a
member of ARGS, or to the working file otherwise."
  (let ((zero-context (zerop magit-diff-context-lines))
        (use-region (magit-use-region-p)))
    (when zero-context
      (setq args (cons "--unidiff-zero" args)))
    (when reverse
      (setq args (cons "--reverse" args)))
    (when (and use-region zero-context)
      (error (concat "Not enough context to partially apply hunk.  "
                     "Use `+' to increase context.")))
    (with-magit-tmp-buffer tmp
      (if use-region
          (magit-insert-hunk-item-region-patch
           hunk reverse (region-beginning) (region-end) tmp)
        (magit-insert-hunk-item-patch hunk tmp))
      (apply #'magit-run-git-with-input tmp
             "apply" (append args (list "-"))))))

(defun magit-apply-hunk-item (hunk &rest args)
  (apply #'magit-apply-hunk-item* hunk nil args))

(defun magit-apply-hunk-item-reverse (hunk &rest args)
  (apply #'magit-apply-hunk-item* hunk t args))

(magit-define-inserter unstaged-changes (title)
  (let ((magit-hide-diffs t)
        (magit-current-diff-range (cons 'index 'working)))
    (let ((magit-diff-options (append '() magit-diff-options)))
      (magit-git-section 'unstaged title 'magit-wash-raw-diffs
                         "diff-files"))))

(magit-define-inserter staged-changes (staged no-commit)
  (let ((magit-current-diff-range (cons "HEAD" 'index)))
    (when staged
      (let ((magit-hide-diffs t)
            (base (if no-commit
                      (magit-git-string "mktree")
                    "HEAD")))
        (let ((magit-diff-options (append '("--cached") magit-diff-options))
              (magit-ignore-unmerged-raw-diffs t))
          (magit-git-section 'staged "Staged changes:" 'magit-wash-raw-diffs
                             "diff-index" "--cached"
                             base))))))

;;; Logs and Commits

                                        ; Note: making this a plain defcustom would probably let users break
                                        ; the parser too easily
(defvar magit-git-log-options
  (list
   "--pretty=format:* %h %s"
   (format "--abbrev=%s" magit-sha1-abbrev-length)))
                                        ; --decorate=full otherwise some ref prefixes are stripped
                                        ;  '("--pretty=format:* %H%d %s" "--decorate=full"))

;;
;; Regexps for parsing ref names
;;
;; see the `git-check-ref-format' manpage for details

(defconst magit-ref-nonchars "\000-\037\177 ~^:?*[\\"
  "Characters specifically disallowed from appearing in Git symbolic refs.

Evaluate (man \"git-check-ref-format\") for details")

(defconst magit-ref-nonslash-re
  (concat "\\(?:"
          ;; "no slash-separated component can begin with a dot ." (rule 1)
          "[^" magit-ref-nonchars "./]"
          ;; "cannot have two consecutive dots ..  anywhere." (rule 3)
          "\\.?"
          "\\)*")
  "Regexp that matches the non-slash parts of a ref name.

Evaluate (man \"git-check-ref-format\") for details")

(defconst magit-refname-re
  (concat
   "\\(?:HEAD\\|"

   "\\(?:tag: \\)?"

   ;; optional non-slash sequence at the beginning
   magit-ref-nonslash-re

   ;; any number of slash-prefixed sequences
   "\\(?:"
   "/"
   magit-ref-nonslash-re
   "\\)*"

   "/" ;; "must contain at least one /." (rule 2)
   magit-ref-nonslash-re

   ;; "cannot end with a slash / nor a dot .." (rule 5)
   "[^" magit-ref-nonchars "./]"

   "\\)"
   )
  "Regexp that matches a git symbolic reference name.

Evaluate (man \"git-check-ref-format\") for details")

(defconst magit-log-oneline-re
  (concat
   "^\\([_\\*|/ -.]+\\)?"                          ; graph   (1)
   "\\(?:"
   "\\([0-9a-fA-F]+\\)"                            ; sha1    (2)
   "\\(?:"                                         ; refs    (3)
   " "
   "\\("
   "("
   magit-refname-re "\\(?:, " magit-refname-re "\\)*"
   ")"
   "\\)"
   "\\)?"
   "\\)?"
   " ?\\(.*\\)$"                                   ; msg     (4)
   ))

(defconst magit-log-longline-re
  (concat
   ;; use \0 delimiter (from -z option) to identify commits. this prevents
   ;; commit messages containing lines like "commit 00000" from polluting the
   ;; display
   "\\(?:\\(?:\\`\\|\0\\)"
   "\\([_\\*|/ -.]+\\)?"                           ; graph   (1)
   "commit "
   "\\([0-9a-fA-F]+\\)"                            ; sha1    (2)
   "\\(?:"                                         ; refs    (3)
   " "
   "\\("
   "("
   magit-refname-re "\\(?:, " magit-refname-re "\\)*"
   ")"
   "\\)"
   "\\)?"
   "$\\)?"
   " ?\\(.*\\)$"                                   ; msg     (4)
   ))

(defvar magit-present-log-line-function 'magit-present-log-line
  "The function to use when generating a log line.
It takes four args: CHART, SHA1, REFS and MESSAGE.  The function
must return a string which will represent the log line.")

(defun magit-log-get-bisect-state-color (suffix)
  (if (string= suffix "bad")
      (list suffix 'magit-log-head-label-bisect-bad)
    (list suffix 'magit-log-head-label-bisect-good)))

(defun magit-log-get-patches-color (suffix)
  (list (and (string-match ".+/\\(.+\\)" suffix)
             (match-string 1 suffix))
        'magit-log-head-label-patches))

(defvar magit-log-remotes-color-hook nil)

(defun magit-log-get-remotes-color (suffix)
  (or
   (run-hook-with-args-until-success
    'magit-log-remotes-color-hook suffix)
   (list suffix 'magit-log-head-label-remote)))

(defvar magit-refs-namespaces
  '(("tags" . magit-log-head-label-tags)
    ("remotes" magit-log-get-remotes-color)
    ("heads" . magit-log-head-label-local)
    ("patches" magit-log-get-patches-color)
    ("bisect" magit-log-get-bisect-state-color)))

(defun magit-ref-get-label-color (r)
  (let* ((ref-re "\\(?:tag: \\)?refs/\\(?:\\([^/]+\\)/\\)?\\(.+\\)")
         (label (and (string-match ref-re r)
                     (match-string 2 r)))
         (res (let ((colorizer
                     (cdr (assoc (match-string 1 r)
                                 magit-refs-namespaces))))
                (cond ((null colorizer)
                       (list r 'magit-log-head-label-default))
                      ((symbolp colorizer)
                       (list label colorizer))
                      ((listp colorizer)
                       (funcall (car colorizer)
                                (match-string 2 r)))
                      (t
                       (list r 'magit-log-head-label-default))))))
    res))

(defun magit-present-log-line (graph sha1 refs message)
  "The default log line generator."
  (let ((string-refs
         (when refs
           (let ((colored-labels
                  (delete nil
                          (mapcar (lambda (r)
                                    (destructuring-bind (label face)
                                        (magit-ref-get-label-color r)
                                      (and label
                                           (propertize label 'face face))))
                                  refs))))
             (concat
              (mapconcat 'identity colored-labels " ")
              " ")))))

    (concat
     (if sha1
         (propertize sha1 'face 'magit-log-sha1)
       (insert-char ? magit-sha1-abbrev-length))
     " "
     (when graph
       (propertize graph 'face 'magit-log-graph))
     string-refs
     (when message
       (propertize message 'face 'magit-log-message)))))

(defvar magit-log-count ()
  "Internal var used to count the number of logs actually added in a buffer.")

(defmacro magit-create-log-buffer-sections (&rest body)
  "Empty current buffer of text and magit's section, and then evaluate BODY.

if the number of logs inserted in the buffer is `magit-log-cutoff-length'
insert a line to tell how to insert more of them"
  (declare (indent 0))
  `(let ((magit-log-count 0) (inhibit-read-only t))
     (magit-create-buffer-sections
       (magit-with-section 'log nil
         ,@body
         (if (= magit-log-count magit-log-cutoff-length)
             (magit-with-section "longer"  'longer
               (insert "type \"e\" to show more logs\n")))))))

(defun magit-wash-log-line (style)
  (beginning-of-line)
  (let ((line-re (cond ((eq style 'long) magit-log-longline-re)
                       (t magit-log-oneline-re))))
    (cond
     ((looking-at line-re)
      (let ((chart (match-string 1))
            (sha1 (match-string 2))
            (msg (match-string 4))
            (refs (when (match-string 3)
                    (delq nil
                          (mapcar
                           (lambda (s)
                             (and (not
                                   (or (string= s "tag:")
                                       (string= s "HEAD"))) ; as of 1.6.6
                                  s))
                           (split-string (match-string 3) "[(), ]" t))))))
        (delete-region (point-at-bol) (point-at-eol))
        (insert (funcall magit-present-log-line-function chart sha1 refs msg))
        (goto-char (point-at-bol))
        (if sha1
            (magit-with-section sha1 'commit
              (when magit-log-count (setq magit-log-count (1+ magit-log-count)))
              (magit-set-section-info sha1)
              (forward-line))
          (forward-line))))
     (t
      (forward-line)))
    t))

(defun magit-wash-log (&optional style)
  (let ((magit-old-top-section nil))
    (magit-wash-sequence (apply-partially 'magit-wash-log-line style))))

(defvar magit-currently-shown-commit nil)

(defun magit-wash-commit ()
  (let ((magit-current-diff-range))
    (when (looking-at "^commit \\([0-9a-fA-F]\\{40\\}\\)")
      (setq magit-current-diff-range (match-string 1))
      (add-text-properties (match-beginning 1) (match-end 1)
                           '(face magit-log-sha1)))
    (cond
     ((search-forward-regexp "^Merge: \\([0-9a-fA-F]+\\) \\([0-9a-fA-F]+\\)$" nil t)
      (setq magit-current-diff-range (cons (cons (match-string 1)
                                                 (match-string 2))
                                           magit-current-diff-range))
      (let ((first (magit-set-section nil 'commit (match-beginning 1) (match-end 1)))
            (second (magit-set-section nil 'commit (match-beginning 2) (match-end 2))))
        (magit-set-section-info (match-string 1) first)
        (magit-set-section-info (match-string 2) second))
      (make-commit-button (match-beginning 1) (match-end 1))
      (make-commit-button (match-beginning 2) (match-end 2)))
     (t
      (setq magit-current-diff-range (cons (concat magit-current-diff-range "^")
                                           magit-current-diff-range))))
    (search-forward-regexp "^$")
    (while (and
            (search-forward-regexp "\\(\\b[0-9a-fA-F]\\{4,40\\}\\b\\)\\|\\(^diff\\)" nil 'noerror)
            (not (match-string 2)))
      (let ((sha1 (match-string 1))
            (start (match-beginning 1))
            (end (match-end 1)))
        (when (string-equal "commit" (magit-git-string "cat-file" "-t" sha1))
          (make-commit-button start end)
          (let ((section (magit-set-section sha1 'commit start end)))
            (magit-set-section-info sha1 section)))))
    (beginning-of-line)
    (when (looking-at "^diff")
      (magit-wash-diffs))
    (goto-char (point-max))
    (insert "\n")
    (if magit-back-navigation-history
        (magit-with-section "[back]" 'button
          (insert-text-button "[back]"
                              'help-echo "Previous commit"
                              'action 'magit-show-commit-backward
                              'follow-link t
                              'mouse-face 'magit-item-highlight)))
    (insert " ")
    (if magit-forward-navigation-history
        (magit-with-section "[forward]" 'button
          (insert-text-button "[forward]"
                              'help-echo "Next commit"
                              'action 'magit-show-commit-forward
                              'follow-link t
                              'mouse-face 'magit-item-highlight)))))

(defun make-commit-button (start end)
  (make-text-button start end
                    'help-echo "Visit commit"
                    'action (lambda (button)
                              (save-excursion
                                (goto-char button)
                                (magit-visit-item)))
                    'follow-link t
                    'mouse-face 'magit-item-highlight
                    'face 'magit-log-sha1))

(defun magit-refresh-commit-buffer (commit)
  (magit-configure-have-abbrev)
  (magit-configure-have-decorate)
  (magit-create-buffer-sections
    (apply #'magit-git-section nil nil
           'magit-wash-commit
           "log"
           "--max-count=1"
           "--pretty=medium"
           `(,@(if magit-have-abbrev (list "--no-abbrev-commit"))
             ,@(if magit-have-decorate (list "--decorate=full"))
             "--cc"
             "-p" ,commit))))

(define-derived-mode magit-commit-mode magit-mode "Magit"
  "Mode to view a git commit.

\\{magit-commit-mode-map}"
  :group 'magit)

(defvar magit-commit-buffer-name "*magit-commit*"
  "Buffer name for displaying commit log messages.")

(defun magit-show-commit (commit &optional scroll inhibit-history select)
  "Show information about a commit in the buffer named by
`magit-commit-buffer-name'.  COMMIT can be any valid name for a commit
in the current Git repository.

When called interactively or when SELECT is non-nil, switch to
the commit buffer using `pop-to-buffer'.

Unless INHIBIT-HISTORY is non-nil, the commit currently shown
will be pushed onto `magit-back-navigation-history' and
`magit-forward-navigation-history' will be cleared.

Noninteractively, if the commit is already displayed and SCROLL
is provided, call SCROLL's function definition in the commit
window.  (`scroll-up' and `scroll-down' are typically passed in
for this argument.)"
  (interactive (list (magit-read-rev "Show commit (hash or ref)")
                     nil nil t))
  (when (magit-section-p commit)
    (setq commit (magit-section-info commit)))
  (unless (eql 0 (magit-git-exit-code "cat-file" "commit" commit))
    (error "%s is not a commit" commit))
  (let ((dir default-directory)
        (buf (get-buffer-create magit-commit-buffer-name)))
    (cond
     ((and (equal magit-currently-shown-commit commit)
           ;; if it's empty then the buffer was killed
           (with-current-buffer buf
             (> (length (buffer-string)) 1)))
      (let ((win (get-buffer-window buf)))
        (cond ((not win)
               (display-buffer buf))
              (scroll
               (with-selected-window win
                 (funcall scroll))))))
     (commit
      (display-buffer buf)
      (with-current-buffer buf
        (unless inhibit-history
          (push (cons default-directory magit-currently-shown-commit)
                magit-back-navigation-history)
          (setq magit-forward-navigation-history nil))
        (setq magit-currently-shown-commit commit)
        (goto-char (point-min))
        (magit-mode-init dir 'magit-commit-mode
                         #'magit-refresh-commit-buffer commit))))
    (if select
        (pop-to-buffer buf))))

(defun magit-show-commit-backward (&optional ignored)
  ;; Ignore argument passed by push-button
  "Show the commit at the head of `magit-back-navigation-history in
`magit-commit-buffer-name`."
  (interactive)
  (with-current-buffer magit-commit-buffer-name
    (unless magit-back-navigation-history
      (error "No previous commit."))
    (let ((histitem (pop magit-back-navigation-history)))
      (push (cons default-directory magit-currently-shown-commit)
            magit-forward-navigation-history)
      (setq default-directory (car histitem))
      (magit-show-commit (cdr histitem) nil 'inhibit-history))))

(defun magit-show-commit-forward (&optional ignored)
  ;; Ignore argument passed by push-button
  "Show the commit at the head of `magit-forward-navigation-history in
`magit-commit-buffer-name`."
  (interactive)
  (with-current-buffer magit-commit-buffer-name
    (unless magit-forward-navigation-history
      (error "No next commit."))
    (let ((histitem (pop magit-forward-navigation-history)))
      (push (cons default-directory magit-currently-shown-commit)
            magit-back-navigation-history)
      (setq default-directory (car histitem))
      (magit-show-commit (cdr histitem) nil 'inhibit-history))))

(defvar magit-marked-commit nil)

(defvar magit-mark-overlay nil)
(make-variable-buffer-local 'magit-mark-overlay)
(put 'magit-mark-overlay 'permanent-local t)

(defun magit-refresh-marked-commits ()
  (magit-for-all-buffers #'magit-refresh-marked-commits-in-buffer))

(defun magit-refresh-marked-commits-in-buffer ()
  (if (not magit-mark-overlay)
      (let ((ov (make-overlay 1 1)))
        (overlay-put ov 'face 'magit-item-mark)
        (setq magit-mark-overlay ov)))
  (delete-overlay magit-mark-overlay)
  (magit-for-all-sections
   (lambda (section)
     (when (and (eq (magit-section-type section) 'commit)
                (equal (magit-section-info section)
                       magit-marked-commit))
       (move-overlay magit-mark-overlay
                     (magit-section-beginning section)
                     (magit-section-end section)
                     (current-buffer))))))

(defun magit-set-marked-commit (commit)
  (setq magit-marked-commit commit)
  (magit-refresh-marked-commits))

(defun magit-marked-commit ()
  (or magit-marked-commit
      (error "No commit marked")))

(defun magit-remote-branch-name (remote branch)
  "Get the name of the branch BRANCH on remote REMOTE"
  (if (string= remote ".")
      branch
    (concat remote "/" branch)))

(magit-define-inserter unpulled-commits (remote branch)
  (when remote
    (apply #'magit-git-section
           'unpulled "Unpulled commits:" 'magit-wash-log "log"
           (append magit-git-log-options
                   (list
                    (format "HEAD..%s" (magit-remote-branch-name remote branch)))))))

(magit-define-inserter unpushed-commits (remote branch)
  (when remote
    (apply #'magit-git-section
           'unpushed "Unpushed commits:" 'magit-wash-log "log"
           (append magit-git-log-options
                   (list
                    (format "%s..HEAD" (magit-remote-branch-name remote branch)))))))

(defun magit-remote-branch-for (local-branch &optional fully-qualified-name)
  "Guess the remote branch name that LOCAL-BRANCH is tracking.
Gives a fully qualified name (e.g., refs/remotes/origin/master) if
FULLY-QUALIFIED-NAME is non-nil."
  (let ((merge (magit-get "branch" local-branch "merge")))
    (save-match-data
      (if (and merge (string-match "^refs/heads/\\(.+\\)" merge))
          (concat (if fully-qualified-name
                      (let ((remote-name (magit-get "branch" local-branch "remote")))
                        (if (string= "." remote-name)
                            "refs/heads/"
                          (concat "refs/remotes/" remote-name "/"))))
                  (match-string 1 merge))))))

;;; Status

(defvar magit-remote-string-hook nil)

(defun magit-remote-string (remote remote-branch remote-rebase)
  (cond
   ((string= "." remote)
    (concat
     (when remote-rebase "onto ")
     "branch "
     (propertize remote-branch 'face 'magit-branch)))
   (remote
    (concat
     (when remote-rebase "onto ")
     (propertize remote-branch 'face 'magit-branch)
     " @ "
     remote
     " ("
     (magit-get "remote" remote "url")
     ")"))
   (t
    (run-hook-with-args-until-success 'magit-remote-string-hook))))

(declare-function magit--bisect-info-for-status "magit-bisect" (branch))

(defun magit-refresh-status ()
  (magit-create-buffer-sections
    (magit-with-section 'status nil
      (let* ((branch (magit-get-current-branch))
             (remote (and branch (magit-get "branch" branch "remote")))
             (remote-rebase (and branch (magit-get-boolean "branch" branch "rebase")))
             (remote-branch (or (and branch (magit-remote-branch-for branch)) branch))
             (remote-string (magit-remote-string remote remote-branch remote-rebase))
             (head (magit-git-string
                    "log"
                    "--max-count=1"
                    "--abbrev-commit"
                    (format "--abbrev=%s" magit-sha1-abbrev-length)
                    "--pretty=oneline"))
             (no-commit (not head)))
        (when remote-string
          (insert "Remote:   " remote-string "\n"))
        (insert (format "Local:    %s %s\n"
                        (propertize (magit--bisect-info-for-status branch)
                                    'face 'magit-branch)
                        (abbreviate-file-name default-directory)))
        (insert (format "Head:     %s\n"
                        (if no-commit "nothing commited (yet)" head)))
        (let ((merge-heads (magit-file-lines (concat (magit-git-dir)
                                                     "MERGE_HEAD"))))
          (if merge-heads
              (insert (format "Merging:   %s\n"
                              (mapconcat 'identity
                                         (mapcar 'magit-name-rev merge-heads)
                                         ", ")))))
        (let ((rebase (magit-rebase-info)))
          (if rebase
              (insert (apply 'format "Rebasing: onto %s (%s of %s); Press \"R\" to Abort, Skip, or Continue\n" rebase))))
        (insert "\n")
        (magit-git-exit-code "update-index" "--refresh")
        (magit-insert-stashes)
        (magit-insert-untracked-files)
        (magit-insert-pending-changes)
        (magit-insert-pending-commits)
        (magit-insert-unpulled-commits remote remote-branch)
        (let ((staged (or no-commit (magit-anything-staged-p))))
          (magit-insert-unstaged-changes
           (if staged "Unstaged changes:" "Changes:"))
          (magit-insert-staged-changes staged no-commit))
        (magit-insert-unpushed-commits remote remote-branch)
        (run-hooks 'magit-refresh-status-hook)))))

(defun magit-init (dir)
  "Initialize git repository in the DIR directory."
  (interactive (list (read-directory-name "Directory for Git repository: ")))
  (let* ((dir (expand-file-name dir))
         (topdir (magit-get-top-dir dir)))
    (when (or (not topdir)
              (yes-or-no-p
               (format
                (if (string-equal topdir dir)
                    "There is already a Git repository in %s. Reinitialize? "
                  "There is a Git repository in %s. Create another in %s? ")
                topdir dir)))
      (unless (file-directory-p dir)
        (and (y-or-n-p (format "Directory %s does not exists.  Create it? " dir))
             (make-directory dir)))
      (magit-run* (list magit-git-executable "init" dir)))))

(define-derived-mode magit-status-mode magit-mode "Magit"
  "Mode for looking at git status.

\\{magit-status-mode-map}"
  :group 'magit)

(defvar magit-default-directory nil)

(defun magit-save-some-buffers (&optional msg pred)
  "Save some buffers if variable `magit-save-some-buffers' is non-nil.
If variable `magit-save-some-buffers' is set to 'dontask then
don't ask the user before saving the buffers, just go ahead and
do it.

Optional argument MSG is displayed in the minibuffer if variable
`magit-save-some-buffers' is nil.

Optional second argument PRED determines which buffers are considered:
If PRED is nil, all the file-visiting buffers are considered.
If PRED is t, then certain non-file buffers will also be considered.
If PRED is a zero-argument function, it indicates for each buffer whether
to consider it or not when called with that buffer current."
  (interactive)
  (let ((predicate-function (or pred magit-save-some-buffers-predicate))
        (magit-default-directory default-directory))
    (if magit-save-some-buffers
        (save-some-buffers
         (eq magit-save-some-buffers 'dontask)
         predicate-function)
      (when msg
        (message msg)))))

(defun magit-save-buffers-predicate-all ()
  "Prompt to save all buffers with unsaved changes"
  t)

(defun magit-save-buffers-predicate-tree-only ()
  "Only prompt to save buffers which are within the current git project (as
  determined by the dir passed to `magit-status'."
  (and buffer-file-name
       (string= (magit-get-top-dir magit-default-directory)
                (magit-get-top-dir (file-name-directory buffer-file-name)))))

;;;###autoload
(defun magit-status (dir)
  "Open a Magit status buffer for the Git repository containing
DIR.  If DIR is not within a Git repository, offer to create a
Git repository in DIR.

Interactively, a prefix argument means to ask the user which Git
repository to use even if `default-directory' is under Git control.
Two prefix arguments means to ignore `magit-repo-dirs' when asking for
user input."
  (interactive (list (if current-prefix-arg
                         (magit-read-top-dir
                          (> (prefix-numeric-value current-prefix-arg)
                             4))
                       (or (magit-get-top-dir default-directory)
                           (magit-read-top-dir nil)))))
  (magit-save-some-buffers)
  (let ((topdir (magit-get-top-dir dir)))
    (unless topdir
      (when (y-or-n-p (format "There is no Git repository in %S.  Create one? "
                              dir))
        (magit-init dir)
        (setq topdir (magit-get-top-dir dir))))
    (when topdir
      (let ((buf (or (magit-find-status-buffer topdir)
                     (generate-new-buffer
                      (concat "*magit: "
                              (file-name-nondirectory
                               (directory-file-name topdir)) "*")))))
        (funcall magit-status-buffer-switch-function buf)
        (magit-mode-init topdir 'magit-status-mode #'magit-refresh-status)))))

(magit-define-command automatic-merge (revision)
  "Merge REVISION into the current 'HEAD'; commit unless merge fails.
\('git merge REVISION')."
  (interactive (list (magit-read-rev "Merge" (magit-guess-branch))))
  (if revision
      (magit-run-git "merge" (magit-rev-to-git revision))))

(magit-define-command manual-merge (revision)
  "Merge REVISION into the current 'HEAD'; commit unless merge fails.
\('git merge REVISION')."
  (interactive (list (magit-read-rev "Merge" (magit-guess-branch))))
  (when revision
    (magit-run-git "merge" "--no-commit" (magit-rev-to-git revision))
    (when (file-exists-p ".git/MERGE_MSG")
        (magit-log-edit))))

;;; Staging and Unstaging

(defun magit-stage-item (&optional ask)
  "Add the item at point to the staging area.
If ASK is set, ask for the file name rather than picking the one
at point."
  (interactive "P")
  (if ask
      (magit-run-git "add" (read-file-name "File to stage: "))
    (magit-section-action (item info "stage")
      ((untracked file)
       (magit-run-git "add" info))
      ((untracked)
       (apply #'magit-run-git "add" "--"
              (magit-git-lines "ls-files" "--other" "--exclude-standard")))
      ((unstaged diff hunk)
       (if (magit-hunk-item-is-conflict-p item)
           (error (concat "Can't stage individual resolution hunks.  "
                          "Please stage the whole file.")))
       (magit-apply-hunk-item item "--cached"))
      ((unstaged diff)
       (magit-run-git "add" "-u" (magit-diff-item-file item)))
      ((staged *)
       (error "Already staged"))
      ((diff diff)
       (save-excursion
         (magit-goto-parent-section)
         (magit-stage-item)))
      ((diff diff hunk)
       (save-excursion
         (magit-goto-parent-section)
         (magit-goto-parent-section)
         (magit-stage-item)))
      ((hunk)
       (error "Can't stage this hunk"))
      ((diff)
       (error "Can't stage this diff")))))

(defun magit-unstage-item ()
  "Remove the item at point from the staging area."
  (interactive)
  (magit-section-action (item info "unstage")
    ((staged diff hunk)
     (magit-apply-hunk-item-reverse item "--cached"))
    ((staged diff)
     (if (eq (car info) 'unmerged)
         (error "Can't unstage an unmerged file.  Resolve it first"))
     (if (magit-no-commit-p)
         (magit-run-git "rm" "--cached" "--" (magit-diff-item-file item))
       (magit-run-git "reset" "-q" "HEAD" "--" (magit-diff-item-file item))))
    ((unstaged *)
     (error "Already unstaged"))
    ((diff diff)
     (save-excursion
       (magit-goto-parent-section)
       (magit-unstage-item)))
    ((diff diff hunk)
     (save-excursion
       (magit-goto-parent-section)
       (magit-goto-parent-section)
       (magit-unstage-item)))
    ((hunk)
     (error "Can't unstage this hunk"))
    ((diff)
     (error "Can't unstage this diff"))))

(defun magit-stage-all (&optional also-untracked-p)
  "Add all remaining changes in tracked files to staging area.
With prefix argument, add remaining untracked files as well.
\('git add -u .' or 'git add .', respectively)."
  (interactive "P")
  (if also-untracked-p
      (magit-run-git "add" ".")
    (magit-run-git "add" "-u" ".")))

(defun magit-unstage-all ()
  "Remove all changes from staging area.
\('git reset --mixed HEAD')."
  (interactive)
  (magit-run-git "reset" "HEAD"))

;;; Branches

(defun escape-branch-name (branch)
  "Escapes branch names to remove problematic characters."
  (replace-regexp-in-string "[/]" "-" branch))

(defun magit-default-tracking-name-remote-plus-branch
  (remote branch)
  "Use the remote name plus a hyphen plus the escaped branch name for tracking branches."
  (concat remote "-" (escape-branch-name branch)))

(defun magit-default-tracking-name-branch-only
  (remote branch)
  "Use just the escaped branch name for tracking branches."
  (escape-branch-name branch))

(defun magit-get-tracking-name (remote branch)
  "Given a REMOTE and a BRANCH name, ask the user for a local
tracking brach name suggesting a sensible default."
  (when (yes-or-no-p
         (format "Create local tracking branch for %s? " branch))
    (let* ((default-name
             (funcall magit-default-tracking-name-function remote branch))
           (chosen-name (read-string (format "Call local branch (%s): " default-name)
                                     nil
                                     nil
                                     default-name)))
      (when (magit-ref-exists-p (concat "refs/heads/" chosen-name))
        (error "'%s' already exists." chosen-name))
      chosen-name)))

(defun magit-maybe-create-local-tracking-branch (rev)
  "Depending on the users wishes, create a tracking branch for
rev... maybe."
  (if (string-match "^\\(?:refs/\\)?remotes/\\([^/]+\\)/\\(.+\\)" rev)
      (let* ((remote (match-string 1 rev))
             (branch (match-string 2 rev))
             (tracker-name (magit-get-tracking-name remote branch)))
        (when tracker-name
          (magit-run-git "checkout" "-b" tracker-name rev)
          t))
    nil))

(magit-define-command checkout (revision)
  "Switch 'HEAD' to REVISION and update working tree.
Fails if working tree or staging area contain uncommitted changes.
If REVISION is a remote branch, offer to create a local tracking branch.
\('git checkout [-b] REVISION')."
  (interactive
   (list (let ((current-branch (magit-get-current-branch))
               (default (magit-default-rev)))
           (magit-read-rev "Switch to"
                           (unless (string= current-branch default)
                             default)
                           (if current-branch
                               (cons (concat "refs/heads/" current-branch "$")
                                     magit-uninteresting-refs)
                             magit-uninteresting-refs)))))
  (if revision
      (when (not (magit-maybe-create-local-tracking-branch revision))
        (magit-save-some-buffers)
        (magit-run-git "checkout" (magit-rev-to-git revision))
        (magit-update-vc-modeline default-directory))))

(defun magit-read-create-branch-args ()
  (let* ((cur-branch (magit-get-current-branch))
         (cur-point (magit-default-rev))
         (branch (read-string "Create branch: "))
         (parent (magit-read-rev "Parent"
                                 (cond
                                  ((eq magit-create-branch-behaviour 'at-point) cur-point)
                                  ((eq magit-create-branch-behaviour 'at-head) cur-branch)
                                  (t cur-branch)))))
    (list branch parent)))

(magit-define-command create-branch (branch parent)
  "Switch 'HEAD' to new BRANCH at revision PARENT and update working tree.
Fails if working tree or staging area contain uncommitted changes.
\('git checkout -b BRANCH REVISION')."
  (interactive (magit-read-create-branch-args))
  (when (and branch (not (string= branch ""))
             parent)
    (magit-save-some-buffers)
    (magit-run-git "checkout" "-b"
                   branch
                   (append
                    magit-custom-options
                    (magit-rev-to-git parent)))
    (magit-update-vc-modeline default-directory)))

(defun magit-delete-branch (branch &optional force)
  "Deletes a branch.
If the branch is the current one, offers to switch to `master' first.
With prefix, forces the removal even if it hasn't been merged.
Works with local or remote branches.
\('git branch [-d|-D] BRANCH' or 'git push <remote-part-of-BRANCH> :refs/heads/BRANCH')."
  (interactive (list (magit-read-rev "Branch to delete" (magit-default-rev 'notrim))
                     current-prefix-arg))
  (let* ((remote (magit-remote-part-of-branch branch))
         (is-current (string= branch (magit-get-current-branch)))
         (args (list "branch"
                     (if force "-D" "-d")
                     branch)))
    (cond
     (remote
      (magit-run-git "push" remote (concat ":refs/heads/" (magit-branch-no-remote branch))))
     (is-current
      (when (y-or-n-p "Cannot delete current branch. Switch to master first? ")
          (progn
            (magit-checkout "master")
            (apply 'magit-run-git args))
          (message "The current branch was not deleted.")))
     (t
            (apply 'magit-run-git args)))))

(defun magit-move-branch (old new &optional force)
  "Renames or moves a branch.
With prefix, forces the move even if NEW already exists.
\('git branch [-m|-M] OLD NEW')."
  (interactive (list (magit-read-rev "Old name" (magit-default-rev))
                     (read-string "New name: ")
                     current-prefix-arg))
  (magit-run-git "branch" (if force
                              "-M"
                            "-m")
                 (magit-rev-to-git old) new))

(defun magit-guess-branch ()
  (magit-section-case (item info)
    ((branch)
     (magit-section-info (magit-current-section)))
    ((wazzup commit)
     (magit-section-info (magit-section-parent item)))
    ((commit) (magit-name-rev (substring info 0 magit-sha1-abbrev-length)))
    ((wazzup) info)))

;;; Remotes

(defun magit-add-remote (remote url)
  "Adds a remote and fetches it.
\('git remote add REMOTE URL')."
  (interactive (list (read-string "Add remote: ")
                     (read-string "URL: ")))
  (magit-run-git "remote" "add" "-f" remote url))

(defun magit-remove-remote (remote)
  "Deletes a remote.
\('git remote rm REMOTE')."
  (interactive (list (magit-read-remote "Remote to delete")))
  (magit-run-git "remote" "rm" remote))

(defun magit-rename-remote (old new)
  "Renames a remote.
\('git remote rename OLD NEW')."
  (interactive (list (magit-read-remote "Old name")
                     (read-string "New name: ")))
  (magit-run-git "remote" "rename" old new))

(defun magit-guess-remote ()
  (magit-section-case (item info)
    ((branch)
     (magit-section-info (magit-section-parent item)))
    ((remote)
     info)
    (t
     (if  (string= info ".")
         info
       (magit-get-current-remote)))))

;;; Merging

(defun magit-merge (revision)
  "Merge REVISION into the current 'HEAD'; leave changes uncommitted.
With a prefix-arg, the merge will be squashed.
\('git merge --no-commit [--squash|--no-ff] REVISION')."
  (interactive
   (list (magit-read-rev "Merge" (magit-default-rev))))
  (if revision
      (apply 'magit-run-git
             "merge"
             (magit-rev-to-git revision)
             magit-custom-options)))

;;; Rebasing

(defun magit-rebase-info ()
  "Returns a list indicating the state of an in-progress rebase,
if any."
  (let ((git-dir (magit-git-dir)))
    (cond ((file-exists-p (concat git-dir "rebase-merge"))
           (list
            ;; The commit we're rebasing onto, i.e. git rebase -i <onto>
            (magit-name-rev (car (magit-file-lines (concat git-dir "rebase-merge/onto"))))

            ;; How many commits we've gone through
            (length (magit-file-lines (concat git-dir "rebase-merge/done")))

            ;; How many commits we have in total, without the comments
            ;; at the end of git-rebase-todo.backup
            (let ((todo-lines-with-comments (magit-file-lines (concat git-dir "rebase-merge/git-rebase-todo.backup"))))
              (loop for i in todo-lines-with-comments
                    until (string= "" i)
                    count i))))
          ((and (file-exists-p (concat git-dir "rebase-apply"))
                (file-exists-p (concat git-dir "rebase-apply/onto")))
           ;; we might be here because a non-interactive rebase failed: the
           ;; patches didn't apply cleanly
           (list
            ;; The commit we're rebasing onto, i.e. git rebase -i <onto>
            (magit-name-rev (car (magit-file-lines (concat git-dir "rebase-apply/onto"))))

            ;; How many commits we've gone through
            (- (string-to-number (car (magit-file-lines (concat git-dir "rebase-apply/next")))) 1)

            ;; How many commits we have in total
            (string-to-number (car (magit-file-lines (concat git-dir "rebase-apply/last"))))
            ))
          (t nil))))

(defun magit-rebase-step ()
  (interactive)
  (let ((info (magit-rebase-info)))
    (if (not info)
        (let* ((current-branch (magit-get-current-branch))
               (rev (magit-read-rev "Rebase to"
                                    (magit-format-ref (magit-remote-branch-for current-branch t))
                                    (if current-branch
                                        (cons (concat "refs/heads/" current-branch)
                                              magit-uninteresting-refs)
                                      magit-uninteresting-refs))))
          (if rev
              (magit-run-git "rebase" (magit-rev-to-git rev))))
      (let ((cursor-in-echo-area t)
            (message-log-max nil))
        (message "Rebase in progress. [A]bort, [S]kip, or [C]ontinue? ")
        (let ((reply (read-event)))
          (case reply
            ((?A ?a)
             (magit-run-git-async "rebase" "--abort"))
            ((?S ?s)
             (magit-run-git-async "rebase" "--skip"))
            ((?C ?c)
             (magit-run-git-async "rebase" "--continue"))))))))

;;; Resetting

(magit-define-command reset-head (revision &optional hard)
  "Switch 'HEAD' to REVISION, keeping prior working tree and staging area.
Any differences from REVISION become new changes to be committed.
With prefix argument, all uncommitted changes in working tree
and staging area are lost.
\('git reset [--soft|--hard] REVISION')."
  (interactive (list (magit-read-rev (format "%s head to"
                                             (if current-prefix-arg
                                                 "Hard reset"
                                               "Reset"))
                                     (or (magit-default-rev)
                                         "HEAD^"))
                     current-prefix-arg))
  (when revision
    (magit-run-git "reset" (if hard "--hard" "--soft")
                   (magit-rev-to-git revision))
    (magit-update-vc-modeline default-directory)))

(magit-define-command reset-head-hard (revision)
  "Switch 'HEAD' to REVISION, losing all changes.
Uncomitted changes in both working tree and staging area are lost.
\('git reset --hard REVISION')."
  (interactive (list (magit-read-rev (format "Hard reset head to")
                                     (or (magit-default-rev)
                                         "HEAD"))))
  (magit-reset-head revision t))

(magit-define-command reset-working-tree (&optional arg)
  "Revert working tree and clear changes from staging area.
\('git reset --hard HEAD').

With a prefix arg, also remove untracked files.  With two prefix args, remove ignored files as well."
  (interactive "p")
  (let ((include-untracked (>= arg 4))
        (include-ignored (>= arg 16)))
    (when (yes-or-no-p (format "Discard all uncommitted changes%s%s? "
                               (if include-untracked
                                   ", untracked files"
                                 "")
                               (if include-ignored
                                   ", ignored files"
                                 "")))
      (magit-reset-head-hard "HEAD")
      (if include-untracked
          (magit-run-git "clean" "-fd" (if include-ignored
                                           "-x"
                                         ""))))))

;;; Rewriting

(defun magit-read-rewrite-info ()
  (when (file-exists-p (concat (magit-git-dir) "magit-rewrite-info"))
    (with-temp-buffer
      (insert-file-contents (concat (magit-git-dir) "magit-rewrite-info"))
      (goto-char (point-min))
      (read (current-buffer)))))

(defun magit-write-rewrite-info (info)
  (with-temp-file (concat (magit-git-dir) "magit-rewrite-info")
    (prin1 info (current-buffer))
    (princ "\n" (current-buffer))))

(magit-define-inserter pending-commits ()
  (let* ((info (magit-read-rewrite-info))
         (pending (cdr (assq 'pending info))))
    (when pending
      (magit-with-section 'pending nil
        (insert (propertize "Pending commits:\n"
                            'face 'magit-section-title))
        (dolist (p pending)
          (let* ((commit (car p))
                 (properties (cdr p))
                 (used (plist-get properties 'used)))
            (magit-with-section commit 'commit
              (magit-set-section-info commit)
              (insert (magit-git-string
                       "log" "--max-count=1"
                       (if used
                           "--pretty=format:. %s"
                         "--pretty=format:* %s")
                       commit "--")
                      "\n")))))
      (insert "\n"))))

(defun magit-rewrite-set-commit-property (commit prop value)
  (let* ((info (magit-read-rewrite-info))
         (pending (cdr (assq 'pending info)))
         (p (assoc commit pending)))
    (when p
      (setf (cdr p) (plist-put (cdr p) prop value))
      (magit-write-rewrite-info info)
      (magit-need-refresh))))

(defun magit-rewrite-set-used ()
  (interactive)
  (magit-section-action (item info)
    ((pending commit)
     (magit-rewrite-set-commit-property info 'used t))))

(defun magit-rewrite-set-unused ()
  (interactive)
  (magit-section-action (item info)
    ((pending commit)
     (magit-rewrite-set-commit-property info 'used nil))))

(magit-define-inserter pending-changes ()
  (let* ((info (magit-read-rewrite-info))
         (orig (cadr (assq 'orig info))))
    (when orig
      (let ((magit-hide-diffs t))
        (magit-git-section 'pending-changes
                           "Pending changes"
                           'magit-wash-diffs
                           "diff" (magit-diff-U-arg) "-R" orig)))))

(defun magit-rewrite-start (from &optional onto)
  (interactive (list (magit-read-rev "Rewrite from" (magit-default-rev))))
  (or (magit-everything-clean-p)
      (error "You have uncommitted changes"))
  (or (not (magit-read-rewrite-info))
      (error "Rewrite in progress"))
  (let* ((orig (magit-rev-parse "HEAD"))
         (base
          (if
              (or
               (eq magit-rewrite-inclusive t)
               (and
                (eq magit-rewrite-inclusive 'ask)
                (y-or-n-p "Include selected revision in rewrite? ")))
              (or
               (car (magit-commit-parents from))
               (error "Can't rewrite a parentless commit."))
            from))
         (pending (magit-git-lines "rev-list" (concat base ".."))))
    (magit-write-rewrite-info `((orig ,orig)
                                (pending ,@(mapcar #'list pending))))
    (magit-run-git "reset" "--hard" base)))

(defun magit-rewrite-stop (&optional noconfirm)
  (interactive)
  (let* ((info (magit-read-rewrite-info)))
    (or info
        (error "No rewrite in progress"))
    (when (or noconfirm
              (yes-or-no-p "Stop rewrite? "))
      (magit-write-rewrite-info nil)
      (magit-refresh))))

(defun magit-rewrite-abort ()
  (interactive)
  (let* ((info (magit-read-rewrite-info))
         (orig (cadr (assq 'orig info))))
    (or info
        (error "No rewrite in progress"))
    (or (magit-everything-clean-p)
        (error "You have uncommitted changes"))
    (when (yes-or-no-p "Abort rewrite? ")
      (magit-write-rewrite-info nil)
      (magit-run-git "reset" "--hard" orig))))

(defun magit-rewrite-finish ()
  (interactive)
  (magit-with-refresh
    (magit-rewrite-finish-step t)))

(defun magit-rewrite-finish-step (first-p)
  (let ((info (magit-read-rewrite-info)))
    (or info
        (error "No rewrite in progress"))
    (let* ((pending (cdr (assq 'pending info)))
           (first-unused
            (let ((rpend (reverse pending)))
              (while (and rpend (plist-get (cdr (car rpend)) 'used))
                (setq rpend (cdr rpend)))
              (car rpend)))
           (commit (car first-unused)))
      (cond ((not first-unused)
             (magit-rewrite-stop t))
            ((magit-apply-commit commit t (not first-p))
             (magit-rewrite-set-commit-property commit 'used t)
             (magit-rewrite-finish-step nil))))))

;;; Updating, pull, and push

(magit-define-command fetch (remote)
  "Fetch from REMOTE."
  (interactive (list (magit-read-remote)))
  (apply 'magit-run-git-async "fetch" remote magit-custom-options))

(magit-define-command fetch-current ()
  "Run fetch for default remote.

If there is no default remote, ask for one."
  (interactive)
  (magit-fetch (or (magit-get-current-remote)
                   (magit-read-remote))))

(magit-define-command remote-update ()
  "Update all remotes."
  (interactive)
  (apply 'magit-run-git-async "remote" "update" magit-custom-options))

(magit-define-command pull ()
  "Run git pull against the current remote."
  (interactive)
  (let* ((branch (magit-get-current-branch))
         (branch-remote (magit-get-remote branch))
         (config-branch (and branch (magit-get "branch" branch "merge")))
         (merge-branch (or (and config-branch (not current-prefix-arg))
                           (magit-read-remote-branch
                            branch-remote (format "Pull from: ")))))
    (when (and branch (not config-branch))
      (magit-set branch-remote "branch" branch "remote")
      (magit-set (format "refs/heads/%s" merge-branch)
                 "branch" branch "merge"))
    (apply 'magit-run-git-async "pull" "-v" magit-custom-options)))

(eval-when-compile (require 'eshell))

(defun magit-parse-arguments (command)
  (require 'eshell)
  (with-temp-buffer
    (insert command)
    (mapcar 'eval (eshell-parse-arguments (point-min) (point-max)))))

(defun magit-shell-command (command)
  "Perform arbitrary shell COMMAND."
  (interactive "sCommand: ")
  (let ((args (magit-parse-arguments command))
        (magit-process-popup-time 0))
    (magit-run* args nil nil nil t)))

(defvar magit-git-command-history nil)

(defun magit-git-command (command)
  "Perform arbitrary Git COMMAND.

Similar to `magit-shell-command', but involves slightly less
typing and automatically refreshes the status buffer."
  (interactive
   (list (read-string "Run git like this: " nil 'magit-git-command-history)))
  (require 'pcomplete)
  (let ((args (magit-parse-arguments command))
        (magit-process-popup-time 0))
    (magit-with-refresh
      (magit-run* (append (cons magit-git-executable
                                magit-git-standard-options)
                          args)
                  nil nil nil t))))

(magit-define-command push-tags ()
  "Push tags."
  (interactive)
  (magit-run-git-async "push" "--tags"))

(magit-define-command push ()
  "Push the current branch to a remote repository.

With no prefix argument, ask `magit-get-remote' what remote to
use for this branch.

With a prefix arg \(e.g., \\[universal-argument] \\[magit-push]), \
ask user instead.

With \\[universal-argument] \\[universal-argument] as prefix, \
also prompt user for the remote branch;
otherwise, try to use the branch.<name>.merge git-config(1)
option, falling back to something hairy if that is unset."
  (interactive)
  (let* ((branch (or (magit-get-current-branch)
                     (error "Don't push a detached head.  That's gross")))
         (branch-remote (magit-get-remote branch))
         (push-remote (if (or current-prefix-arg
                              (not branch-remote))
                          (magit-read-remote (format "Push %s to remote"
                                                     branch)
                                             branch-remote)
                        branch-remote))
         (ref-branch (or (and (>= (prefix-numeric-value current-prefix-arg) 16)
                              (magit-read-remote-branch
                               push-remote (format "Push %s as branch" branch)))
                         (magit-get "branch" branch "merge"))))
    (if (and (not ref-branch)
             (eq magit-set-upstream-on-push 'refuse))
        (error "Not pushing since no upstream has been set.")
      (let ((set-upstream-on-push (and (not ref-branch)
                                       (or (eq magit-set-upstream-on-push 'dontask)
                                           (and (eq magit-set-upstream-on-push t)
                                                (yes-or-no-p "Set upstream while pushing? "))))))
        (if (and (not branch-remote)
                 (not current-prefix-arg))
            (magit-set push-remote "branch" branch "remote"))
        (apply 'magit-run-git-async "push" "-v" push-remote
               (if ref-branch
                   (format "%s:%s" branch ref-branch)
                 branch)
               (if set-upstream-on-push
                   (cons "--set-upstream" magit-custom-options)
                 magit-custom-options))
        ;; Although git will automatically set up the remote,
        ;; it doesn't set up the branch to merge (at least as of Git 1.6.6.1),
        ;; so we have to do that manually.
        (unless ref-branch
          (magit-set (concat "refs/heads/" branch) "branch" branch "merge"))))))

;;; Log edit mode

(defvar magit-log-edit-buffer-name "*magit-edit-log*"
  "Buffer name for composing commit messages.")

(defvar magit-log-edit-mode-map
  (let ((map (make-sparse-keymap)))
    (define-key map (kbd "C-c C-c") 'magit-log-edit-commit)
    (define-key map (kbd "C-x #") 'magit-log-edit-commit)
    (define-key map (kbd "C-c C-a") 'magit-log-edit-toggle-amending)
    (define-key map (kbd "C-c C-s") 'magit-log-edit-toggle-signoff)
    (define-key map (kbd "C-c C-t") 'magit-log-edit-toggle-author)
    (define-key map (kbd "C-c C-e") 'magit-log-edit-toggle-allow-empty)
    (define-key map (kbd "M-p") 'log-edit-previous-comment)
    (define-key map (kbd "M-n") 'log-edit-next-comment)
    (define-key map (kbd "C-c C-k") 'magit-log-edit-cancel-log-message)
    (define-key map (kbd "C-c C-]") 'magit-log-edit-cancel-log-message)
    (define-key map (kbd "C-x C-s") (lambda ()
                                      (interactive)
                                      (message "Not saved. Use C-c C-c to finalize this commit message.")))
    map))

(defvar magit-pre-log-edit-window-configuration nil)

(define-derived-mode magit-log-edit-mode text-mode "Magit Log Edit"
  ;; Recognize changelog-style paragraphs
  (set (make-local-variable 'paragraph-start)
       (concat paragraph-start "\\|*\\|(")))

(defun magit-log-edit-cleanup ()
  (save-excursion
    (goto-char (point-min))
    (goto-char (point-min))
    (if (re-search-forward "[ \t\n]*\\'" nil t)
        (replace-match "\n" nil nil))))

(defun magit-log-edit-append (str)
  (with-current-buffer (get-buffer-create magit-log-edit-buffer-name)
    (goto-char (point-max))
    (insert str "\n")))

(defconst magit-log-header-end "-- End of Magit header --\n")

(defun magit-log-edit-get-fields ()
  (let ((buf (get-buffer magit-log-edit-buffer-name))
        (result nil))
    (if buf
        (with-current-buffer buf
          (goto-char (point-min))
          (while (looking-at "^\\([A-Za-z0-9-_]+\\): *\\(.+\\)?$")
            (setq result (acons (intern (downcase (match-string 1)))
                                (read (or (match-string 2) "nil"))
                                result))
            (forward-line))
          (if (not (looking-at (regexp-quote magit-log-header-end)))
              (setq result nil))))
    (nreverse result)))

(defun magit-log-edit-set-fields (fields)
  (let ((buf (get-buffer-create magit-log-edit-buffer-name)))
    (with-current-buffer buf
      (goto-char (point-min))
      (if (search-forward-regexp (format "^\\([A-Za-z0-9-_]+:.*\n\\)*%s"
                                         (regexp-quote magit-log-header-end))
                                 nil t)
          (delete-region (match-beginning 0) (match-end 0)))
      (goto-char (point-min))
      (when fields
        (while fields
          (insert (capitalize (symbol-name (caar fields))) ": "
                  (prin1-to-string (cdar fields)) "\n")
          (setq fields (cdr fields)))
        (insert magit-log-header-end)))))

(defun magit-log-edit-set-field (name value)
  (let* ((fields (magit-log-edit-get-fields))
         (cell (assq name fields)))
    (cond (cell
           (if value
               (rplacd cell value)
             (setq fields (delq cell fields))))
          (t
           (if value
               (setq fields (append fields (list (cons name value)))))))
    (magit-log-edit-set-fields fields)))

(defun magit-log-edit-get-field (name)
  (cdr (assq name (magit-log-edit-get-fields))))

(defun magit-log-edit-toggle-field (name default)
  "Toggle the log-edit field named NAME.
If it's currently unset, set it to DEFAULT (t or nil).

Return nil if the field is toggled off, and non-nil if it's
toggled on.  When it's toggled on for the first time, return
'first."
  (let* ((fields (magit-log-edit-get-fields))
         (cell (assq name fields)) yesp)
    (if cell
        (progn
          (setq yesp (equal (cdr cell) "yes"))
          (rplacd cell (if yesp "no" "yes")))
      (setq fields (acons name (if default "yes" "no") fields))
      (setq yesp (if default 'first)))
    (magit-log-edit-set-fields fields)
    yesp))

(defun magit-log-edit-toggle-input (name default)
  "Toggle the log-edit input named NAME.
If it's currently unset, set it to DEFAULT (a string). If it is
set remove it.

Return nil if the input is toggled off, and its valud if it's
toggled on."
  (let* ((fields (magit-log-edit-get-fields))
         (cell (assq name fields))
         result)
    (if cell
        (progn
          (setq fields (assq-delete-all name fields)
                result (cdr cell)))
      (setq fields (acons name default fields)))
    (magit-log-edit-set-fields fields)
    result))

(defun magit-log-edit-setup-author-env (author)
  "Set GIT_AUTHOR_* variables from AUTHOR spec.
If AUTHOR is nil, honor default values from
environment (potentially empty)."
  (when author
    ;; XXX - this is a bit strict, probably.
    (or (string-match "\\(.*\\) <\\(.*\\)>\\(?:,\\s-*\\(.+\\)\\)?" author)
        (error "Can't parse author string"))
    ;; Shucks, setenv destroys the match data.
    (let ((name (match-string 1 author))
          (email (match-string 2 author))
          (date  (match-string 3 author)))
      (make-local-variable 'process-environment)
      (setenv "GIT_AUTHOR_NAME" name)
      (setenv "GIT_AUTHOR_EMAIL" email)
      (if date
          (setenv "GIT_AUTHOR_DATE" date)))))

(defun magit-log-edit-push-to-comment-ring (comment)
  (when (or (ring-empty-p log-edit-comment-ring)
            (not (equal comment (ring-ref log-edit-comment-ring 0))))
    (ring-insert log-edit-comment-ring comment)))

(defun magit-log-edit-commit ()
  "Finish edits and create new commit object.
\('git commit ...')"
  (interactive)
  (let* ((fields (magit-log-edit-get-fields))
         (amend (equal (cdr (assq 'amend fields)) "yes"))
         (allow-empty (equal (cdr (assq 'allow-empty fields)) "yes"))
         (commit-all (equal (cdr (assq 'commit-all fields)) "yes"))
         (sign-off-field (assq 'sign-off fields))
         (sign-off (if sign-off-field
                       (equal (cdr sign-off-field) "yes")
                     magit-commit-signoff))
         (tag-rev (cdr (assq 'tag-rev fields)))
         (tag-name (cdr (assq 'tag-name fields)))
         (author (cdr (assq 'author fields)))
         (tag-options (cdr (assq 'tag-options fields))))

    (unless (or (magit-anything-staged-p)
                allow-empty
                amend
                tag-name
                (file-exists-p (concat (magit-git-dir) "MERGE_HEAD"))
                (and commit-all
                     (not (magit-everything-clean-p))))
      (error "Refusing to create empty commit. Maybe you want to amend (%s) or allow-empty (%s)?"
             (key-description (car (where-is-internal
                                    'magit-log-edit-toggle-amending)))
             (key-description (car (where-is-internal
                                    'magit-log-edit-toggle-allow-empty)))))

    (magit-log-edit-push-to-comment-ring (buffer-string))
    (magit-log-edit-setup-author-env author)
    (magit-log-edit-set-fields nil)
    (magit-log-edit-cleanup)
    (if (= (buffer-size) 0)
        (insert "(Empty description)\n"))
    (let ((env process-environment)
          (commit-buf (current-buffer)))
      (with-current-buffer (magit-find-status-buffer default-directory)
        (let ((process-environment env))
          (cond (tag-name
                 (apply #'magit-run-git-with-input commit-buf
                        "tag" (append tag-options (list tag-name "-a" "-F" "-" tag-rev))))
                (t
                 (apply #'magit-run-async-with-input commit-buf
                        magit-git-executable
                        (append magit-git-standard-options
                                '("commit")
                                magit-custom-options
                                '("-F" "-")
                                (if (and commit-all (not allow-empty)) '("--all") '())
                                (if amend '("--amend") '())
                                (if allow-empty '("--allow-empty"))
                                (if sign-off '("--signoff") '()))))))))
    ;; shouldn't we kill that buffer altogether?
    (erase-buffer)
    (let ((magit-buf magit-buffer-internal))
      (bury-buffer)
      (set-buffer magit-buf))
    (when (file-exists-p (concat (magit-git-dir) "MERGE_MSG"))
      (delete-file (concat (magit-git-dir) "MERGE_MSG")))
    ;; potentially the local environment has been altered with settings that
    ;; were specific to this commit. Let's revert it
    (kill-local-variable 'process-environment)
    (magit-update-vc-modeline default-directory)
    (when magit-pre-log-edit-window-configuration
      (set-window-configuration magit-pre-log-edit-window-configuration)
      (setq magit-pre-log-edit-window-configuration nil))))

(defun magit-log-edit-cancel-log-message ()
  "Abort edits and erase commit message being composed."
  (interactive)
  (when (or (not magit-log-edit-confirm-cancellation)
            (yes-or-no-p
             "Really cancel editing the log (any changes will be lost)?"))
    (erase-buffer)
    (bury-buffer)
    (when magit-pre-log-edit-window-configuration
      (set-window-configuration magit-pre-log-edit-window-configuration)
      (setq magit-pre-log-edit-window-configuration nil))))

(defun magit-log-edit-toggle-amending ()
  "Toggle whether this will be an amendment to the previous commit.
\(i.e., whether eventual commit does 'git commit --amend')"
  (interactive)
  (when (eq (magit-log-edit-toggle-field 'amend t) 'first)
    (magit-log-edit-append
     (magit-trim-line (magit-format-commit "HEAD" "%s%n%n%b")))))

(defun magit-log-edit-toggle-signoff ()
  "Toggle whether this commit will include a signoff.
\(i.e., whether eventual commit does 'git commit --signoff')"
  (interactive)
  (magit-log-edit-toggle-field 'sign-off (not magit-commit-signoff)))

(defun magit-log-edit-toggle-author ()
  "Toggle whether this commit will include an author.
\(i.e., whether eventual commit is run with GIT_AUTHOR_NAME and
GIT_AUTHOR_EMAIL set)"
  (interactive)
  (magit-log-edit-toggle-input 'author (format "%s <%s>"
                                               (or (magit-get "user" "name") "Author Name")
                                               (or (magit-get "user" "email") "author@email"))))

(defun magit-log-edit-toggle-allow-empty ()
  "Toggle whether this commit is allowed to be empty.
This means that the eventual commit does 'git commit --allow-empty'."
  (interactive)
  (magit-log-edit-toggle-field 'allow-empty t))

(defun magit-pop-to-log-edit (operation)
  (let ((dir default-directory)
        (magit-buf (current-buffer))
        (buf (get-buffer-create magit-log-edit-buffer-name)))
    (setq magit-pre-log-edit-window-configuration
          (current-window-configuration))
    (pop-to-buffer buf)
    (when (file-exists-p (concat (magit-git-dir) "MERGE_MSG"))
      (insert-file-contents (concat (magit-git-dir) "MERGE_MSG")))
    (setq default-directory dir)
    (magit-log-edit-mode)
    (make-local-variable 'magit-buffer-internal)
    (setq magit-buffer-internal magit-buf)
    (message "Type C-c C-c to %s (C-c C-k to cancel)." operation)))

(defun magit-log-edit (&optional arg)
  "Brings up a buffer to allow editing of commit messages.

Giving a simple prefix arg will amend a previous commit, while
a double prefix arg will allow creating an empty one.

If there is a rebase in progress, offer the user the option to
continue it.

\\{magit-log-edit-mode-map}"
  (interactive "P")
  ;; If repository is dirty there is no point in trying to
  ;; suggest to continue the rebase. Git will rebuke you and exit with
  ;; error code, so suggest it only if theres absolutely nothing else
  ;; to do and rebase is ongoing.
  (if (and (magit-everything-clean-p)
           (magit-rebase-info)
           (y-or-n-p "Rebase in progress.  Continue it? "))
      (magit-run-git-async "rebase" "--continue")

    ;; If there's nothing staged, set commit flag to `nil', thus
    ;; avoiding unnescessary popping up of the log edit buffer in case
    ;; when user chose to forgo commiting all unstaged changes
    (let ((amend-p (= (prefix-numeric-value arg) 4))
          (empty-p (= (prefix-numeric-value arg) 16)))
      (when (and magit-commit-all-when-nothing-staged
                 (not (magit-everything-clean-p))
                 (not (magit-anything-staged-p)))
        (cond ((eq magit-commit-all-when-nothing-staged 'ask-stage)
               (when (y-or-n-p "Nothing staged.  Stage everything now? ")
                 (magit-stage-all)))
              ((not (magit-log-edit-get-field 'commit-all))
               (when (or (eq magit-commit-all-when-nothing-staged t)
                         (y-or-n-p
                          "Nothing staged.  Commit all unstaged changes? "))
                 (magit-log-edit-set-field 'commit-all "yes")))))
      (when amend-p
        (magit-log-edit-toggle-amending))
      (when empty-p
        (magit-log-edit-toggle-allow-empty))
      (let ((author-email (or (getenv "GIT_AUTHOR_EMAIL") ""))
            (author-name (or (getenv "GIT_AUTHOR_NAME") ""))
            (author-date (or (getenv "GIT_AUTHOR_DATE") "")))
        (if (not (string= author-email ""))
            (magit-log-edit-set-field 'author (format "%s <%s>%s"
                                                      (if (string= "" author-name) author-email author-name)
                                                      author-email
                                                      (if (string= "" author-date) "" (format ", %s" author-date))))))
      (magit-pop-to-log-edit "commit"))))

(defun magit-add-log ()
  (interactive)
  (cond ((magit-rebase-info)
         (if (y-or-n-p "Rebase in progress.  Continue it? ")
             (magit-run-git-async "rebase" "--continue")))
        (t
         (let ((section (magit-current-section)))
           (let ((fun (if (eq (magit-section-type section) 'hunk)
                          (save-window-excursion
                            (save-excursion
                              (magit-visit-item)
                              (add-log-current-defun)))
                        nil))
                 (file (magit-diff-item-file
                        (cond ((eq (magit-section-type section) 'hunk)
                               (magit-hunk-item-diff section))
                              ((eq (magit-section-type section) 'diff)
                               section)
                              (t
                               (error "No change at point"))))))
             (magit-log-edit nil)
             (goto-char (point-min))
             (cond ((not (search-forward-regexp
                          (format "^\\* %s" (regexp-quote file)) nil t))
                    ;; No entry for file, create it.
                    (goto-char (point-max))
                    (insert (format "\n* %s" file))
                    (if fun
                        (insert (format " (%s)" fun)))
                    (insert ": "))
                   (fun
                    ;; found entry for file, look for fun
                    (let ((limit (or (save-excursion
                                       (and (search-forward-regexp "^\\* "
                                                                   nil t)
                                            (match-beginning 0)))
                                     (point-max))))
                      (cond ((search-forward-regexp (format "(.*\\<%s\\>.*):"
                                                            (regexp-quote fun))
                                                    limit t)
                             ;; found it, goto end of current entry
                             (if (search-forward-regexp "^(" limit t)
                                 (backward-char 2)
                               (goto-char limit)))
                            (t
                             ;; not found, insert new entry
                             (goto-char limit)
                             (if (bolp)
                                 (open-line 1)
                               (newline))
                             (insert (format "(%s): " fun))))))
                   (t
                    ;; found entry for file, look for beginning  it
                    (when (looking-at ":")
                      (forward-char 2)))))))))

;;; Tags

(magit-define-command tag (name rev)
  "Create a new lightweight tag with the given NAME at REV.
\('git tag NAME')."
  (interactive
   (list
    (read-string "Tag name: ")
    (magit-read-rev "Place tag on: " (or (magit-default-rev) "HEAD"))))
  (apply #'magit-run-git "tag" (append magit-custom-options (list name rev))))

(magit-define-command annotated-tag (name rev)
  "Start composing an annotated tag with the given NAME.
Tag will point to the current 'HEAD'."
  (interactive
   (list
    (read-string "Tag name: ")
    (magit-read-rev "Place tag on: " (or (magit-default-rev) "HEAD"))))
  (magit-log-edit-set-field 'tag-name name)
  (magit-log-edit-set-field 'tag-rev rev)
  (magit-log-edit-set-field 'tag-options magit-custom-options)
  (magit-pop-to-log-edit "tag"))

;;; Stashing

(defun magit-wash-stash ()
  (if (search-forward-regexp "stash@{\\(.*?\\)}" (line-end-position) t)
      (let ((stash (match-string-no-properties 0))
            (name (match-string-no-properties 1)))
        (delete-region (match-beginning 0) (match-end 0))
        (goto-char (match-beginning 0))
        (fixup-whitespace)
        (goto-char (line-beginning-position))
        (insert name)
        (goto-char (line-beginning-position))
        (magit-with-section stash 'stash
          (magit-set-section-info stash)
          (forward-line)))
    (forward-line))
  t)

(defun magit-wash-stashes ()
  (let ((magit-old-top-section nil))
    (magit-wash-sequence #'magit-wash-stash)))

(magit-define-inserter stashes ()
  (magit-git-section 'stashes
                     "Stashes:" 'magit-wash-stashes
                     "stash" "list"))

(magit-define-command stash (description)
  "Create new stash of working tree and staging area named DESCRIPTION.
Working tree and staging area revert to the current 'HEAD'.
With prefix argument, changes in staging area are kept.
\('git stash save [--keep-index] DESCRIPTION')"
  (interactive "sStash description: ")
  (apply 'magit-run-git `("stash" "save" ,@magit-custom-options "--" ,description)))

(magit-define-command stash-snapshot ()
  "Create new stash of working tree and staging area; keep changes in place.
\('git stash save \"Snapshot...\"; git stash apply stash@{0}')"
  (interactive)
  (magit-with-refresh
    (apply 'magit-run-git `("stash" "save" ,@magit-custom-options
                   ,(format-time-string "Snapshot taken at %Y-%m-%d %H:%M:%S"
                                       (current-time))))
    (magit-run-git "stash" "apply" "stash@{0}")))

(defvar magit-currently-shown-stash nil)

(define-derived-mode magit-stash-mode magit-mode "Magit Stash"
  "Mode for looking at a git stash.

\\{magit-stash-mode-map}"
  :group 'magit)

(defvar magit-stash-buffer-name "*magit-stash*"
  "Buffer name for displaying a stash.")

(defun magit-show-stash (stash &optional scroll)
  (when (magit-section-p stash)
    (setq stash (magit-section-info stash)))
  (let ((dir default-directory)
        (buf (get-buffer-create magit-stash-buffer-name))
        (stash-id (magit-git-string "rev-list" "-1" stash)))
    (cond ((and (equal magit-currently-shown-stash stash-id)
                (with-current-buffer buf
                  (> (length (buffer-string)) 1)))
           (let ((win (get-buffer-window buf)))
             (cond ((not win)
                    (display-buffer buf))
                   (scroll
                    (with-selected-window win
                      (funcall scroll))))))
          (t
           (setq magit-currently-shown-stash stash-id)
           (display-buffer buf)
           (with-current-buffer buf
             (set-buffer buf)
             (goto-char (point-min))
             (let* ((range (cons (concat stash "^2^") stash))
                    (magit-current-diff-range range)
                    (args (magit-rev-range-to-git range)))
               (magit-mode-init dir 'magit-diff-mode #'magit-refresh-diff-buffer
                                range args)))))))
;;; Commits

(defun magit-commit-at-point (&optional nil-ok-p)
  (let* ((section (magit-current-section))
         (commit (if (and section
                          (eq (magit-section-type section) 'commit))
                     (magit-section-info section)
                 (get-text-property (point) 'revision))))
    (if nil-ok-p
        commit
      (or commit
          (error "No commit at point")))))

(defun magit-apply-commit (commit &optional docommit noerase revert)
  (let* ((parent-id (magit-choose-parent-id commit "cherry-pick"))
         (success (magit-run* `(,magit-git-executable
                                ,@magit-git-standard-options
                                ,(if revert "revert" "cherry-pick")
                                ,@(if parent-id
                                      (list "-m" (number-to-string parent-id)))
                                ,@(if (not docommit) (list "--no-commit"))
                                ,commit)
                              nil noerase)))
    (when (and (not docommit) success)
      (cond (revert
             (magit-log-edit-append
              (magit-format-commit commit "Reverting \"%s\"")))
            (t
             (magit-log-edit-append
              (magit-format-commit commit "%s%n%n%b"))
             (magit-log-edit-set-field
              'author
              (magit-format-commit commit "%an <%ae>, %ai")))))
    success))

(defun magit-apply-item ()
  (interactive)
  (magit-section-action (item info "apply")
    ((pending commit)
     (magit-apply-commit info)
     (magit-rewrite-set-commit-property info 'used t))
    ((commit)
     (magit-apply-commit info))
    ((unstaged *)
     (error "Change is already in your working tree"))
    ((staged *)
     (error "Change is already in your working tree"))
    ((hunk)
     (magit-apply-hunk-item item))
    ((diff)
     (magit-apply-diff-item item))
    ((stash)
     (magit-run-git "stash" "apply" info))))

(defun magit-cherry-pick-item ()
  (interactive)
  (magit-section-action (item info "cherry-pick")
    ((pending commit)
     (magit-apply-commit info t)
     (magit-rewrite-set-commit-property info 'used t))
    ((commit)
     (magit-apply-commit info t))
    ((stash)
     (magit-run-git "stash" "pop" info))))

(defmacro magit-with-revert-confirmation (&rest body)
  `(when (or (not magit-revert-item-confirm)
             (yes-or-no-p "Really revert this item? "))
     ,@body))

(defun magit-revert-item ()
  (interactive)
  (magit-section-action (item info "revert")
    ((pending commit)
     (magit-with-revert-confirmation
      (magit-apply-commit info nil nil t)
      (magit-rewrite-set-commit-property info 'used nil)))
    ((commit)
     (magit-with-revert-confirmation
      (magit-apply-commit info nil nil t)))
    ;; Reverting unstaged changes cannot be undone
    ((unstaged *)
     (magit-discard-item))
    ((hunk)
     (magit-with-revert-confirmation
      (magit-apply-hunk-item-reverse item)))
    ((diff)
     (magit-with-revert-confirmation
      (magit-apply-diff-item item "--reverse")))))

(defun magit-log-show-more-entries (&optional arg)
  "Grow the number of log entries shown.

With no prefix optional ARG, show twice as many log entries.
With a numerical prefix ARG, add this number to the number of shown log entries.
With a non numeric prefix ARG, show all entries"
  (interactive "P")
  (make-local-variable 'magit-log-cutoff-length)
  (cond
   ((numberp arg)
    (setq magit-log-cutoff-length (+ magit-log-cutoff-length arg)))
   (arg
    (setq magit-log-cutoff-length magit-log-infinite-length))
   (t (setq magit-log-cutoff-length (* magit-log-cutoff-length 2))))
  (let ((old-point (point)))
    (magit-refresh)
    (goto-char old-point)))

(defun magit-refresh-log-buffer (range style args)
  (magit-configure-have-graph)
  (magit-configure-have-decorate)
  (magit-configure-have-abbrev)
  (setq magit-current-range range)
  (magit-create-log-buffer-sections
    (apply #'magit-git-section nil
           (magit-rev-range-describe range "Commits")
           (apply-partially 'magit-wash-log style)
           `("log"
             ,(format "--max-count=%s" magit-log-cutoff-length)
             ,"--abbrev-commit"
             ,(format "--abbrev=%s" magit-sha1-abbrev-length)
             ,@(cond ((eq style 'long) (list "--stat" "-z"))
                     ((eq style 'oneline) (list "--pretty=oneline"))
                     (t nil))
             ,@(if magit-have-decorate (list "--decorate=full"))
             ,@(if magit-have-graph (list "--graph"))
             ,@args
             "--"))))

(define-derived-mode magit-log-mode magit-mode "Magit Log"
  "Mode for looking at git log.

\\{magit-log-mode-map}"
  :group 'magit)

(defvar magit-log-buffer-name "*magit-log*"
  "Buffer name for display of log entries.")

(magit-define-command log-ranged ()
  (interactive)
  (magit-log t))
(define-obsolete-function-alias 'magit-display-log-ranged 'magit-log-ranged)

(magit-define-command log (&optional ask-for-range &rest extra-args)
  (interactive)
  (let* ((log-range (if ask-for-range
                        (magit-read-rev-range "Log" "HEAD")
                      "HEAD"))
         (topdir (magit-get-top-dir default-directory))
         (args (nconc (list (magit-rev-range-to-git log-range))
                      magit-custom-options
                      extra-args)))
    (magit-buffer-switch magit-log-buffer-name)
    (magit-mode-init topdir 'magit-log-mode #'magit-refresh-log-buffer log-range
                     'oneline args)))

(define-obsolete-function-alias 'magit-display-log 'magit-log)

(magit-define-command log-long-ranged ()
  (interactive)
  (magit-log-long t))

(magit-define-command log-long (&optional ranged)
  (interactive)
  (let* ((range (if ranged
                    (magit-read-rev-range "Long log" "HEAD")
                  "HEAD"))
         (topdir (magit-get-top-dir default-directory))
         (args (append (list (magit-rev-range-to-git range))
                       magit-custom-options)))
    (magit-buffer-switch magit-log-buffer-name)
    (magit-mode-init topdir 'magit-log-mode #'magit-refresh-log-buffer range
                     'long args)))

;;; Reflog

(defvar magit-reflog-head nil
  "The HEAD of the reflog in the current buffer.
This is only non-nil in reflog buffers.")
(make-variable-buffer-local 'magit-reflog-head)

(defun magit-refresh-reflog-buffer (head args)
  (setq magit-reflog-head head)
  (magit-create-log-buffer-sections
    (apply #'magit-git-section
           'reflog (format "Local history of head %s" head) 'magit-wash-log "log"
           (append magit-git-log-options
                   (list
                    "--walk-reflogs"
                    (format "--max-count=%s" magit-log-cutoff-length)
                    args)))))

(define-derived-mode magit-reflog-mode magit-log-mode "Magit Reflog"
  "Mode for looking at git reflog.

\\{magit-reflog-mode-map}"
  :group 'magit)

(magit-define-command reflog (&optional ask-for-range)
  (interactive)
  (let ((at (or (if ask-for-range
                    (magit-read-rev "Reflog of" (or (magit-guess-branch) "HEAD")))
                "HEAD")))
    (let* ((topdir (magit-get-top-dir default-directory))
           (args (magit-rev-to-git at)))
      (magit-buffer-switch "*magit-reflog*")
      (magit-mode-init topdir 'magit-reflog-mode
                       #'magit-refresh-reflog-buffer at args))))

(magit-define-command reflog-ranged ()
  (interactive)
  (magit-reflog t))

;;; Diffing

(defvar magit-ediff-buffers nil
  "List of buffers that may be killed by `magit-ediff-restore'.")

(defvar magit-ediff-windows nil
  "The window configuration that will be restored when Ediff is finished.")

(defun magit-ediff()
  "View the current DIFF section in ediff."
  (interactive)
  (let ((diff (magit-current-section)))
    (when (magit-section-hidden diff)
      ;; Range is not set until the first time the diff is visible.
      ;; This somewhat hackish code makes sure it's been visible at least once.
      (magit-toggle-section)
      (magit-toggle-section)
      (setq diff (magit-current-section)))
    (if (eq 'hunk (magit-section-type diff))
        (setq diff (magit-section-parent diff)))
    (unless (eq 'diff (magit-section-type diff))
      (error "No diff at this location"))
    (let* ((type (magit-diff-item-kind diff))
           (file1 (magit-diff-item-file diff))
           (file2 (magit-diff-item-file2 diff))
           (range (magit-diff-item-range diff)))
      (cond
       ((memq type '(new deleted typechange))
        (message "Why ediff a %s file?" type))
       ((and (eq type 'unmerged)
             (eq (cdr range) 'working))
        (magit-interactive-resolve file1))
       ((consp (car range))
        (magit-ediff* (magit-show (caar range) file2)
                      (magit-show (cdar range) file2)
                      (magit-show (cdr range) file1)))
       (t
        (magit-ediff* (magit-show (car range) file2)
                      (magit-show (cdr range) file1)))))))

(defun magit-ediff* (a b &optional c)
  (setq magit-ediff-buffers (list a b c))
  (setq magit-ediff-windows (current-window-configuration))
  (add-hook 'ediff-quit-hook 'magit-ediff-restore 'append)
  (if c
      (ediff-buffers3 a b c)
    (ediff-buffers a b)))

(defun magit-ediff-restore()
  "Kill any buffers in `magit-ediff-buffers' that are not visiting files and
restore the window state that was saved before ediff was called."
  (dolist (buffer magit-ediff-buffers)
    (if (and (null (buffer-file-name buffer))
             (buffer-live-p buffer))
        (kill-buffer buffer)))
  (setq magit-ediff-buffers nil)
  (set-window-configuration magit-ediff-windows)
  (remove-hook 'ediff-quit-hook 'magit-ediff-restore))

(defun magit-refresh-diff-buffer (range args)
  (let ((magit-current-diff-range (cond
                                   ((stringp range)
                                    (cons range 'working))
                                   ((null (cdr range))
                                    (cons (car range) 'working))
                                   (t
                                    range))))
    (setq magit-current-range range)
    (magit-create-buffer-sections
      (magit-git-section 'diffbuf
                         (magit-rev-range-describe range "Changes")
                         'magit-wash-diffs
                         "diff" (magit-diff-U-arg) args))))

(define-derived-mode magit-diff-mode magit-mode "Magit Diff"
  "Mode for looking at a git diff.

\\{magit-diff-mode-map}"
  :group 'magit)

(magit-define-command diff (range)
  (interactive (list (magit-read-rev-range "Diff")))
  (if range
      (let* ((dir default-directory)
             (args (magit-rev-range-to-git range))
             (buf (get-buffer-create "*magit-diff*")))
        (display-buffer buf)
        (with-current-buffer buf
          (magit-mode-init dir 'magit-diff-mode #'magit-refresh-diff-buffer range args)))))

(magit-define-command diff-working-tree (rev)
  (interactive (list (magit-read-rev "Diff with" (magit-default-rev))))
  (magit-diff (or rev "HEAD")))

(defun magit-diff-with-mark ()
  (interactive)
  (magit-diff (cons (magit-marked-commit)
                    (magit-commit-at-point))))

;;; Wazzup

(defvar magit-wazzup-head nil
  "The integration head for the current wazzup buffer.
This is only non-nil in wazzup buffers.")
(make-variable-buffer-local 'magit-wazzup-head)

(defvar magit-wazzup-all-p nil
  "Non-nil if the current wazzup buffer displays excluded branches.
This is only meaningful in wazzup buffers.")
(make-variable-buffer-local 'magit-wazzup-all-p)

(defun magit-wazzup-toggle-ignore (branch edit)
  (let ((ignore-file (concat (magit-git-dir) "info/wazzup-exclude")))
    (if edit
        (setq branch (read-string "Branch to ignore for wazzup: " branch)))
    (let ((ignored (magit-file-lines ignore-file)))
      (cond ((member branch ignored)
             (when (or (not edit)
                       (y-or-n-p "Branch %s is already ignored.  Unignore? "))
               (setq ignored (delete branch ignored))))
            (t
             (setq ignored (append ignored (list branch)))))
      (magit-write-file-lines ignore-file ignored)
      (magit-need-refresh))))

(defun magit-refresh-wazzup-buffer (head all)
  (setq magit-wazzup-head head)
  (setq magit-wazzup-all-p all)
  (let ((branch-desc (or head "(detached) HEAD")))
    (unless head (setq head "HEAD"))
    (magit-create-buffer-sections
      (magit-with-section 'wazzupbuf nil
        (insert (format "Wazzup, %s\n\n" branch-desc))
        (let* ((excluded (magit-file-lines (concat (magit-git-dir) "info/wazzup-exclude")))
               (all-branches (magit-list-interesting-refs))
               (branches (if all all-branches
                           (delq nil (mapcar
                                      (lambda (b)
                                        (and (not
                                              (member (cdr b) excluded))
                                             b))
                                      all-branches))))
               (reported (make-hash-table :test #'equal)))
          (dolist (branch branches)
            (let* ((name (car branch))
                   (ref (cdr branch))
                   (hash (magit-rev-parse ref))
                   (reported-branch (gethash hash reported)))
              (unless (or (and reported-branch
                               (string= (file-name-nondirectory ref)
                                        reported-branch))
                          (not (magit-git-string "merge-base" head ref)))
                (puthash hash (file-name-nondirectory ref) reported)
                (let* ((n (length (magit-git-lines "log" "--pretty=oneline"
                                                   (concat head ".." ref))))
                       (section
                        (let ((magit-section-hidden-default t))
                          (magit-git-section
                           (cons ref 'wazzup)
                           (format "%s unmerged commits in %s%s"
                                   n name
                                   (if (member ref excluded)
                                       " (normally ignored)"
                                     ""))
                           'magit-wash-log
                           "log"
                           (format "--max-count=%s" magit-log-cutoff-length)
                           "--abbrev-commit"
                           (format "--abbrev=%s" magit-sha1-abbrev-length)
                           "--graph"
                           "--pretty=oneline"
                           (format "%s..%s" head ref)
                           "--"))))
                  (magit-set-section-info ref section))))))))))

(define-derived-mode magit-wazzup-mode magit-mode "Magit Wazzup"
  "Mode for looking at commits that could be merged from other branches.

\\{magit-wazzup-mode-map}"
  :group 'magit)

(defun magit-wazzup (&optional all)
  (interactive "P")
  (let ((topdir (magit-get-top-dir default-directory))
        (current-branch (magit-get-current-branch)))
    (magit-buffer-switch "*magit-wazzup*")
    (magit-mode-init topdir 'magit-wazzup-mode
                     #'magit-refresh-wazzup-buffer
                     current-branch all)))

(defun magit-filename (filename)
  "Return the path of FILENAME relative to its git repository.

If FILENAME is absolute, return a path relative to the git
repository containing it. Otherwise, return a path relative to
the current git repository."
  (let ((topdir (expand-file-name
                 (magit-get-top-dir (or (file-name-directory filename)
                                        default-directory))))
        (file (expand-file-name filename)))
    (when (and (not (string= topdir ""))
               ;; FILE must start with the git repository path
               (zerop (string-match-p (concat "\\`" topdir) file)))
      (substring file (length topdir)))))

;; This variable is used to keep track of the current file in the
;; *magit-log* buffer when this one is dedicated to showing the log of
;; just 1 file.
<<<<<<< HEAD
(defvar magit-file-log-file nil)
(make-variable-buffer-local 'magit-file-log-file)
=======
(make-variable-buffer-local 'magit-file-log-file)
(setq-default magit-file-log-file nil)
>>>>>>> 25943d67

(defun magit-refresh-file-log-buffer (file range style)
  "Refresh the current file-log buffer by calling git.

FILE is the path of the file whose log must be displayed.

`magit-current-range' will be set to the value of RANGE.

STYLE controls the display. It is either `'long',  `'oneline', or something else.
 "
  (magit-configure-have-graph)
  (magit-configure-have-decorate)
  (magit-configure-have-abbrev)
  (setq magit-current-range range)
  (setq magit-file-log-file file)
  (magit-create-log-buffer-sections
    (apply #'magit-git-section nil
           (magit-rev-range-describe range (format "Commits for file %s" file))
           (apply-partially 'magit-wash-log style)
           `("log"
             ,(format "--max-count=%s" magit-log-cutoff-length)
             ,"--abbrev-commit"
             ,(format "--abbrev=%s" magit-sha1-abbrev-length)
             ,@(cond ((eq style 'long) (list "--stat" "-z"))
                     ((eq style 'oneline) (list "--pretty=oneline"))
                     (t nil))
             ,@(if magit-have-decorate (list "--decorate=full"))
             ,@(if magit-have-graph (list "--graph"))
             "--"
             ,file))))

(defun magit-file-log (&optional all)
  "Display the log for the currently visited file or another one.

With a prefix argument or if no file is currently visited, ask
for the file whose log must be displayed."
  (interactive "P")
  (let ((topdir (magit-get-top-dir default-directory))
        (current-file (magit-filename
                       (if (or current-prefix-arg (not buffer-file-name))
                           (magit-read-file-from-rev (magit-get-current-branch))
                        buffer-file-name)))
        (range "HEAD"))
    (magit-buffer-switch "*magit-log*")
    (magit-mode-init topdir 'magit-log-mode
                     #'magit-refresh-file-log-buffer
                     current-file range 'oneline)))

(defun magit-show-file-revision ()
  "Open a new buffer showing the current file in the revision at point."
  (interactive)
  (flet ((magit-show-file-from-diff (item)
                                    (switch-to-buffer-other-window
                                     (magit-show (cdr (magit-diff-item-range item))
                                                 (magit-diff-item-file item)))))
    (magit-section-action (item info "show")
      ((commit)
       (let ((current-file (or magit-file-log-file
                               (magit-read-file-from-rev info))))
         (switch-to-buffer-other-window
          (magit-show info current-file))))
      ((hunk) (magit-show-file-from-diff (magit-hunk-item-diff item)))
      ((diff) (magit-show-file-from-diff item)))))

;;; Miscellaneous

(defun magit-ignore-modifiable-file (file edit)
  "Prompt the user for the filename to be added to git ignore.
\\<minibuffer-local-map>
The minibuffer's future history (accessible with \\[next-history-element])
contains predefined values (such as wildcards) that might
be of interest.
The history and default value are derived from the filename FILE.
If EDIT argument is negative, the prompt proposes wildcard by default.
"
  (let* ((just-extension (concat "*." (file-name-extension file)))
         (full-extension (concat (file-name-directory file) just-extension))
         (just-file (file-name-nondirectory file))
         ;; change the order in history depending on the negativity of
         ;; EDIT.
         (history (if (< (prefix-numeric-value edit) 0)
                      (list full-extension just-extension file just-file)
                    (list file full-extension just-extension just-file))))
    (read-string
     (format "File to ignore [%s]: " (car history))
     nil nil history)))

(defun magit-ignore-file (file edit local)
  "Add FILE to the list of files to ignore.
\\<minibuffer-local-map>
If EDIT is non-`nil', prompt the user for the filename to
be added to git ignore. In this case, the minibuffer's
future history (accessible with \\[next-history-element]) contains predefined
values (such as wildcards) that might be of interest.

If LOCAL is nil, the `.gitignore' file is updated.
Otherwise, it is `.git/info/exclude'."
  (let ((ignore-file (if local (concat (magit-git-dir) "info/exclude") ".gitignore")))
    (if edit
      (setq file (magit-ignore-modifiable-file file edit)))
    (with-temp-buffer
      (when (file-exists-p ignore-file)
        (insert-file-contents ignore-file))
      (goto-char (point-max))
      (unless (bolp)
        (insert "\n"))
      (insert file "\n")
      (write-region nil nil ignore-file))
    (magit-need-refresh)))

(defun magit-ignore-item ()
  "Add FILE to the `.gitignore' list of files to ignore.
\\<minibuffer-local-map>
With a prefix argument, prompt the user for the filename to
be added. In this case, the minibuffer's future history
\(accessible with \\[next-history-element]) contains predefined values (such as
wildcards) that might be of interest. If prefix argument is
negative, the prompt proposes wildcard by default."
  (interactive)
  (magit-section-action (item info "ignore")
    ((untracked file)
     (magit-ignore-file (concat "/" info) current-prefix-arg nil))
    ((wazzup)
     (magit-wazzup-toggle-ignore info current-prefix-arg))))

(defun magit-ignore-item-locally ()
  "Add FILE to the `.git/info/exclude' list of files to ignore.
\\<minibuffer-local-map>
With a prefix argument, prompt the user for the filename to
be added. In this case, the minibuffer's future history
(accessible with \\[next-history-element]) contains predefined values (such as
wildcards) that might be of interest. If prefix argument is
negative, the prompt proposes wildcard by default."
  (interactive)
  (magit-section-action (item info "ignore")
    ((untracked file)
     (magit-ignore-file (concat "/" info) current-prefix-arg t))))

(defun magit-discard-diff (diff stagedp)
  (let ((kind (magit-diff-item-kind diff))
        (file (magit-diff-item-file diff)))
    (cond ((eq kind 'deleted)
           (when (yes-or-no-p (format "Resurrect %s? " file))
             (magit-run-git "reset" "-q" "--" file)
             (magit-run-git "checkout" "--" file)))
          ((eq kind 'new)
           (if (yes-or-no-p (format "Delete %s? " file))
               (magit-run-git "rm" "-f" "--" file)))
          (t
           (if (yes-or-no-p (format "Discard changes to %s? " file))
               (if stagedp
                   (magit-run-git "checkout" "HEAD" "--" file)
                 (magit-run-git "checkout" "--" file)))))))

(defun magit-discard-item ()
  (interactive)
  (magit-section-action (item info "discard")
    ((untracked file)
     (when (yes-or-no-p (format "Delete %s? " info))
       (if (and (file-directory-p info)
                (not (file-symlink-p info)))
           (magit-delete-directory info 'recursive)
         (delete-file info))
       (magit-refresh-buffer)))
    ((untracked)
     (if (yes-or-no-p "Delete all untracked files and directories? ")
         (magit-run-git "clean" "-df")))
    ((unstaged diff hunk)
     (when (yes-or-no-p (if (magit-use-region-p)
                            "Discard changes in region? "
                          "Discard hunk? "))
       (magit-apply-hunk-item-reverse item)))
    ((staged diff hunk)
     (if (magit-file-uptodate-p (magit-diff-item-file
                                 (magit-hunk-item-diff item)))
         (when (yes-or-no-p (if (magit-use-region-p)
                                "Discard changes in region? "
                              "Discard hunk? "))
           (magit-apply-hunk-item-reverse item "--index"))
       (error "Can't discard this hunk.  Please unstage it first")))
    ((unstaged diff)
     (magit-discard-diff item nil))
    ((staged diff)
     (if (magit-file-uptodate-p (magit-diff-item-file item))
         (magit-discard-diff item t)
       (error "Can't discard staged changes to this file.  Please unstage it first")))
    ((diff diff)
     (save-excursion
       (magit-goto-parent-section)
       (magit-discard-item)))
    ((diff diff hunk)
     (save-excursion
       (magit-goto-parent-section)
       (magit-goto-parent-section)
       (magit-discard-item)))
    ((hunk)
     (error "Can't discard this hunk"))
    ((diff)
     (error "Can't discard this diff"))
    ((stash)
     (when (yes-or-no-p "Discard stash? ")
       (magit-run-git "stash" "drop" info)))
    ((branch)
     (when (yes-or-no-p (if current-prefix-arg
                            "Force delete branch?"
                          "Delete branch? "))
       (magit-delete-branch info current-prefix-arg)))
    ((remote)
     (when (yes-or-no-p "Remove remote? ")
       (magit-remove-remote info)))))

(defun magit-move-item ()
  (interactive)
  (magit-section-action (item info "move")
    ((branch)
     (call-interactively 'magit-move-branch))
    ((remote)
     (call-interactively 'magit-rename-remote))))

(defmacro magit-visiting-file-item (&rest body)
  `(let ((marker (save-window-excursion
                   (magit-visit-file-item)
                   (set-marker (make-marker) (point)))))
     (save-excursion
       (with-current-buffer (marker-buffer marker)
         (goto-char marker)
         ,@body))))

(defun magit-add-change-log-entry-no-option (&optional other-window)
  "Add a change log entry for current change.
With a prefix argument, edit in other window.
The name of the change log file is set by variable change-log-default-name."
  (interactive "P")
  (if other-window
      (magit-visiting-file-item (add-change-log-entry-other-window))
    (magit-visiting-file-item (add-change-log-entry))))

(defun magit-add-change-log-entry-other-window ()
  (interactive)
  (magit-visiting-file-item (call-interactively 'add-change-log-entry-other-window)))

(defun magit-visit-file-item (&optional other-window)
  "Visit current file associated with item.
With a prefix argument, visit in other window."
  (interactive "P")
  (magit-section-action (item info "visit-file")
    ((untracked file)
     (funcall
      (if other-window 'find-file-other-window 'find-file)
      info))
    ((diff)
     (let ((file (magit-diff-item-file item)))
       (cond ((not (file-exists-p file))
              (error "Can't visit deleted file: %s" file))
             ((file-directory-p file)
              (magit-status file))
             (t
              (funcall
               (if other-window 'find-file-other-window 'find-file)
               file)))))
    ((hunk)
     (let ((file (magit-diff-item-file (magit-hunk-item-diff item)))
           (line (magit-hunk-item-target-line item)))
       (if (not (file-exists-p file))
           (error "Can't visit deleted file: %s" file))
       (funcall
        (if other-window 'find-file-other-window 'find-file)
        file)
       (goto-char (point-min))
       (forward-line (1- line))))))

(defun magit-visit-item (&optional other-window)
  "Visit current item.
With a prefix argument, visit in other window."
  (interactive "P")
  (magit-section-action (item info "visit")
    ((untracked file)
     (call-interactively 'magit-visit-file-item))
    ((diff)
     (call-interactively 'magit-visit-file-item))
    ((hunk)
     (call-interactively 'magit-visit-file-item))
    ((commit)
     (magit-show-commit info nil nil 'select))
    ((stash)
     (magit-show-stash info)
     (pop-to-buffer magit-stash-buffer-name))
    ((branch)
     (magit-checkout info))
    ((longer)
     (magit-log-show-more-entries ()))))

(defun magit-show-item-or-scroll-up ()
  (interactive)
  (magit-section-action (item info)
    ((commit)
     (magit-show-commit info #'scroll-up))
    ((stash)
     (magit-show-stash info #'scroll-up))
    (t
     (scroll-up))))

(defun magit-show-item-or-scroll-down ()
  (interactive)
  (magit-section-action (item info)
    ((commit)
     (magit-show-commit info #'scroll-down))
    ((stash)
     (magit-show-stash info #'scroll-down))
    (t
     (scroll-down))))

(defun magit-mark-item (&optional unmark)
  (interactive "P")
  (if unmark
      (magit-set-marked-commit nil)
    (magit-section-action (item info "mark")
      ((commit)
       (magit-set-marked-commit (if (eq magit-marked-commit info)
                                    nil
                                  info))))))

(defun magit-describe-item ()
  (interactive)
  (let ((section (magit-current-section)))
    (message "Section: %s %s-%s %S %S %S"
             (magit-section-type section)
             (magit-section-beginning section)
             (magit-section-end section)
             (magit-section-title section)
             (magit-section-info section)
             (magit-section-context-type section))))

(defun magit-copy-item-as-kill ()
  "Copy sha1 of commit at point into kill ring."
  (interactive)
  (magit-section-action (item info "copy")
    ((commit)
     (kill-new info)
     (message "%s" info))))

(eval-when-compile (require 'server))

(defun magit-server-running-p ()
  "Test whether server is running (works with < 23 as well).

Return values:
  nil              the server is definitely not running.
  t                the server seems to be running.
  something else   we cannot determine whether it's running without using
                   commands which may have to wait for a long time."
  (require 'server)
  (if (functionp 'server-running-p)
      (server-running-p)
    (condition-case nil
        (if server-use-tcp
            (with-temp-buffer
              (insert-file-contents-literally (expand-file-name server-name server-auth-dir))
              (or (and (looking-at "127\\.0\\.0\\.1:[0-9]+ \\([0-9]+\\)")
                       (assq 'comm
                             (process-attributes
                              (string-to-number (match-string 1))))
                       t)
                  :other))
          (delete-process
           (make-network-process
            :name "server-client-test" :family 'local :server nil :noquery t
            :service (expand-file-name server-name server-socket-dir)))
          t)
      (file-error nil))))

(defun magit-interactive-rebase ()
  "Start a git rebase -i session, old school-style."
  (interactive)
  (unless (magit-server-running-p)
    (server-start))
  (let* ((section (get-text-property (point) 'magit-section))
         (commit (and (member 'commit (magit-section-context-type section))
                      (magit-section-info section)))
         (old-editor (getenv "GIT_EDITOR")))
    (setenv "GIT_EDITOR" (locate-file "emacsclient" exec-path))
    (unwind-protect
        (magit-run-git-async "rebase" "-i"
                             (or (and commit (concat commit "^"))
                                 (magit-read-rev "Interactively rebase to" (magit-guess-branch))))
      (if old-editor
          (setenv "GIT_EDITOR" old-editor)))))

(define-derived-mode magit-branch-manager-mode magit-mode "Magit Branch"
  "Magit Branches")

(defun magit-quit-window (&optional kill-buffer)
  "Bury the buffer and delete its window.  With a prefix argument, kill the
buffer instead."
  (interactive "P")
  (quit-window kill-buffer (selected-window)))

(defun magit--branch-name-at-point ()
  "Get the branch name in the line at point."
  (let ((branch (magit-section-info (magit-current-section))))
    (or branch (error "No branch at point"))))

(defun magit--branches-for-remote-repo (remote)
  "Return a list of remote branch names for REMOTE.
These are the branch names with the remote name stripped."
  (remq nil
        (mapcar (lambda (line)
                  (save-match-data
                    (if (and (not (string-match-p " -> " line))
                             (string-match (concat "^ +" remote "/\\([^ $]+\\)")
                                           line))
                        (match-string 1 line))))
                (magit-git-lines "branch" "-r"))))

(defvar magit-branches-buffer-name "*magit-branches*")

(defun magit--is-branch-at-point-remote ()
  "Return t if the branch at point is a remote tracking branch"
  (magit-remote-part-of-branch (magit--branch-name-at-point)))

(defun magit-remote-part-of-branch (branch)
  (when (string-match-p "^\\(?:refs/\\)?remotes\\/" branch)
    (loop for remote in (magit-git-lines "remote")
          until (string-match-p (format "^\\(?:refs/\\)?remotes\\/%s\\/" (regexp-quote remote)) branch)
          finally return remote)))

(defun magit-branch-no-remote (branch)
  (let ((remote (magit-remote-part-of-branch branch)))
    (if remote
        (progn
          ;; This has to match if remote is non-nil
          (assert (string-match (format "^\\(?:refs/\\)?remotes\\/%s\\/\\(.*\\)" (regexp-quote remote)) branch)
                  'show-args "Unexpected string-match failure: %s %s")
          (match-string 1 branch))
      branch)))

(defun magit-wash-branch-line (&optional remote-name)
  (looking-at (concat
               "^\\([ *] \\)"                 ; 1: current branch marker
               "\\(.+?\\) +"                  ; 2: branch name

               "\\(?:"

               "\\([0-9a-fA-F]+\\)"           ; 3: sha1
               " "
               "\\(?:\\["
               "\\([^:\n]+?\\)"               ; 4: tracking (non-greedy + to avoid matching \n)
               "\\(?:: \\)?"
               "\\(?:ahead \\([0-9]+\\)\\)?"  ; 5: ahead
               "\\(?:, \\)?"
               "\\(?:behind \\([0-9]+\\)\\)?" ; 6: behind
               "\\] \\)?"
               "\\(?:.*\\)"                   ; message

               "\\|"                          ; or

               "-> "                          ; the pointer to
               "\\(.+\\)"                     ; 7: a ref

               "\\)\n"))

  (let* ((current-string (match-string 1))
         (branch         (match-string 2))
         (sha1           (match-string 3))
         (tracking       (match-string 4))
         (ahead          (match-string 5))
         (behind         (match-string 6))
         (other-ref      (match-string 7))
         (current (string-match-p "^\\*" current-string)))

    ; the current line is deleted before being reconstructed
    (delete-region (point)
                   (line-beginning-position 2))

    (magit-with-section branch 'branch
      (magit-set-section-info branch)
      (insert-before-markers
       ; sha1
       (propertize (or sha1
                       (make-string magit-sha1-abbrev-length ? ))
                   'face 'magit-log-sha1)
       " "
       ; current marker
       (if current
           "# "
         "  ")
       ; branch name
       (apply 'propertize (magit-branch-no-remote branch)
              (if current
                  '(face magit-branch)))
       ; other ref that this branch is pointing to
       (if other-ref
           (concat " -> " (substring other-ref (+ 1 (length remote-name))))
         "")
       ; tracking information
       (if (and tracking
                (equal (magit-remote-branch-for branch t)
                       (concat "refs/remotes/" tracking)))
           (concat " ["
                   ; getting rid of the tracking branch name if it is the same as the branch name
                   (let* ((tracking-remote (magit-get "branch" branch "remote"))
                          (tracking-branch (substring tracking (+ 1 (length tracking-remote)))))
                     (propertize (if (string= branch tracking-branch)
                                     (concat "@ " tracking-remote)
                                   (concat tracking-branch " @ " tracking-remote))
                                 'face 'magit-log-head-label-remote))
                   ; ahead/behind information
                   (if (or ahead
                           behind)
                       ": "
                     "")
                   (if ahead
                       (concat "ahead "
                               (propertize ahead
                                           'face (if current
                                                     'magit-branch))
                               (if behind
                                   ", "
                                 ""))
                     "")
                   (if behind
                       (concat "behind "
                               (propertize behind
                                           'face 'magit-log-head-label-remote))
                     "")
                   "]")
         "")
       "\n"))))

(defun magit-wash-remote-branches-group (group)
  (let* ((remote-name (first group))
         (url (magit-get "remote" remote-name "url"))
         (push-url (magit-get "remote" remote-name "pushurl"))
         (urls (concat url (if push-url
                               (concat ", "push-url)
                             "")))
         (marker (second group)))

    (magit-with-section (concat "remote:" remote-name) 'remote
      (magit-set-section-info remote-name)
      (insert-before-markers (propertize (format "%s (%s):" remote-name urls) 'face 'magit-section-title) "\n")
      (magit-wash-branches-between-point-and-marker marker remote-name))
    (insert-before-markers "\n")))

(defun magit-wash-branches-between-point-and-marker (marker &optional remote-name)
  (save-restriction
    (narrow-to-region (point) marker)
    (magit-wash-sequence
     (if remote-name
         (apply-partially 'magit-wash-branch-line remote-name)
       #'magit-wash-branch-line))))

(defun magit-wash-branches ()
         ; get the names of the remotes
  (let* ((remotes (magit-git-lines "remote"))
         ; get the location of remotes in the buffer
         (markers
          (append (mapcar (lambda (remote)
                            (save-excursion
                              (search-forward-regexp (concat "^  remotes\\/" remote))
                              (beginning-of-line)
                              (point-marker)))
                          remotes)
                  (list (save-excursion
                          (goto-char (point-max))
                          (point-marker)))))
         ; list of remote elements to display in the buffer
         (remote-groups (loop for remote in remotes
                              for end-marker in (cdr markers)
                              collect (list remote end-marker))))

    ; actual displaying of information
    (magit-with-section "local" nil
      (insert-before-markers (propertize "Local:" 'face 'magit-section-title) "\n")
      (magit-set-section-info ".")
      (magit-wash-branches-between-point-and-marker (car markers)))

    (insert-before-markers "\n")

    (mapc 'magit-wash-remote-branches-group remote-groups)

    ; make sure markers point to nil so that they can be garbage collected
    (mapc (lambda (marker)
            (set-marker marker nil))
          markers)))

(defun magit-refresh-branch-manager ()
  (magit-create-buffer-sections
    (magit-git-section "branches" nil 'magit-wash-branches
                       "branch"
                       "-vva"
                       (format "--abbrev=%s" magit-sha1-abbrev-length))))

(magit-define-command branch-manager ()
  (interactive)
  (let ((topdir (magit-get-top-dir default-directory)))
    (magit-buffer-switch magit-branches-buffer-name)
    (magit-mode-init topdir 'magit-branch-manager-mode #'magit-refresh-branch-manager)))

(defun magit-change-what-branch-tracks ()
  "Change which remote branch the current branch tracks."
  (interactive)
  (if (magit--is-branch-at-point-remote)
      (error "Cannot modify a remote branch"))
  (let* ((local-branch (magit--branch-name-at-point))
         (new-tracked (magit-read-rev  "Change tracked branch to"
                                       nil
                                       (lambda (ref)
                                         (not (string-match-p "refs/remotes/"
                                                              ref)))))
         new-remote new-branch)
    (unless (string= (or new-tracked "") "")
      (cond (;; Match refs that are unknown in the local repository if
             ;; `magit-remote-ref-format' is set to
             ;; `name-then-remote'. Can be useful if you want to
             ;; create a new branch in a remote repository.
             (string-match "^\\([^ ]+\\) +(\\(.+\\))$" ; 1: branch name; 2: remote name
                           new-tracked)
             (setq new-remote (match-string 2 new-tracked)
                   new-branch (concat "refs/heads/" (match-string 1 new-tracked))))
            ((string-match "^\\(?:refs/remotes/\\)?\\([^/]+\\)/\\(.+\\)" ; 1: remote name; 2: branch name
                           new-tracked)
             (setq new-remote (match-string 1 new-tracked)
                   new-branch (concat "refs/heads/" (match-string 2 new-tracked))))
            (t (error "Cannot parse the remote and branch name"))))
    (magit-set new-remote "branch" local-branch "remote")
    (magit-set new-branch "branch" local-branch "merge")
    (magit-branch-manager)
    (if (string= (magit-get-current-branch) local-branch)
        (magit-refresh-buffer (magit-find-status-buffer default-directory)))))

(defvar magit-ediff-file)

(defun magit-interactive-resolve (file)
  (require 'ediff)
  (let ((merge-status (magit-git-string "ls-files" "-u" "--" file))
        (base-buffer (generate-new-buffer (concat file ".base")))
        (our-buffer (generate-new-buffer (concat file ".current")))
        (their-buffer (generate-new-buffer (concat file ".merged")))
        (windows (current-window-configuration)))
    (if (null merge-status)
        (error "Cannot resolve %s" file))
    (with-current-buffer base-buffer
      (if (string-match "^[0-9]+ [0-9a-f]+ 1" merge-status)
          (insert (magit-git-output `("cat-file" "blob" ,(concat ":1:" file))))))
    (with-current-buffer our-buffer
      (if (string-match "^[0-9]+ [0-9a-f]+ 2" merge-status)
          (insert (magit-git-output `("cat-file" "blob" ,(concat ":2:" file)))))
      (let ((buffer-file-name file))
        (normal-mode)))
    (with-current-buffer their-buffer
      (if (string-match "^[0-9]+ [0-9a-f]+ 3" merge-status)
          (insert (magit-git-output `("cat-file" "blob" ,(concat ":3:" file)))))
      (let ((buffer-file-name file))
        (normal-mode)))
    ;; We have now created the 3 buffer with ours, theirs and the ancestor files
    (with-current-buffer (ediff-merge-buffers-with-ancestor our-buffer their-buffer base-buffer)
      (make-local-variable 'magit-ediff-file)
      (setq magit-ediff-file file)
      (make-local-variable 'magit-ediff-windows)
      (setq magit-ediff-windows windows)
      (make-local-variable 'ediff-quit-hook)
      (add-hook 'ediff-quit-hook
                (lambda ()
                  (let ((buffer-A ediff-buffer-A)
                        (buffer-B ediff-buffer-B)
                        (buffer-C ediff-buffer-C)
                        (buffer-Ancestor ediff-ancestor-buffer)
                        (file magit-ediff-file)
                        (file-buffer)
                        (windows magit-ediff-windows))
                    (ediff-cleanup-mess)
                    (find-file file)
                    (setq file-buffer (current-buffer))
                    (erase-buffer)
                    (insert-buffer-substring buffer-C)
                    (kill-buffer buffer-A)
                    (kill-buffer buffer-B)
                    (kill-buffer buffer-C)
                    (when (bufferp buffer-Ancestor) (kill-buffer buffer-Ancestor))
                    (set-window-configuration windows)
                    (magit-save-some-buffers
                     "Conflict resolution finished; you may save the buffer"
                     (lambda () (eq (current-buffer) file-buffer)))))))))

(defun magit-interactive-resolve-item ()
  (interactive)
  (magit-section-action (item info "resolv")
    ((diff)
     (magit-interactive-resolve (cadr info)))))

(defun magit-submodule-update (&optional init)
  "Update the submodule of the current git repository

With a prefix arg, do a submodule update --init"
  (interactive "P")
  (let ((default-directory (magit-get-top-dir default-directory)))
    (apply #'magit-run-git-async "submodule" "update" (if init '("--init") ()))))

(defun magit-submodule-update-init ()
  "Update and init the submodule of the current git repository."
  (interactive)
  (magit-submodule-update t))

(defun magit-submodule-init ()
  "Initialize the submodules"
  (interactive)
  (let ((default-directory (magit-get-top-dir default-directory)))
    (magit-run-git-async "submodule" "init")))

(defun magit-submodule-sync ()
  "Synchronizes submodules' remote URL configuration"
  (interactive)
  (let ((default-directory (magit-get-top-dir default-directory)))
    (magit-run-git-async "submodule" "sync")))

(defun magit-run-git-gui ()
  "Run `git gui' for the current git repository"
  (interactive)
  (let* ((default-directory (magit-get-top-dir default-directory)))
    (magit-start-process "Git Gui" nil magit-git-executable "gui")))

(defun magit-run-gitk ()
  "Run `gitk --all' for the current git repository"
  (interactive)
  (let ((default-directory (magit-get-top-dir default-directory)))
    (cond
     ((eq system-type 'windows-nt)
      ;; Gitk is a shell script, and Windows doesn't know how to
      ;; "execute" it.  The Windows version of Git comes with an
      ;; implementation of "sh" and everything else it needs, but
      ;; Windows users might not have added the directory where it's
      ;; installed to their path
      (let ((git-bin-dir (file-name-directory magit-gitk-executable))
            (exec-path exec-path)
            (process-environment process-environment))
        (when git-bin-dir
          ;; Adding it onto the end so that anything the user
          ;; specified will get tried first.  Emacs looks in
          ;; exec-path; PATH is the environment variable inherited by
          ;; the process.  I need to change both.
          (setq exec-path (append exec-path (list git-bin-dir)))
          (push (format "PATH=%s;%s"
                        (getenv "PATH")
                        (replace-regexp-in-string "/" "\\\\" git-bin-dir))
                process-environment))
        (magit-start-process "Gitk" nil "sh" magit-gitk-executable "--all")))
     (t
      (magit-start-process "Gitk" nil magit-gitk-executable "--all")))))

(defun magit-load-config-extensions ()
  "Try to load magit extensions that are defined at git config
layer. This can be added to `magit-mode-hook' for example"
  (dolist (ext (magit-get-all "magit.extension"))
    (let ((sym (intern (format "magit-%s-mode" ext))))
      (when (fboundp sym)
        (funcall sym 1)))))

(provide 'magit)

;; rest of magit core
(require 'magit-key-mode)
(require 'magit-bisect)

;;; magit.el ends here<|MERGE_RESOLUTION|>--- conflicted
+++ resolved
@@ -5178,13 +5178,8 @@
 ;; This variable is used to keep track of the current file in the
 ;; *magit-log* buffer when this one is dedicated to showing the log of
 ;; just 1 file.
-<<<<<<< HEAD
 (defvar magit-file-log-file nil)
 (make-variable-buffer-local 'magit-file-log-file)
-=======
-(make-variable-buffer-local 'magit-file-log-file)
-(setq-default magit-file-log-file nil)
->>>>>>> 25943d67
 
 (defun magit-refresh-file-log-buffer (file range style)
   "Refresh the current file-log buffer by calling git.
