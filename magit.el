;;; magit.el --- control Git from Emacs

;; Copyright (C) 2010 Aaron Culich.
;; Copyright (C) 2010, 2011 Alan Falloon.
;; Copyright (C) 2008, 2010 Alex Ott.
;; Copyright (C) 2008, 2009, 2010 Alexey Voinov.
;; Copyright (C) 2011 Andreas Fuchs.
;; Copyright (C) 2012 Andreas Liljeqvist.
;; Copyright (C) 2011 Andreas Rottmann.
;; Copyright (C) 2011 Andrew Kirkpatrick.
;; Copyright (C) 2011 Andrey Smirnov.
;; Copyright (C) 2011 Bastian Beischer.
;; Copyright (C) 2010 Ben Walton.
;; Copyright (C) 2012 Bradley Wright.
;; Copyright (C) 2012 Brandon W Maister.
;; Copyright (C) 2010, 2011 Brian Warner.
;; Copyright (C) 2012 Bryan Shell.
;; Copyright (C) 2010 Chris Bernard.
;; Copyright (C) 2012 Chris Done.
;; Copyright (C) 2011 Chris Moore.
;; Copyright (C) 2012 Christian Dietrich.
;; Copyright (C) 2010 Christian Kluge.
;; Copyright (C) 2012 Christopher Monsanto.
;; Copyright (C) 2011 Craig Andera.
;; Copyright (C) 2012 Dale Hagglund.
;; Copyright (C) 2012 Damien Cassou.
;; Copyright (C) 2010 Daniel Brockman.
;; Copyright (C) 2008 Daniel Farina.
;; Copyright (C) 2012 Daniel Hackney.
;; Copyright (C) 2010, 2011 Dave Abrahams.
;; Copyright (C) 2010 David Abrahams.
;; Copyright (C) 2009 David Wallin.
;; Copyright (C) 2011 Dominique Quatravaux.
;; Copyright (C) 2011 Eli Barzilay.
;; Copyright (C) 2011, 2012 Eric Davis.
;; Copyright (C) 2011 George Kadianakis.
;; Copyright (C) 2011 Graham Clark.
;; Copyright (C) 2009, 2010, 2011 Hannu Koivisto.
;; Copyright (C) 2012 Hans-Peter Deifel.
;; Copyright (C) 2009 Ian Eure.
;; Copyright (C) 2011 Jasper St. Pierre.
;; Copyright (C) 2011 Jeff Bellegarde.
;; Copyright (C) 2009, 2012 Jesse Alama.
;; Copyright (C) 2009, 2010, 2012 John Wiegley.
;; Copyright (C) 2012, 2013 Jonas Bernoulli.
;; Copyright (C) 2012 Jonathan Roes.
;; Copyright (C) 2011 Julien Danjou.
;; Copyright (C) 2012 Justin Caratzas.
;; Copyright (C) 2011 Kimberly Wolk.
;; Copyright (C) 2010, 2011 Leo.
;; Copyright (C) 2012 Leonardo Etcheverry.
;; Copyright (C) 2011 Lluís Vilanova.
;; Copyright (C) 2011 Luke Amdor.
;; Copyright (C) 2011 Luís Borges de Oliveira.
;; Copyright (C) 2010, 2011 Marc Herbert.
;; Copyright (C) 2008, 2009 Marcin Bachry.
;; Copyright (C) 2011 Marco Craveiro.
;; Copyright (C) 2008, 2009 Marius Vollmer.
;; Copyright (C) 2010 Mark Hepburn.
;; Copyright (C) 2012 Miles Bader.
;; Copyright (C) 2010, 2011, 2012, 2013 Moritz Bunkus.
;; Copyright (C) 2010 Nathan Weizenbaum.
;; Copyright (C) 2012 Nic Ferier.
;; Copyright (C) 2012 Nick Alcock.
;; Copyright (C) 2011, 2012 Nicolas Dudebout.
;; Copyright (C) 2011 Ole Arndt.
;; Copyright (C) 2010 Oscar Fuentes.
;; Copyright (C) 2010 Paul Stadig.
;; Copyright (C) 2009 Pavel Holejsovsky.
;; Copyright (C) 2011, 2012 Peter J. Weisberg.
;; Copyright (C) 2009, 2010, 2011, 2013 Phil Jackson.
;; Copyright (C) 2010 Philip Weaver.
;; Copyright (C) 2011 Pieter Praet.
;; Copyright (C) 2012 Raimon Grau.
;; Copyright (C) 2010, 2011, 2012 Ramkumar Ramachandra.
;; Copyright (C) 2010 Remco van 't Veer.
;; Copyright (C) 2009 René Stadler.
;; Copyright (C) 2010 Robert Boone.
;; Copyright (C) 2010 Robin Green.
;; Copyright (C) 2010, 2011 Roger Crew.
;; Copyright (C) 2012 Romain Francoise.
;; Copyright (C) 2012 Ron Parker.
;; Copyright (C) 2012 Ryan C. Thompson.
;; Copyright (C) 2009-2013 Rémi Vanicat.
;; Copyright (C) 2011, 2012 Rüdiger Sonderfeld.
;; Copyright (C) 2012 Samuel Bronson.
;; Copyright (C) 2010 Sean Bryant.
;; Copyright (C) 2009, 2011 Steve Purcell.
;; Copyright (C) 2012 Steven Chow.
;; Copyright (C) 2012 Suhail Shergill.
;; Copyright (C) 2012, 2013 Takafumi Arakaki.
;; Copyright (C) 2010 Thomas Jost.
;; Copyright (C) 2011 Tibor Simko.
;; Copyright (C) 2010, 2012 Timo Juhani Lindfors.
;; Copyright (C) 2010, 2011 Tom Feist.
;; Copyright (C) 2010, 2011, 2012, 2013 Yann Hodique.
;; Copyright (C) 2010 oscar.
;; Copyright (C) 2012 rabio.
;; Copyright (C) 2010, 2011 Ævar Arnfjörð Bjarmason.
;; Copyright (C) 2010 Óscar Fuentes.
;; Copyright (C) 2011 Štěpán Němec.

;; Original Author: Marius Vollmer <marius.vollmer@nokia.com>
;; Former Maintainer: Phil Jackson <phil@shellarchive.co.uk>
;; Maintenance Group: https://github.com/organizations/magit/teams/53130
;;   Currently composed of:
;;   - Phil Jackson
;;   - Peter J Weisberg
;;   - Yann Hodique
;;   - Rémi Vanicat
;; Version: @GIT_DEV_VERSION@
;; Keywords: tools

;; Magit is free software; you can redistribute it and/or modify it
;; under the terms of the GNU General Public License as published by
;; the Free Software Foundation; either version 3, or (at your option)
;; any later version.
;;
;; Magit is distributed in the hope that it will be useful, but WITHOUT
;; ANY WARRANTY; without even the implied warranty of MERCHANTABILITY
;; or FITNESS FOR A PARTICULAR PURPOSE.  See the GNU General Public
;; License for more details.
;;
;; You should have received a copy of the GNU General Public License
;; along with Magit.  If not, see <http://www.gnu.org/licenses/>.

;;; Commentary:

;; Invoking the magit-status function will show a buffer with the
;; status of the current git repository and its working tree.  That
;; buffer offers key bindings for manipulating the status in simple
;; ways.
;;
;; The status buffer mainly shows the difference between the working
;; tree and the index, and the difference between the index and the
;; current HEAD.  You can add individual hunks from the working tree
;; to the index, and you can commit the index.
;;
;; See the Magit User Manual for more information.

;;; Code:

(require 'cl-lib)
(require 'epa)

(require 'log-edit)
(require 'easymenu)
(require 'diff-mode)
(require 'ansi-color)
(require 'thingatpt)
(require 'ring)
(require 'grep)

;; Silences byte-compiler warnings
(eval-and-compile
  (unless (fboundp 'declare-function)
    (defmacro declare-function (&rest args))))

(eval-when-compile (require 'view))
(declare-function view-mode 'view)
(eval-when-compile (require 'iswitchb))
(declare-function iswitchb-read-buffer 'iswitchb)
(eval-when-compile (require 'ido))
(declare-function ido-completing-read 'ido)
(eval-when-compile (require 'ediff))
(declare-function ediff-cleanup-mess 'ediff)
(eval-when-compile (require 'eshell))
(declare-function eshell-parse-arguments 'eshell)
(eval-when-compile (require 'server))
(declare-function server-running-p 'server)

;; Dummy to be used by the defcustoms when first loading the file.
(cl-eval-when (load eval)
  (defalias 'magit-set-variable-and-refresh 'set-default))


(defgroup magit nil
  "Controlling Git from Emacs."
  :prefix "magit-"
  :group 'tools)

(defcustom magit-git-executable "git"
  "The name of the Git executable."
  :group 'magit
  :type 'string)

(defcustom magit-gitk-executable (concat (file-name-directory magit-git-executable)
                                         "gitk")
  "The name of the Gitk executable."
  :group 'magit
  :type 'string)

(defcustom magit-git-standard-options '("--no-pager")
  "Standard options when running Git."
  :group 'magit
  :type '(repeat string))

(defcustom magit-repo-dirs nil
  "Directories containing Git repositories.
Magit will look into these directories for Git repositories and
offer them as choices for `magit-status'."
  :group 'magit
  :type '(repeat string))

(defcustom magit-repo-dirs-depth 3
  "The maximum depth to look for Git repos.
When looking for a Git repository below the directories in
`magit-repo-dirs', Magit will only descend this many levels
deep."
  :group 'magit
  :type 'integer)

(defcustom magit-set-upstream-on-push nil
  "Whether `magit-push' may use --set-upstream when pushing a branch.
This only applies if the branch does not have an upstream set yet.

nil        don't use --set-upstream.
t          ask if --set-upstream should be used.
`dontask'  always use --set-upstream.
`refuse'   refuse to push unless a remote branch has already been set.

--set-upstream is supported with git > 1.7.0"
  :group 'magit
  :type '(choice (const :tag "Never" nil)
                 (const :tag "Ask" t)
                 (const :tag "Ask if not set" askifnotset)
                 (const :tag "Refuse" refuse)
                 (const :tag "Always" dontask)))

(defcustom magit-save-some-buffers t
  "Whether \\[magit-status] saves modified buffers before running.

nil        don't save buffers.
t          ask which buffers to save.
`dontask'  save all buffers without asking."
  :group 'magit
  :type '(choice (const :tag "Never" nil)
                 (const :tag "Ask" t)
                 (const :tag "Save without asking" dontask)))

(defcustom magit-save-some-buffers-predicate
  'magit-save-buffers-predicate-tree-only
  "A predicate function to decide whether to save a buffer.

Used by function `magit-save-some-buffers' when the variable of
the same name is non-nil."
  :group 'magit
  :type '(radio (function-item magit-save-buffers-predicate-tree-only)
                (function-item magit-save-buffers-predicate-all)
                (function :tag "Other")))

(defcustom magit-default-tracking-name-function
  'magit-default-tracking-name-remote-plus-branch
  "Function used to generate default tracking branch names
when doing a \\[magit-checkout].

The default is `magit-default-tracking-name-remote-plus-branch',
which generates a tracking name of the form \"REMOTE-BRANCHNAME\"."
  :group 'magit
  :type '(radio (function-item magit-default-tracking-name-remote-plus-branch)
                (function-item magit-default-tracking-name-branch-only)
                (function :tag "Other")))

(defcustom magit-commit-all-when-nothing-staged 'ask
  "Determine what \\[magit-log-edit] does when nothing is staged.

Setting this to nil will make it do nothing, setting it to t will
arrange things so that the actual commit command will use the
\"--all\" option, setting it to `ask' will first ask for
confirmation whether to do this, and setting it to `ask-stage'
will cause all changes to be staged, after a confirmation."
  :group 'magit
  :type '(choice (const :tag "No" nil)
                 (const :tag "Always" t)
                 (const :tag "Ask" ask)
                 (const :tag "Ask to stage everything" ask-stage)))

(defcustom magit-commit-signoff nil
  "Add the \"Signed-off-by:\" line when committing."
  :group 'magit
  :type 'boolean)

(defcustom magit-commit-gpgsign nil
  "Use GPG to sign commits."
  :group 'magit
  :type 'boolean)

(defcustom magit-commit-no-verify nil
  "Bypass the pre-commit and commit-msg hooks when committing."
  :group 'magit
  :type 'boolean)

(defcustom magit-sha1-abbrev-length 7
  "The number of digits to show when a sha1 is displayed in abbreviated form."
  :group 'magit
  :type 'integer)

(defcustom magit-log-cutoff-length 100
  "The maximum number of commits to show in the log and whazzup buffers."
  :group 'magit
  :type 'integer)

(defcustom magit-log-infinite-length 99999
  "Number of log used to show as maximum for `magit-log-cutoff-length'."
  :group 'magit
  :type 'integer)

(defcustom magit-log-auto-more nil
  "Insert more log entries automatically when moving past the last entry.

Only considered when moving past the last entry with
`magit-goto-*-section' commands."
  :group 'magit
  :type 'boolean)

(defcustom magit-log-show-author-date t
  "Show author and date for each commit in short log mode."
  :group 'magit
  :type 'boolean)

(defcustom magit-log-show-gpg-status nil
  "Display signature verification information as part of the log."
  :group 'magit
  :type 'boolean)

(defcustom magit-process-popup-time -1
  "Popup the process buffer if a command takes longer than this many seconds."
  :group 'magit
  :type '(choice (const :tag "Never" -1)
                 (const :tag "Immediately" 0)
                 (integer :tag "After this many seconds")))

(defcustom magit-revert-item-confirm t
  "Require acknowledgment before reverting an item."
  :group 'magit
  :type 'boolean)

(defcustom magit-log-edit-confirm-cancellation nil
  "Require acknowledgment before canceling the log edit buffer."
  :group 'magit
  :type 'boolean)

(defcustom magit-remote-ref-format 'branch-then-remote
  "What format to use for autocompleting refs, in pariticular for remotes.

Autocompletion is used by functions like `magit-checkout',
`magit-interactive-rebase' and others which offer branch name
completion.

The value 'name-then-remote means remotes will be of the form
\"name (remote)\", while the value 'remote-slash-name means that
they'll be of the form \"remote/name\".  I.e. something that's
listed as \"remotes/upstream/next\" by \"git branch -l -a\" will
be \"upstream/next\"."
  :group 'magit
  :type '(choice (const :tag "name (remote)" branch-then-remote)
                 (const :tag "remote/name" remote-slash-branch)))

(defcustom magit-process-connection-type (not (eq system-type 'cygwin))
  "Connection type used for the git process.

If nil, use pipes: this is usually more efficient, and works on Cygwin.
If t, use ptys: this enables magit to prompt for passphrases when needed."
  :group 'magit
  :type '(choice (const :tag "pipe" nil)
                 (const :tag "pty" t)))

(defcustom magit-completing-read-function 'magit-builtin-completing-read
  "Function to be called when requesting input from the user."
  :group 'magit
  :type '(radio (function-item magit-iswitchb-completing-read)
                (function-item magit-ido-completing-read)
                (function-item magit-builtin-completing-read)
                (function :tag "Other")))

(defcustom magit-create-branch-behaviour 'at-head
  "Where magit will create a new branch if not supplied a branchname or ref.

The value 'at-head means a new branch will be created at the tip
of your current branch, while the value 'at-point means magit
will try to find a valid reference at point..."
  :group 'magit
  :type '(choice (const :tag "at HEAD" at-head)
                 (const :tag "at point" at-point)))

(defcustom magit-status-buffer-switch-function 'pop-to-buffer
  "Function for `magit-status' to use for switching to the status buffer.

The function is given one argument, the status buffer."
  :group 'magit
  :type '(radio (function-item switch-to-buffer)
                (function-item pop-to-buffer)
                (function :tag "Other")))

(defcustom magit-rewrite-inclusive t
  "Whether magit includes the selected base commit in a rewrite operation.

t means both the selected commit as well as any subsequent
commits will be rewritten.  This is magit's default behaviour,
equivalent to 'git rebase -i ${REV}~1'

  A'---B'---C'---D'
  ^

nil means the selected commit will be literally used as 'base',
so only subsequent commits will be rewritten.  This is consistent
with git-rebase, equivalent to 'git rebase -i ${REV}', yet more
cumbersome to use from the status buffer.

  A---B'---C'---D'
  ^"
  :group 'magit
  :type '(choice (const :tag "Always" t)
                 (const :tag "Never" nil)
                 (const :tag "Ask"   ask)))

(defcustom magit-highlight-whitespace t
  "Specify where to highlight whitespace errors.
See `magit-highlight-trailing-whitespace',
`magit-highlight-indentation'.  The symbol t means in all diffs,
`status' means only in the status buffer, and nil means nowhere."
  :group 'magit
  :type '(choice (const :tag "Always" t)
                 (const :tag "Never" nil)
                 (const :tag "In status buffer" status))
  :set 'magit-set-variable-and-refresh)

(defcustom magit-highlight-trailing-whitespace t
  "Whether to highlight whitespace at the end of a line in diffs.
Used only when `magit-highlight-whitespace' is non-nil."
  :group 'magit
  :type 'boolean
  :set 'magit-set-variable-and-refresh)

(defcustom magit-highlight-indentation nil
  "Highlight the \"wrong\" indentation style.
Used only when `magit-highlight-whitespace' is non-nil.

The value is a list of cons cells.  The car is a regular
expression, and the cdr is the value that applies to repositories
whose directory matches the regular expression.  If more than one
item matches, then the *last* item in the list applies.  So, the
default value should come first in the list.

If the value is `tabs', highlight indentation with tabs.  If the
value is an integer, highlight indentation with at least that
many spaces.  Otherwise, highlight neither."
  :group 'magit
  :type `(repeat (cons (string :tag "Directory regexp")
                       (choice (const :tag "Tabs" tabs)
                               (integer :tag "Spaces" :value ,tab-width)
                               (const :tag "Neither" nil))))
  :set 'magit-set-variable-and-refresh)

(defcustom magit-diff-refine-hunk nil
  "Show fine (word-granularity) differences within diff hunks.

There are three possible settings:

  nil means to never show fine differences

  t means to only show fine differences for the currently
  selected diff hunk

  `all' means to always show fine differences for all displayed diff hunks"
  :group 'magit
  :type '(choice (const :tag "Never" nil)
                 (const :tag "Selected only" t)
                 (const :tag "All" all))
  :set 'magit-set-variable-and-refresh)


(defgroup magit-faces nil
  "Customize the appearance of Magit."
  :prefix "magit-"
  :group 'faces
  :group 'magit)

(defface magit-header
  '((t :inherit header-line))
  "Face for generic header lines.

Many Magit faces inherit from this one by default."
  :group 'magit-faces)

(defface magit-section-title
  '((t :inherit magit-header))
  "Face for section titles."
  :group 'magit-faces)

(defface magit-branch
  '((t :inherit magit-header))
  "Face for branches."
  :group 'magit-faces)

(defface magit-tag
  '((t :inherit magit-header))
  "Face for tags."
  :group 'magit-faces)

(defface magit-diff-file-header
  '((t :inherit diff-file-header))
  "Face for diff file header lines."
  :group 'magit-faces)

(defface magit-diff-hunk-header
  '((t :inherit diff-hunk-header))
  "Face for diff hunk header lines."
  :group 'magit-faces)

(defface magit-diff-add
  '((t :inherit diff-added))
  "Face for lines in a diff that have been added."
  :group 'magit-faces)

(defface magit-diff-merge-current
  '((t :inherit font-lock-preprocessor-face))
  "Face for merge conflict marker 'current' line."
  :group 'magit-faces)

(defface magit-diff-merge-separator
  '((t :inherit font-lock-preprocessor-face))
  "Face for merge conflict marker seperator."
  :group 'magit-faces)

(defface magit-diff-merge-diff3-separator
  '((t :inherit font-lock-preprocessor-face))
  "Face for merge conflict marker seperator."
  :group 'magit-faces)

(defface magit-diff-merge-proposed
  '((t :inherit font-lock-preprocessor-face))
  "Face for merge conflict marker 'proposed' line."
  :group 'magit-faces)

(defface magit-diff-none
  '((t :inherit diff-context))
  "Face for lines in a diff that are unchanged."
  :group 'magit-faces)

(defface magit-diff-del
  '((t :inherit diff-removed))
  "Face for lines in a diff that have been deleted."
  :group 'magit-faces)

(defface magit-log-graph
  '((((class color) (background light))
     :foreground "grey11")
    (((class color) (background dark))
     :foreground "grey80"))
  "Face for the graph element of the log output."
  :group 'magit-faces)

(defface magit-log-sha1
  '((((class color) (background light))
     :foreground "firebrick")
    (((class color) (background dark))
     :foreground "tomato"))
  "Face for the sha1 element of the log output."
  :group 'magit-faces)

(defface magit-log-author
  '((((class color) (background light))
     :foreground "firebrick")
    (((class color) (background dark))
     :foreground "tomato"))
  "Face for the author element of the log output."
  :group 'magit-faces)

(defface magit-log-author-date-cutoff
  '((t :inherit magit-log-author
       :bold t))
  "Face for the author element's cutoff mark."
  :group 'magit-faces)

(defface magit-log-date
  '((t))
  "Face for the date element of the log output."
  :group 'magit-faces)

(defface magit-log-message
  '((t))
  "Face for the message element of the log output."
  :group 'magit-faces)

(defface magit-item-highlight
  '((t :inherit highlight))
  "Face for highlighting the current item."
  :group 'magit-faces)

(defface magit-item-mark
  '((t :inherit secondary-selection))
  "Face for highlighting marked item."
  :group 'magit-faces)

(defface magit-log-head-label-bisect-good
  '((((class color) (background light))
     :box t
     :background "light green"
     :foreground "dark olive green")
    (((class color) (background dark))
     :box t
     :background "light green"
     :foreground "dark olive green"))
  "Face for good bisect refs."
  :group 'magit-faces)

(defface magit-log-head-label-bisect-bad
  '((((class color) (background light))
     :box t
     :background "IndianRed1"
     :foreground "IndianRed4")
    (((class color) (background dark))
     :box t
     :background "IndianRed1"
     :foreground "IndianRed4"))
  "Face for bad bisect refs."
  :group 'magit-faces)

(defface magit-log-head-label-remote
  '((((class color) (background light))
     :box t
     :background "Grey85"
     :foreground "OliveDrab4")
    (((class color) (background dark))
     :box t
     :background "Grey11"
     :foreground "DarkSeaGreen2"))
  "Face for remote branch head labels shown in log buffer."
  :group 'magit-faces)

(defface magit-log-head-label-tags
  '((((class color) (background light))
     :box t
     :background "LemonChiffon1"
     :foreground "goldenrod4")
    (((class color) (background dark))
     :box t
     :background "LemonChiffon1"
     :foreground "goldenrod4"))
  "Face for tag labels shown in log buffer."
  :group 'magit-faces)

(defface magit-log-head-label-patches
  '((((class color) (background light))
     :box t
     :background "IndianRed1"
     :foreground "IndianRed4")
    (((class color) (background dark))
     :box t
     :background "IndianRed1"
     :foreground "IndianRed4"))
  "Face for Stacked Git patches."
  :group 'magit-faces)

(defface magit-whitespace-warning-face
  '((t :inherit trailing-whitespace))
  "Face for highlighting whitespace errors in Magit diffs."
  :group 'magit-faces)

(defface magit-log-head-label-local
  '((((class color) (background light))
     :box t
     :background "Grey85"
     :foreground "LightSkyBlue4")
    (((class color) (background dark))
     :box t
     :background "Grey13"
     :foreground "LightSkyBlue1"))
  "Face for local branch head labels shown in log buffer."
  :group 'magit-faces)

(defface magit-log-head-label-default
  '((((class color) (background light))
     :box t
     :background "Grey50")
    (((class color) (background dark))
     :box t
     :background "Grey50"))
  "Face for unknown ref labels shown in log buffer."
  :group 'magit-faces)

(defface magit-valid-signature
  (if (require 'epa nil t)
      '((t :inherit epa-validity-high))
    '((t :weight bold :foreground "PaleTurquoise")))
  "Face for valid gpg signatures."
  :group 'magit-faces)

(defvar magit-custom-options '()
  "List of custom options to pass to Git.
Do not customize this (used in the `magit-key-mode' implementation).")

(defvar magit-read-rev-history nil
  "The history of inputs to `magit-read-rev'.")

(defvar magit-buffer-internal nil
  "Track associated *magit* buffers.
Do not customize this (used in the `magit-log-edit-mode' implementation
to switch back to the *magit* buffer associated with a given commit
operation after commit).")

(defvar magit-back-navigation-history nil
  "History items that will be visited by successively going \"back\".")
(make-variable-buffer-local 'magit-back-navigation-history)
(put 'magit-back-navigation-history 'permanent-local t)

(defvar magit-forward-navigation-history nil
  "History items that will be visited by successively going \"forward\".")
(make-variable-buffer-local 'magit-forward-navigation-history)
(put 'magit-forward-navigation-history 'permanent-local t)

(defvar magit-omit-untracked-dir-contents nil
  "When non-nil magit will only list an untracked directory, not its contents.")

(defvar magit-tmp-buffer-name " *magit-tmp*")

(defvar magit-read-file-hist nil)

(defvar magit-current-indentation nil
  "Indentation highlight used in the current buffer.
This is calculated from `magit-highlight-indentation'.")
(make-variable-buffer-local 'magit-current-indentation)

(defvar magit-bug-report-url
  "http://github.com/magit/magit/issues")

(defconst magit-version "@GIT_DEV_VERSION@"
  "The version of Magit that you're using.")


(defvar magit-mode-map
  (let ((map (make-keymap)))
    (suppress-keymap map t)
    (define-key map (kbd "n") 'magit-goto-next-section)
    (define-key map (kbd "p") 'magit-goto-previous-section)
    (define-key map (kbd "^") 'magit-goto-parent-section)
    (define-key map (kbd "M-n") 'magit-goto-next-sibling-section)
    (define-key map (kbd "M-p") 'magit-goto-previous-sibling-section)
    (define-key map (kbd "TAB") 'magit-toggle-section)
    (define-key map (kbd "<backtab>") 'magit-expand-collapse-section)
    (define-key map (kbd "1") 'magit-show-level-1)
    (define-key map (kbd "2") 'magit-show-level-2)
    (define-key map (kbd "3") 'magit-show-level-3)
    (define-key map (kbd "4") 'magit-show-level-4)
    (define-key map (kbd "M-1") 'magit-show-level-1-all)
    (define-key map (kbd "M-2") 'magit-show-level-2-all)
    (define-key map (kbd "M-3") 'magit-show-level-3-all)
    (define-key map (kbd "M-4") 'magit-show-level-4-all)
    (define-key map (kbd "M-h") 'magit-show-only-files)
    (define-key map (kbd "M-H") 'magit-show-only-files-all)
    (define-key map (kbd "M-s") 'magit-show-level-4)
    (define-key map (kbd "M-S") 'magit-show-level-4-all)
    (define-key map (kbd "g") 'magit-refresh)
    (define-key map (kbd "G") 'magit-refresh-all)
    (define-key map (kbd "?") 'magit-describe-item)
    (define-key map (kbd "!") 'magit-key-mode-popup-running)
    (define-key map (kbd ":") 'magit-git-command)
    (define-key map (kbd "C-x 4 a") 'magit-add-change-log-entry-other-window)
    (define-key map (kbd "L") 'magit-add-change-log-entry-no-option)
    (define-key map (kbd "RET") 'magit-visit-item)
    (define-key map (kbd "SPC") 'magit-show-item-or-scroll-up)
    (define-key map (kbd "DEL") 'magit-show-item-or-scroll-down)
    (define-key map (kbd "C-w") 'magit-copy-item-as-kill)
    (define-key map (kbd "R") 'magit-rebase-step)
    (define-key map (kbd "t") 'magit-key-mode-popup-tagging)
    (define-key map (kbd "r") 'magit-key-mode-popup-rewriting)
    (define-key map (kbd "P") 'magit-key-mode-popup-pushing)
    (define-key map (kbd "f") 'magit-key-mode-popup-fetching)
    (define-key map (kbd "b") 'magit-key-mode-popup-branching)
    (define-key map (kbd "M") 'magit-key-mode-popup-remoting)
    (define-key map (kbd "B") 'magit-key-mode-popup-bisecting)
    (define-key map (kbd "F") 'magit-key-mode-popup-pulling)
    (define-key map (kbd "l") 'magit-key-mode-popup-logging)
    (define-key map (kbd "o") 'magit-key-mode-popup-submodule)
    (define-key map (kbd "$") 'magit-display-process)
    (define-key map (kbd "c") 'magit-log-edit)
    (define-key map (kbd "E") 'magit-interactive-rebase)
    (define-key map (kbd "e") 'magit-ediff)
    (define-key map (kbd "w") 'magit-wazzup)
    (define-key map (kbd "q") 'magit-quit-window)
    (define-key map (kbd "m") 'magit-key-mode-popup-merging)
    (define-key map (kbd "x") 'magit-reset-head)
    (define-key map (kbd "v") 'magit-revert-item)
    (define-key map (kbd "a") 'magit-apply-item)
    (define-key map (kbd "A") 'magit-cherry-pick-item)
    (define-key map (kbd "d") 'magit-diff-working-tree)
    (define-key map (kbd "D") 'magit-diff)
    (define-key map (kbd "-") 'magit-diff-smaller-hunks)
    (define-key map (kbd "+") 'magit-diff-larger-hunks)
    (define-key map (kbd "0") 'magit-diff-default-hunks)
    (define-key map (kbd "h") 'magit-toggle-diff-refine-hunk)
    (define-key map (kbd "M-g") 'magit-goto-diffstats)
    map))

(defvar magit-commit-mode-map
  (let ((map (make-sparse-keymap)))
    (define-key map (kbd "C-c C-b") 'magit-show-commit-backward)
    (define-key map (kbd "C-c C-f") 'magit-show-commit-forward)
    map))

(defvar magit-status-mode-map
  (let ((map (make-sparse-keymap)))
    (define-key map (kbd "s") 'magit-stage-item)
    (define-key map (kbd "S") 'magit-stage-all)
    (define-key map (kbd "u") 'magit-unstage-item)
    (define-key map (kbd "U") 'magit-unstage-all)
    (define-key map (kbd "i") 'magit-ignore-item)
    (define-key map (kbd "I") 'magit-ignore-item-locally)
    (define-key map (kbd ".") 'magit-mark-item)
    (define-key map (kbd "=") 'magit-diff-with-mark)
    (define-key map (kbd "k") 'magit-discard-item)
    (define-key map (kbd "C") 'magit-add-log)
    (define-key map (kbd "X") 'magit-reset-working-tree)
    (define-key map (kbd "y") 'magit-cherry)
    (define-key map (kbd "z") 'magit-key-mode-popup-stashing)
    map))

(eval-after-load 'dired-x
  '(define-key magit-status-mode-map [remap dired-jump] 'magit-dired-jump))

(defvar magit-log-mode-map
  (let ((map (make-sparse-keymap)))
    (define-key map (kbd ".") 'magit-mark-item)
    (define-key map (kbd "=") 'magit-diff-with-mark)
    (define-key map (kbd "e") 'magit-log-show-more-entries)
    map))

(defvar magit-wazzup-mode-map
  (let ((map (make-sparse-keymap)))
    (define-key map (kbd ".") 'magit-mark-item)
    (define-key map (kbd "=") 'magit-diff-with-mark)
    (define-key map (kbd "i") 'magit-ignore-item)
    map))

(defvar magit-branch-manager-mode-map
  (let ((map (make-sparse-keymap)))
    (define-key map (kbd "c") 'magit-create-branch)
    (define-key map (kbd "a") 'magit-add-remote)
    (define-key map (kbd "r") 'magit-move-item)
    (define-key map (kbd "k") 'magit-discard-item)
    (define-key map (kbd "T") 'magit-change-what-branch-tracks)
    map))

(defvar magit-diffstat-keymap
  (let ((map (make-sparse-keymap)))
    (define-key map (kbd "e") 'magit-diffstat-ediff)
    map))

(defconst magit-bug-report-buffer "*magit-bug-report*"
  "The buffer in which Magit output bug report messages.")

(defun magit-bug-report (str)
  "Asks the user to submit a bug report about the error described
in STR."
  (with-current-buffer (get-buffer-create magit-bug-report-buffer)
    (erase-buffer)
    (insert (format
             (concat
              "Magit unknown error: %s\n Please, with as much"
              " information as possible, file a bug at\n %s\n"
              "- Magit: %s\n"
              "- Emacs: %s")
             str magit-bug-report-url
             magit-version (emacs-version))))
  (switch-to-buffer-other-window magit-bug-report-buffer))

(defun magit-buffer-switch (buf)
  (if (string-match "magit" (buffer-name))
      (switch-to-buffer buf)
    (pop-to-buffer buf)))

;;; Macros

(defmacro magit-with-refresh (&rest body)
  (declare (indent 0))
  `(magit-refresh-wrapper (lambda () ,@body)))

;;; Git features

(defvar magit-have-graph 'unset)
(defvar magit-have-decorate 'unset)
(defvar magit-have-abbrev 'unset)
(make-variable-buffer-local 'magit-have-graph)
(put 'magit-have-graph 'permanent-local t)
(make-variable-buffer-local 'magit-have-decorate)
(put 'magit-have-decorate 'permanent-local t)
(make-variable-buffer-local 'magit-have-abbrev)
(put 'magit-have-abbrev 'permanent-local t)

(defun magit-configure-have-graph ()
  (if (eq magit-have-graph 'unset)
      (let ((res (magit-git-exit-code "log" "--graph" "--max-count=0")))
        (setq magit-have-graph (eq res 0)))))

(defun magit-configure-have-decorate ()
  (if (eq magit-have-decorate 'unset)
      (let ((res (magit-git-exit-code "log" "--decorate=full" "--max-count=0")))
        (setq magit-have-decorate (eq res 0)))))

(defun magit-configure-have-abbrev ()
  (if (eq magit-have-abbrev 'unset)
      (let ((res (magit-git-exit-code "log" "--no-abbrev-commit" "--max-count=0")))
        (setq magit-have-abbrev (eq res 0)))))

;;; Compatibilities

(eval-and-compile
  (defun magit-max-args-internal (function)
    "Return the maximum number of arguments accepted by FUNCTION."
    (if (symbolp function)
        (setq function (symbol-function function)))
    (if (subrp function)
        (let ((max (cdr (subr-arity function))))
          (if (eq 'many max)
              most-positive-fixnum
            max))
      (if (eq 'macro (car-safe function))
          (setq function (cdr function)))
      (let ((arglist (if (byte-code-function-p function)
                         (aref function 0)
                       (cadr function))))
        (if (memq '&rest arglist)
            most-positive-fixnum
          (length (remq '&optional arglist))))))

  (if (functionp 'start-file-process)
      (defalias 'magit-start-process 'start-file-process)
    (defalias 'magit-start-process 'start-process))

  (unless (fboundp 'string-match-p)
    (defun string-match-p (regexp string &optional start)
      "Same as `string-match' but don't change the match data."
      (let ((inhibit-changing-match-data t))
        (string-match regexp string start))))

  (if (fboundp 'with-silent-modifications)
      (defalias 'magit-with-silent-modifications 'with-silent-modifications)
    (defmacro magit-with-silent-modifications (&rest body)
      "Execute body without changing `buffer-modified-p'.
Also, do not record undo information."
      `(set-buffer-modified-p
        (prog1 (buffer-modified-p)
          (let ((buffer-undo-list t)
                before-change-functions
                after-change-functions)
            ,@body)))))

  (if (>= (magit-max-args-internal 'delete-directory) 2)
      (defalias 'magit-delete-directory 'delete-directory)
    (defun magit-delete-directory (directory &optional recursive)
      "Delete a directory named DIRECTORY.
If RECURSIVE is non-nil, recursively delete all of DIRECTORY's
contents as well.  Don't follow symlinks."
      (if (or (file-symlink-p directory)
              (not (file-directory-p directory)))
          (delete-file directory)
        (if recursive
            ;; `directory-files-no-dot-files-regex' borrowed from Emacs 23
            (dolist (file (directory-files directory 'full "\\([^.]\\|\\.\\([^.]\\|\\..\\)\\).*"))
              (magit-delete-directory file recursive)))
        (delete-directory directory)))))

;;; Utilities

(defun magit-set-variable-and-refresh (symbol value)
  "Set SYMBOL to VALUE and call `magit-refresh-all'."
  (set-default symbol value)
  (magit-refresh-all))

(defun magit-iswitchb-completing-read (prompt choices &optional predicate require-match
                                              initial-input hist def)
  "iswitchb-based completing-read almost-replacement."
  (require 'iswitchb)
  (let ((iswitchb-make-buflist-hook
         (lambda ()
           (setq iswitchb-temp-buflist (if (consp (car choices))
                                           (mapcar #'car choices)
                                         choices)))))
    (iswitchb-read-buffer prompt (or initial-input def) require-match)))

(defun magit-ido-completing-read (prompt choices &optional predicate require-match initial-input hist def)
  "ido-based completing-read almost-replacement."
  (require 'ido)
  (let ((selected (ido-completing-read prompt (if (consp (car choices))
                                                  (mapcar #'car choices)
                                                choices)
                                       predicate require-match initial-input hist def)))
    (if (consp (car choices))
        (or (cdr (assoc selected choices))
            selected)
      selected)))

(defun magit-builtin-completing-read (prompt choices &optional predicate require-match
                                             initial-input hist def)
  "Magit wrapper for standard `completing-read' function."
  (let ((reply (completing-read
                (if (and def (> (length prompt) 2)
                         (string-equal ": " (substring prompt -2)))
                    (format "%s (default %s): " (substring prompt 0 -2) def)
                  prompt)
                choices predicate require-match initial-input hist def)))
    (if (string= reply "")
        (if require-match
            (error "Nothing selected")
          nil)
      reply)))

(defun magit-completing-read (prompt collection &optional predicate require-match
                                     initial-input hist def)
  "Call function in `magit-completing-read-function' to read user input.

Read `completing-read' documentation for the meaning of the argument."
  (funcall magit-completing-read-function prompt collection predicate require-match
           initial-input hist def))

(defun magit-use-region-p ()
  (if (fboundp 'use-region-p)
      (use-region-p)
    (and transient-mark-mode mark-active)))

(defun magit-goto-line (line)
  "Like `goto-line' but doesn't set the mark."
  (save-restriction
    (widen)
    (goto-char 1)
    (forward-line (1- line))))

(defun magit-trim-line (str)
  (if (string= str "")
      nil
    (if (equal (elt str (- (length str) 1)) ?\n)
        (substring str 0 (- (length str) 1))
      str)))

(defun magit-split-lines (str)
  (if (string= str "")
      nil
    (let ((lines (nreverse (split-string str "\n"))))
      (if (string= (car lines) "")
          (setq lines (cdr lines)))
      (nreverse lines))))

(defun magit-git-insert (args)
  (insert (magit-git-output args)))

(defun magit-git-output (args)
  (magit-cmd-output magit-git-executable (append magit-git-standard-options args)))

(defun magit-cmd-insert (cmd args)
  (insert (magit-cmd-output cmd args)))

(defun magit-cmd-output (cmd args)
  (with-output-to-string
    (with-current-buffer standard-output
      (apply #'process-file
             cmd
             nil (list t nil) nil
             args))))

(defun magit-git-string (&rest args)
  (magit-trim-line (magit-git-output args)))

(defun magit-git-lines (&rest args)
  (magit-split-lines (magit-git-output args)))

(defun magit-git-exit-code (&rest args)
  (apply #'process-file magit-git-executable nil nil nil
         (append magit-git-standard-options args)))

(defun magit-file-lines (file)
  (when (file-exists-p file)
    (with-temp-buffer
      (insert-file-contents file)
      (let ((rev (nreverse (split-string (buffer-string) "\n"))))
        (nreverse (if (equal (car rev) "")
                      (cdr rev)
                    rev))))))

(defun magit-write-file-lines (file lines)
  (with-temp-buffer
    (dolist (l lines)
      (insert l "\n"))
    (write-file file)))

(defun magit-get (&rest keys)
  "Return the value of Git config entry specified by KEYS."
  (magit-git-string "config" (mapconcat 'identity keys ".")))

(defun magit-get-all (&rest keys)
  "Return all values of the Git config entry specified by KEYS."
  (magit-git-lines "config" "--get-all" (mapconcat 'identity keys ".")))

(defun magit-get-boolean (&rest keys)
  "Return the boolean value of Git config entry specified by KEYS."
  (equal (magit-git-string "config" "--bool" (mapconcat 'identity keys "."))
         "true"))

(defun magit-set (val &rest keys)
  "Set Git config settings specified by KEYS to VAL."
  (if val
      (magit-git-string "config" (mapconcat 'identity keys ".") val)
    (magit-git-string "config" "--unset" (mapconcat 'identity keys "."))))

(defun magit-remove-conflicts (alist)
  (let ((dict (make-hash-table :test 'equal))
        (result nil))
    (dolist (a alist)
      (puthash (car a) (cons (cdr a) (gethash (car a) dict))
               dict))
    (maphash (lambda (key value)
               (if (= (length value) 1)
                   (push (cons key (car value)) result)
                 (let ((sub (magit-remove-conflicts
                             (mapcar (lambda (entry)
                                       (let ((dir (directory-file-name
                                                   (substring entry 0 (- (length key))))))
                                         (cons (concat (file-name-nondirectory dir) "/" key)
                                               entry)))
                                     value))))
                   (setq result (append result sub)))))
             dict)
    result))

(defun magit-git-repo-p (dir)
  (file-exists-p (expand-file-name ".git" dir)))

(defun magit-git-dir ()
  "Return the .git directory for the current repository."
  (concat (expand-file-name (magit-git-string "rev-parse" "--git-dir")) "/"))

(defun magit-no-commit-p ()
  "Return non-nil if there is no commit in the current git repository."
  (not (magit-git-string
        "rev-list" "HEAD" "--max-count=1")))

(defun magit-list-repos* (dir level)
  (if (magit-git-repo-p dir)
      (list dir)
    (apply #'append
           (mapcar (lambda (entry)
                     (unless (or (string= (substring entry -3) "/..")
                                 (string= (substring entry -2) "/."))
                       (magit-list-repos* entry (+ level 1))))
                   (and (file-directory-p dir)
                        (< level magit-repo-dirs-depth)
                        (directory-files dir t nil t))))))

(defun magit-list-repos (dirs)
  (magit-remove-conflicts
   (apply #'append
          (mapcar (lambda (dir)
                    (mapcar #'(lambda (repo)
                                (cons (file-name-nondirectory repo)
                                      repo))
                            (magit-list-repos* dir 0)))
                  dirs))))

(defun magit-get-top-dir (cwd)
  (let ((cwd (expand-file-name (file-truename cwd))))
    (when (file-directory-p cwd)
      (let* ((default-directory (file-name-as-directory cwd))
             (cdup (magit-git-string "rev-parse" "--show-cdup")))
        (when cdup
          (file-name-as-directory (expand-file-name cdup cwd)))))))

(defun magit-get-ref (ref)
  (magit-git-string "symbolic-ref" "-q" ref))

(defun magit-get-current-branch ()
  (let* ((head (magit-get-ref "HEAD"))
         (pos (and head (string-match "^refs/heads/" head))))
    (if pos
        (substring head 11)
      nil)))

(defun magit-get-current-tag (&optional with-distance-p)
  "Return the closest tag reachable from \"HEAD\".

If optional WITH-DISTANCE-P is non-nil then return (TAG COMMITS
DIRTY) where COMMITS is the number of commits in \"HEAD\" but not
in TAG and DIRTY is t if there are uncommitted changes, nil
otherwise."
  (let ((tag (magit-git-string "describe" "--long" "--tags" "--dirty")))
    (save-match-data
      (when tag
        (string-match
         "\\(.+\\)-\\(?:0[0-9]*\\|\\([0-9]+\\)\\)-g[0-9a-z]+\\(-dirty\\)?$" tag)
        (if with-distance-p
            (list (match-string 1 tag)
                  (string-to-number (or (match-string 2 tag) "0"))
                  (and (match-string 3 tag) t))
          (match-string 1 tag))))))

(defun magit-get-next-tag (&optional with-distance-p)
  "Return the closest tag from which \"HEAD\" is reachable.

If no such tag can be found or if the distance is 0 (in which
case it is the current tag, not the next) return nil instead.

If optional WITH-DISTANCE-P is non-nil then return (TAG COMMITS)
where COMMITS is the number of commits in TAG but not in \"HEAD\"."
  (let ((tag (magit-git-string
              "describe" "--long" "--tags" "--contains" "HEAD"))
        cnt)
    (save-match-data
      (when tag
        (string-match "\\(.+?\\)\\(?:\\^0\\|~\\([0-9]+\\)\\)?$" tag)
        (setq cnt (match-string 2 tag)
              tag (match-string 1 tag))
        (unless (equal tag (car (magit-get-current-tag t)))
          (if with-distance-p
              (list tag (string-to-number cnt))
            tag))))))

(defun magit-get-remote (branch)
  "Return the name of the remote for BRANCH.
If branch is nil or it has no remote, but a remote named
\"origin\" exists, return that.  Otherwise, return nil."
  (let ((remote (or (and branch (magit-get "branch" branch "remote"))
                    (and (magit-get "remote" "origin" "url") "origin"))))
    (if (string= remote "") nil remote)))

(defun magit-get-current-remote ()
  "Return the name of the remote for the current branch.
If there is no current branch, or no remote for that branch,
but a remote named \"origin\" is configured, return that.
Otherwise, return nil."
  (magit-get-remote (magit-get-current-branch)))

(defun magit-ref-exists-p (ref)
  (= (magit-git-exit-code "show-ref" "--verify" ref) 0))

(defun magit-read-top-dir (dir)
  "Ask the user for a Git repository.
The choices offered by auto-completion will be the repositories
under `magit-repo-dirs'.  If `magit-repo-dirs' is nil or DIR is
non-nil, then autocompletion will offer directory names."
  (if (and (not dir) magit-repo-dirs)
      (let* ((repos (magit-list-repos magit-repo-dirs))
             (reply (magit-completing-read "Git repository: " repos)))
        (file-name-as-directory
         (or (cdr (assoc reply repos))
             (if (file-directory-p reply)
                 (expand-file-name reply)
               (error "Not a repository or a directory: %s" reply)))))
    (file-name-as-directory
     (read-directory-name "Git repository: "
                          (or (magit-get-top-dir default-directory)
                              default-directory)))))

(defun magit-rev-parse (ref)
  "Return the SHA hash for REF."
  (magit-git-string "rev-parse" ref))

(defun magit-ref-ambiguous-p (ref)
  "Return whether or not REF is ambiguous."
  ;; If REF is ambiguous, rev-parse just prints errors,
  ;; so magit-git-string returns nil.
  (not (magit-git-string "rev-parse" "--abbrev-ref" ref)))

(defun magit-name-rev (rev &optional no-trim)
  "Return a human-readable name for REV.
Unlike git name-rev, this will remove tags/ and remotes/ prefixes
if that can be done unambiguously (unless optional arg NO-TRIM is
non-nil).  In addition, it will filter out revs involving HEAD."
  (when rev
    (let ((name (magit-git-string "name-rev" "--no-undefined" "--name-only" rev)))
      ;; There doesn't seem to be a way of filtering HEAD out from name-rev,
      ;; so we have to do it manually.
      ;; HEAD-based names are too transient to allow.
      (when (and (stringp name)
                 (string-match "^\\(.*\\<HEAD\\)\\([~^].*\\|$\\)" name))
        (let ((head-ref (match-string 1 name))
              (modifier (match-string 2 name)))
          ;; Sometimes when name-rev gives a HEAD-based name,
          ;; rev-parse will give an actual branch or remote name.
          (setq name (concat (magit-git-string "rev-parse" "--abbrev-ref" head-ref)
                             modifier))
          ;; If rev-parse doesn't give us what we want, just use the SHA.
          (when (or (null name) (string-match-p "\\<HEAD\\>" name))
            (setq name (magit-rev-parse rev)))))
      (setq rev (or name rev))
      (when (string-match "^\\(?:tags\\|remotes\\)/\\(.*\\)" rev)
        (let ((plain-name (match-string 1 rev)))
          (unless (or no-trim (magit-ref-ambiguous-p plain-name))
            (setq rev plain-name))))
      rev)))

(defun magit-highlight-line-whitespace ()
  (when (and magit-highlight-whitespace
             (or (derived-mode-p 'magit-status-mode)
                 (not (eq magit-highlight-whitespace 'status))))
    (if (and magit-highlight-trailing-whitespace
             (looking-at "^[-+].*?\\([ \t]+\\)$"))
        (overlay-put (make-overlay (match-beginning 1) (match-end 1))
                     'face 'magit-whitespace-warning-face))
    (if (or (and (eq magit-current-indentation 'tabs)
                 (looking-at "^[-+]\\( *\t[ \t]*\\)"))
            (and (integerp magit-current-indentation)
                 (looking-at (format "^[-+]\\([ \t]* \\{%s,\\}[ \t]*\\)"
                                     magit-current-indentation))))
        (overlay-put (make-overlay (match-beginning 1) (match-end 1))
                     'face 'magit-whitespace-warning-face))))

(defun magit-put-line-property (prop val)
  (put-text-property (line-beginning-position) (line-beginning-position 2)
                     prop val))

(defun magit-format-commit (commit format)
  (magit-git-string "log" "--max-count=1"
                    (concat "--pretty=format:" format)
                    commit))

(defun magit-current-line ()
  (buffer-substring-no-properties (line-beginning-position)
                                  (line-end-position)))

(defun magit-insert-region (beg end buf)
  (let ((text (buffer-substring-no-properties beg end)))
    (with-current-buffer buf
      (insert text))))

(defun magit-insert-current-line (buf)
  (let ((text (buffer-substring-no-properties
               (line-beginning-position) (line-beginning-position 2))))
    (with-current-buffer buf
      (insert text))))

(defun magit-file-uptodate-p (file)
  (eq (magit-git-exit-code "diff" "--quiet" "--" file) 0))

(defun magit-anything-staged-p ()
  (not (eq (magit-git-exit-code "diff" "--quiet" "--cached") 0)))

(defun magit-everything-clean-p ()
  (and (not (magit-anything-staged-p))
       (eq (magit-git-exit-code "diff" "--quiet") 0)))

(defun magit-commit-parents (commit)
  (cdr (split-string (magit-git-string "rev-list" "-1" "--parents" commit))))

;; XXX - let the user choose the parent

(defun magit-choose-parent-id (commit op)
  (let* ((parents (magit-commit-parents commit)))
    (if (> (length parents) 1)
        (error "Can't %s merge commits" op)
      nil)))

;;; Revisions and ranges

(defvar magit-current-range nil
  "The range described by the current buffer.
This is only non-nil in diff and log buffers.

This has three possible (non-nil) forms.  If it's a string REF or
a singleton list (REF), then the range is from REF to the current
working directory state (or HEAD in a log buffer).  If it's a
pair (START . END), then the range is START..END.")
(make-variable-buffer-local 'magit-current-range)

(defun magit-list-interesting-refs (&optional uninteresting)
  "Return interesting references as given by `git show-ref'.
Removes references matching UNINTERESTING from the
results. UNINTERESTING can be either a function taking a single
argument or a list of strings used as regexps."
  (let ((refs ()))
    (dolist (line (magit-git-lines "show-ref"))
      (if (string-match "[^ ]+ +\\(.*\\)" line)
          (let ((ref (match-string 1 line)))
            (cond ((and (functionp uninteresting)
                        (funcall uninteresting ref)))
                  ((and (not (functionp uninteresting))
                        (cl-loop for i in uninteresting thereis (string-match i ref))))
                  (t
                   (let ((fmt-ref (magit-format-ref ref)))
                     (when fmt-ref
                       (push (cons fmt-ref
                                   (replace-regexp-in-string "^refs/heads/"
                                                             "" ref))
                             refs))))))))
    (nreverse refs)))

(defun magit-format-ref (ref)
  "Convert fully-specified ref REF into its displayable form
according to `magit-remote-ref-format'"
  (cond
   ((null ref)
    nil)
   ((string-match "refs/heads/\\(.*\\)" ref)
    (match-string 1 ref))
   ((string-match "refs/tags/\\(.*\\)" ref)
    (format (if (eq magit-remote-ref-format 'branch-then-remote)
                "%s (tag)"
              "%s")
            (match-string 1 ref)))
   ((string-match "refs/remotes/\\([^/]+\\)/\\(.+\\)" ref)
    (if (eq magit-remote-ref-format 'branch-then-remote)
        (format "%s (%s)"
                (match-string 2 ref)
                (match-string 1 ref))
      (format "%s/%s"
              (match-string 1 ref)
              (match-string 2 ref))))))

(defun magit-tree-contents (treeish)
  "Return a list of all files under TREEISH.
TREEISH can be a tree, a commit, or any reference to one of
those."
  (let ((return-value nil))
    (with-temp-buffer
      (magit-git-insert (list "ls-tree" "-r" treeish))
      (if (eql 0 (buffer-size))
          (error "%s is not a commit or tree." treeish))
      (goto-char (point-min))
      (while (search-forward-regexp "\t\\(.*\\)" nil 'noerror)
        (push (match-string 1) return-value)))
    return-value))

(defvar magit-uninteresting-refs '("refs/remotes/\\([^/]+\\)/HEAD$" "refs/stash"))

(defun magit-read-file-from-rev (revision)
  (magit-completing-read (format "Retrieve file from %s: " revision)
                         (magit-tree-contents revision)
                         nil
                         'require-match
                         nil
                         'magit-read-file-hist
                         (if buffer-file-name
                             (let ((topdir-length (length (magit-get-top-dir default-directory))))
                               (substring (buffer-file-name) topdir-length)))))

(defun magit-read-rev (prompt &optional default uninteresting)
  (let* ((interesting-refs (magit-list-interesting-refs
                            (or uninteresting magit-uninteresting-refs)))
         (reply (magit-completing-read (concat prompt ": ") interesting-refs
                                       nil nil nil 'magit-read-rev-history default))
         (rev (or (cdr (assoc reply interesting-refs)) reply)))
    (if (string= rev "")
        nil
      rev)))

(defun magit-read-rev-with-default (prompt &optional no-trim uninteresting)
  "Ask user for revision like `magit-read-rev' but default is set
appropriately depending on context.  If NO-TRIM is non-nil, strip
off prefixes such as \"ref/remotes/\" (see `magit-name-rev').
PROMPT and UNINTERESTING are passed to `magit-read-rev'."
  (magit-read-rev prompt (magit-default-rev no-trim) uninteresting))

(defun magit-read-rev-range (op &optional def-beg def-end)
  (let ((beg (magit-read-rev (format "%s start" op)
                             def-beg)))
    (if (not beg)
        nil
      (save-match-data
        (if (string-match "^\\(.+\\)\\.\\.\\(.+\\)$" beg)
            (cons (match-string 1 beg) (match-string 2 beg))
          (let ((end (magit-read-rev (format "%s end" op) def-end)))
            (cons beg end)))))))

(defun magit-rev-to-git (rev)
  (or rev
      (error "No revision specified"))
  (if (string= rev ".")
      (magit-marked-commit)
    rev))

(defun magit-rev-range-to-git (range)
  (or range
      (error "No revision range specified"))
  (if (stringp range)
      range
    (if (cdr range)
        (format "%s..%s"
                (magit-rev-to-git (car range))
                (magit-rev-to-git (cdr range)))
      (format "%s" (magit-rev-to-git (car range))))))

(defun magit-rev-describe (rev)
  (or rev
      (error "No revision specified"))
  (if (string= rev ".")
      "mark"
    (magit-name-rev rev)))

(defun magit-rev-range-describe (range things)
  (or range
      (error "No revision range specified"))
  (if (stringp range)
      (format "%s in %s" things range)
    (if (cdr range)
        (format "%s from %s to %s" things
                (magit-rev-describe (car range))
                (magit-rev-describe (cdr range)))
      (format "%s at %s" things (magit-rev-describe (car range))))))

(defun magit-default-rev (&optional no-trim)
  (or (magit-name-rev (magit-commit-at-point t) no-trim)
      (let ((branch (magit-guess-branch)))
        (if branch
            (if (string-match "^refs/\\(.*\\)" branch)
                (match-string 1 branch)
              branch)))))

(defun magit-read-remote (&optional prompt def require-match)
  "Read the name of a remote.
PROMPT is used as the prompt, and defaults to \"Remote\".
DEF is the default value.  If optional REQUIRE-MATCH is non-nil then
the user is not allowed to exit unless the input is or completes to
an existing remote."
  (magit-completing-read (concat prompt ": ")
                         (magit-git-lines "remote")
                         nil require-match nil nil
                         (or def (magit-guess-remote))))

(defun magit-read-remote-branch (remote &optional prompt default)
  (let* ((prompt (or prompt (format "Remote branch (in %s)" remote)))
         (branches (delete nil
                           (mapcar
                            (lambda (b)
                              (and (not (string-match " -> " b))
                                   (string-match (format "^ *%s/\\(.*\\)$"
                                                         (regexp-quote remote)) b)
                                   (match-string 1 b)))
                            (magit-git-lines "branch" "-r"))))
         (reply (magit-completing-read (concat prompt ": ") branches
                                       nil nil nil nil default)))
    (if (string= reply "") nil reply)))

;;; Sections

;; A buffer in magit-mode is organized into hierarchical sections.
;; These sections are used for navigation and for hiding parts of the
;; buffer.
;;
;; Most sections also represent the objects that Magit works with,
;; such as files, diffs, hunks, commits, etc.  The 'type' of a section
;; identifies what kind of object it represents (if any), and the
;; parent and grand-parent, etc provide the context.

(cl-defstruct magit-section
  parent title beginning end children hidden type info
  needs-refresh-on-show)

(defvar magit-top-section nil
  "The top section of the current buffer.")
(make-variable-buffer-local 'magit-top-section)
(put 'magit-top-section 'permanent-local t)

(defvar magit-old-top-section nil)

(defvar magit-section-hidden-default nil)

(defvar magit-show-diffstat t
  "If non-nil, diff and commit log will display diffstat.")

(defvar magit-diffstat-cached-sections)
(make-variable-buffer-local 'magit-diffstat-cached-sections)
(put 'magit-diffstat-cached-sections 'permanent-local t)


(defun magit-new-section (title type)
  "Create a new section with title TITLE and type TYPE in current buffer.

If `magit-top-section' buffer local value is nil, the new section
will be the new top-section; otherwise the new-section will be a
child of the current top-section.

If TYPE is nil, the section won't be highlighted."
  (let* ((s (make-magit-section :parent magit-top-section
                                :title title
                                :type type
                                :hidden magit-section-hidden-default))
         (old (and magit-old-top-section
                   (magit-find-section (magit-section-path s)
                                       magit-old-top-section))))
    (if magit-top-section
        (push s (magit-section-children magit-top-section))
      (setq magit-top-section s))
    (if old
        (setf (magit-section-hidden s) (magit-section-hidden old)))
    s))

(defun magit-cancel-section (section)
  "Delete the section SECTION."
  (delete-region (magit-section-beginning section)
                 (magit-section-end section))
  (let ((parent (magit-section-parent section)))
    (if parent
        (setf (magit-section-children parent)
              (delq section (magit-section-children parent)))
      (setq magit-top-section nil))))

(defmacro magit-with-section (title type &rest body)
  "Create a new section of title TITLE and type TYPE and evaluate BODY there.

Sections created inside BODY will become children of the new
section. BODY must leave point at the end of the created section.

If TYPE is nil, the section won't be highlighted."
  (declare (indent 2))
  (let ((s (make-symbol "*section*")))
    `(let* ((,s (magit-new-section ,title ,type))
            (magit-top-section ,s))
       (setf (magit-section-beginning ,s) (point))
       ,@body
       (setf (magit-section-end ,s) (point))
       (setf (magit-section-children ,s)
             (nreverse (magit-section-children ,s)))
       ,s)))

(defun magit-set-section (title type start end)
  "Create a new section of title TITLE and type TYPE.
Use the specified START and END positions."
  (let ((section (magit-new-section title type)))
    (setf (magit-section-beginning section) start)
    (setf (magit-section-end section) end)
    section))

(defun magit-set-section-info (info &optional section)
  (setf (magit-section-info (or section magit-top-section)) info))

(defun magit-set-section-needs-refresh-on-show (flag &optional section)
  (setf (magit-section-needs-refresh-on-show
         (or section magit-top-section))
        flag))

(defmacro magit-create-buffer-sections (&rest body)
  "Empty current buffer of text and Magit's sections, and then evaluate BODY."
  (declare (indent 0))
  `(let ((inhibit-read-only t))
     (erase-buffer)
     (let ((magit-old-top-section magit-top-section))
       (setq magit-top-section nil)
       ,@body
       (when (null magit-top-section)
         (magit-with-section 'top nil
           (insert "(empty)\n")))
       (magit-propertize-section magit-top-section)
       (magit-section-set-hidden magit-top-section
                                 (magit-section-hidden magit-top-section)))))

(defun magit-propertize-section (section)
  "Add text-property needed for SECTION."
  (put-text-property (magit-section-beginning section)
                     (magit-section-end section)
                     'magit-section section)
  (dolist (s (magit-section-children section))
    (magit-propertize-section s)))

(defun magit-find-section (path top)
  "Find the section at the path PATH in subsection of section TOP."
  (if (null path)
      top
    (let ((secs (magit-section-children top)))
      (while (and secs (not (equal (car path)
                                   (magit-section-title (car secs)))))
        (setq secs (cdr secs)))
      (and (car secs)
           (magit-find-section (cdr path) (car secs))))))

(defun magit-section-path (section)
  "Return the path of SECTION."
  (if (not (magit-section-parent section))
      '()
    (append (magit-section-path (magit-section-parent section))
            (list (magit-section-title section)))))

(defun magit-find-section-after (pos)
  "Find the first section that begins after POS."
  (magit-find-section-after* pos (list magit-top-section)))

(defun magit-find-section-after* (pos secs)
  "Find the first section that begins after POS in the list SECS
\(including children of sections in SECS)."
  (while (and secs
              (<= (magit-section-beginning (car secs)) pos))
    (setq secs (if (magit-section-hidden (car secs))
                   (cdr secs)
                 (append (magit-section-children (car secs))
                         (cdr secs)))))
  (car secs))

(defun magit-find-section-before (pos)
  "Return the last section that begins before POS."
  (let ((section (magit-find-section-at pos)))
    (cl-do* ((current (or (magit-section-parent section)
                          section)
                      next)
             (next (if (not (magit-section-hidden current))
                       (magit-find-section-before* pos (magit-section-children current)))
                   (if (not (magit-section-hidden current))
                       (magit-find-section-before* pos (magit-section-children current)))))
        ((null next) current))))

(defun magit-find-section-before* (pos secs)
  "Find the last section that begins before POS in the list SECS."
  (let ((prev nil))
    (while (and secs
                (< (magit-section-beginning (car secs)) pos))
      (setq prev (car secs))
      (setq secs (cdr secs)))
    prev))

(defun magit-current-section ()
  "Return the Magit section at point."
  (magit-find-section-at (point)))

(defun magit-find-section-at (pos)
  "Return the Magit section at POS."
  (or (get-text-property pos 'magit-section)
      magit-top-section))

(defun magit-insert-section (section-title-and-type
                             buffer-title washer cmd &rest args)
  "Run CMD and put its result in a new section.

SECTION-TITLE-AND-TYPE is either a string that is the title of the section
or (TITLE . TYPE) where TITLE is the title of the section and TYPE is its type.

If there is no type, or if type is nil, the section won't be highlighted.

BUFFER-TITLE is the inserted title of the section

WASHER is a function that will be run after CMD.
The buffer will be narrowed to the inserted text.
It should add sectioning as needed for Magit interaction.

CMD is an external command that will be run with ARGS as arguments."
  (let* ((body-beg nil)
         (section-title (if (consp section-title-and-type)
                            (car section-title-and-type)
                          section-title-and-type))
         (section-type (if (consp section-title-and-type)
                           (cdr section-title-and-type)
                         nil))
         (section
          (magit-with-section section-title section-type
            (if buffer-title
                (insert (propertize buffer-title 'face 'magit-section-title)
                        "\n"))
            (setq body-beg (point))
            (magit-cmd-insert cmd args)
            (if (not (eq (char-before) ?\n))
                (insert "\n"))
            (if washer
                (save-restriction
                  (narrow-to-region body-beg (point))
                  (goto-char (point-min))
                  (funcall washer)
                  (goto-char (point-max)))))))
    (if (= body-beg (point))
        (magit-cancel-section section)
      (insert "\n"))
    section))

(defun magit-git-section (section-title-and-type
                          buffer-title washer &rest args)
  "Run Git and put its result in a new section.
See `magit-insert-section' for meaning of the arguments"
  (apply #'magit-insert-section
         section-title-and-type
         buffer-title
         washer
         magit-git-executable
         (append magit-git-standard-options args)))

(defun magit-goto-next-section ()
  "Go to the next section."
  (interactive)
  (let ((next (magit-find-section-after (point))))
    (if next
        (magit-goto-section next)
      (message "No next section"))))

(defun magit-goto-previous-section ()
  "Go to the previous section."
  (interactive)
  (if (eq (point) 1)
      (message "No previous section")
    (magit-goto-section (magit-find-section-before (point)))))

(defun magit-goto-parent-section ()
  "Go to the parent section."
  (interactive)
  (let ((parent (magit-section-parent (magit-current-section))))
    (when parent
      (goto-char (magit-section-beginning parent)))))

(defun magit-goto-next-sibling-section ()
  "Go to the next sibling section."
  (interactive)
  (let* ((initial (point))
         (section (magit-current-section))
         (end (- (magit-section-end section) 1))
         (parent (magit-section-parent section))
         (siblings (and parent (magit-section-children parent)))
         (next-sibling (magit-find-section-after* end siblings)))
    (if next-sibling
        (magit-goto-section next-sibling)
      (magit-goto-next-section))))

(defun magit-goto-previous-sibling-section ()
  "Go to the previous sibling section."
  (interactive)
  (let* ((section (magit-current-section))
         (beginning (magit-section-beginning section))
         (parent (magit-section-parent section))
         (siblings (and parent (magit-section-children parent)))
         (previous-sibling (magit-find-section-before* beginning siblings)))
    (if previous-sibling
        (magit-goto-section previous-sibling)
      (magit-goto-parent-section))))

(defun magit-goto-section (section)
  (goto-char (magit-section-beginning section))
  (cond
   ((and magit-log-auto-more
         (eq (magit-section-type section) 'longer))
    (magit-log-show-more-entries)
    (forward-line -1)
    (magit-goto-next-section))
   ((and (eq (magit-section-type section) 'commit)
         (derived-mode-p 'magit-log-mode))
    (magit-show-commit section))))

(defun magit-goto-section-at-path (path)
  "Go to the section described by PATH."
  (let ((sec (magit-find-section path magit-top-section)))
    (if sec
        (goto-char (magit-section-beginning sec))
      (message "No such section"))))


(defun magit-goto-diff-section-at-file (file)
  "Go to the section containing by the pathname, FILE"
  (let ((pos (catch 'diff-section-found
               (dolist (sec (magit-section-children magit-top-section))
                 (when (and (eq (magit-section-type sec) 'diff)
                            (string-equal (magit-diff-item-file sec) file))
                   (throw 'diff-section-found
                          (magit-section-beginning sec)))))))
    (when pos
      (goto-char pos))))

(defun magit-goto-diffstats ()
  "Go to the diffstats section if exists"
  (interactive)
  (let ((pos (catch 'section-found
               (dolist (sec (magit-section-children magit-top-section))
                 (when (eq (magit-section-type sec) 'diffstats)
                   (throw 'section-found
                          (magit-section-beginning sec)))))))
    (if pos
      (goto-char pos)
      (if (called-interactively-p 'interactive)
          (message "No diffstats section found")))))

(defun magit-for-all-sections (func &optional top)
  "Run FUNC on TOP and recursively on all its children.
Default value for TOP is `magit-top-section'"
  (let ((section (or top magit-top-section)))
    (when section
      (funcall func section)
      (dolist (c (magit-section-children section))
        (magit-for-all-sections func c)))))

(defun magit-section-set-hidden (section hidden)
  "Hide SECTION if HIDDEN is not nil, show it otherwise."
  (setf (magit-section-hidden section) hidden)
  (if (and (not hidden)
           (magit-section-needs-refresh-on-show section))
      (magit-refresh)
    (let ((inhibit-read-only t)
          (beg (save-excursion
                 (goto-char (magit-section-beginning section))
                 (forward-line)
                 (point)))
          (end (magit-section-end section)))
      (if (< beg end)
          (put-text-property beg end 'invisible hidden)))
    (if (not hidden)
        (dolist (c (magit-section-children section))
          (magit-section-set-hidden c (magit-section-hidden c))))))

(defun magit-section-any-hidden (section)
  "Return true if SECTION or any of its children is hidden."
  (or (magit-section-hidden section)
      (let ((kids (magit-section-children section)))
        (while (and kids (not (magit-section-any-hidden (car kids))))
          (setq kids (cdr kids)))
        kids)))

(defun magit-section-collapse (section)
  "Show SECTION and hide all its children."
  (dolist (c (magit-section-children section))
    (setf (magit-section-hidden c) t))
  (magit-section-set-hidden section nil))

(defun magit-section-expand (section)
  "Show SECTION and all its children."
  (dolist (c (magit-section-children section))
    (setf (magit-section-hidden c) nil))
  (magit-section-set-hidden section nil))

(defun magit-section-expand-all-aux (section)
  "Show recursively all SECTION's children."
  (dolist (c (magit-section-children section))
    (setf (magit-section-hidden c) nil)
    (magit-section-expand-all-aux c)))

(defun magit-section-expand-all (section)
  "Show SECTION and all its children."
  (magit-section-expand-all-aux section)
  (magit-section-set-hidden section nil))

(defun magit-section-hideshow (flag-or-func)
  "Show or hide current section depending on FLAG-OR-FUNC.

If FLAG-OR-FUNC is a function, it will be ran on current section.
IF FLAG-OR-FUNC is a boolean, the section will be hidden if it is
true, shown otherwise."
  (let ((section (magit-current-section)))
    (when (magit-section-parent section)
      (goto-char (magit-section-beginning section))
      (if (functionp flag-or-func)
          (funcall flag-or-func section)
        (magit-section-set-hidden section flag-or-func)))))

(defun magit-show-section ()
  "Show current section."
  (interactive)
  (magit-section-hideshow nil))

(defun magit-hide-section ()
  "Hide current section."
  (interactive)
  (magit-section-hideshow t))

(defun magit-collapse-section ()
  "Hide all subsection of current section."
  (interactive)
  (magit-section-hideshow #'magit-section-collapse))

(defun magit-expand-section ()
  "Show all subsection of current section."
  (interactive)
  (magit-section-hideshow #'magit-section-expand))

(defun magit-toggle-file-section ()
  "Like `magit-toggle-section' but toggle at file granularity."
  (interactive)
  (when (eq 'hunk (car (magit-section-context-type (magit-current-section))))
    (magit-goto-parent-section))
  (magit-toggle-section))

(defun magit-toggle-section ()
  "Toggle hidden status of current section."
  (interactive)
  (magit-section-hideshow
   (lambda (s)
     (magit-section-set-hidden s (not (magit-section-hidden s))))))

(defun magit-expand-collapse-section ()
  "Toggle hidden status of subsections of current section."
  (interactive)
  (magit-section-hideshow
   (lambda (s)
     (cond ((magit-section-any-hidden s)
            (magit-section-expand-all s))
           (t
            (magit-section-collapse s))))))

(defun magit-cycle-section ()
  "Cycle between expanded, hidden and collapsed state for current section.

Hidden: only the first line of the section is shown
Collapsed: only the first line of the subsection is shown
Expanded: everything is shown."
  (interactive)
  (magit-section-hideshow
   (lambda (s)
     (cond ((magit-section-hidden s)
            (magit-section-collapse s))
           ((with-no-warnings
              (cl-notany #'magit-section-hidden (magit-section-children s)))
            (magit-section-set-hidden s t))
           (t
            (magit-section-expand s))))))

(defun magit-section-lineage (section)
  "Return list of parent, grand-parents... for SECTION."
  (when section
    (cons section (magit-section-lineage (magit-section-parent section)))))

(defun magit-section-show-level (section level threshold path)
  (magit-section-set-hidden section (>= level threshold))
  (when (and (< level threshold)
             (not (magit-no-commit-p)))
    (if path
        (magit-section-show-level (car path) (1+ level) threshold (cdr path))
      (dolist (c (magit-section-children section))
        (magit-section-show-level c (1+ level) threshold nil)))))

(defun magit-show-level (level all)
  "Show section whose level is less than LEVEL, hide the others.
If ALL is non nil, do this in all sections, otherwise do it only
on ancestors and descendants of current section."
  (magit-with-refresh
    (if all
        (magit-section-show-level magit-top-section 0 level nil)
      (let ((path (reverse (magit-section-lineage (magit-current-section)))))
        (magit-section-show-level (car path) 0 level (cdr path))))))

(defun magit-show-only-files ()
  "Show section that are files, but not there subsection.

Do this in on ancestors and descendants of current section."
  (interactive)
  (if (derived-mode-p 'magit-status-mode)
      (call-interactively 'magit-show-level-2)
    (call-interactively 'magit-show-level-1)))

(defun magit-show-only-files-all ()
  "Show section that are files, but not there subsection.
Do this for all sections"
  (interactive)
  (if (derived-mode-p 'magit-status-mode)
      (call-interactively 'magit-show-level-2-all)
    (call-interactively 'magit-show-level-1-all)))

(defmacro magit-define-level-shower-1 (level all)
  "Define an interactive function to show function of level LEVEL.

If ALL is non nil, this function will affect all section,
otherwise it will affect only ancestors and descendants of
current section."
  (let ((fun (intern (format "magit-show-level-%s%s"
                             level (if all "-all" ""))))
        (doc (format "Show sections on level %s." level)))
    `(defun ,fun ()
       ,doc
       (interactive)
       (magit-show-level ,level ,all))))

(defmacro magit-define-level-shower (level)
  "Define two interactive function to show function of level LEVEL.
One for all, one for current lineage."
  `(progn
     (magit-define-level-shower-1 ,level nil)
     (magit-define-level-shower-1 ,level t)))

(defmacro magit-define-section-jumper (sym title)
  "Define an interactive function to go to section SYM.
TITLE is the displayed title of the section."
  (let ((fun (intern (format "magit-jump-to-%s" sym)))
        (doc (format "Jump to section `%s'." title)))
    `(progn
       (defun ,fun ()
         ,doc
         (interactive)
         (magit-goto-section-at-path '(,sym)))
       (put ',fun 'definition-name ',sym))))

(defmacro magit-define-inserter (sym arglist &rest body)
  (declare (indent defun))
  (let ((fun (intern (format "magit-insert-%s" sym)))
        (before (intern (format "magit-before-insert-%s-hook" sym)))
        (after (intern (format "magit-after-insert-%s-hook" sym)))
        (doc (format "Insert items for `%s'." sym)))
    `(progn
       (defvar ,before nil)
       (defvar ,after nil)
       (defun ,fun ,arglist
         ,doc
         (run-hooks ',before)
         ,@body
         (run-hooks ',after))
       (put ',before 'definition-name ',sym)
       (put ',after 'definition-name ',sym)
       (put ',fun 'definition-name ',sym))))

(defvar magit-highlighted-section nil)

(defun magit-refine-section (section)
  "Apply temporary refinements to the display of SECTION.
Refinements can be undone with `magit-unrefine-section'."
  (let ((type (and section (magit-section-type section))))
    (cond ((and (eq type 'hunk)
                magit-diff-refine-hunk
                (not (eq magit-diff-refine-hunk 'all)))
           ;; Refine the current hunk to show fine details, using
           ;; diff-mode machinery.
           (save-excursion
             (goto-char (magit-section-beginning magit-highlighted-section))
             (magit-maybe-diff-refine-hunk))))))

(defun magit-unrefine-section (section)
  "Remove refinements to the display of SECTION done by `magit-refine-section'."
  (let ((type (and section (magit-section-type section))))
    (cond ((and (eq type 'hunk)
                magit-diff-refine-hunk
                (not (eq magit-diff-refine-hunk 'all)))
           ;; XXX this should be in some diff-mode function, like
           ;; `diff-unrefine-hunk'
           (remove-overlays (magit-section-beginning section)
                            (magit-section-end section)
                            'diff-mode 'fine)))))

(defvar magit-highlight-overlay nil)

(defun magit-highlight-section ()
  "Highlight current section if it has a type."
  (let ((section (magit-current-section)))
    (when (not (eq section magit-highlighted-section))
      (when magit-highlighted-section
        ;; remove any refinement from previous hunk
        (magit-unrefine-section magit-highlighted-section))
      (setq magit-highlighted-section section)
      (if (not magit-highlight-overlay)
          (let ((ov (make-overlay 1 1)))
            (overlay-put ov 'face 'magit-item-highlight)
            (setq magit-highlight-overlay ov)))
      (if (and section (magit-section-type section))
          (progn
            (magit-refine-section section)
            (move-overlay magit-highlight-overlay
                          (magit-section-beginning section)
                          (magit-section-end section)
                          (current-buffer)))
        (delete-overlay magit-highlight-overlay)))))

(defun magit-section-context-type (section)
  (when section
    (let ((c (or (magit-section-type section)
                 (and (symbolp (magit-section-title section))
                      (magit-section-title section)))))
      (when c
        (cons c (magit-section-context-type
                 (magit-section-parent section)))))))

(defun magit-prefix-p (l1 l2)
  "Return non-nil if list L1 is a prefix of list L1.
L1 is a prefix of L2 if each of it's element is `equal' to the
element at the same position in L2.  As a special case `*' in
L1 matches zero or more arbitrary elements in L2."
  (or (null l1)
      (if (eq (car l1) '*)
          (or (magit-prefix-p (cdr l1) l2)
              (and l2
                   (magit-prefix-p l1 (cdr l2))))
        (and l2
             (equal (car l1) (car l2))
             (magit-prefix-p (cdr l1) (cdr l2))))))

(defun magit-section-match (condition &optional section)
  "Return t if the context type of SECTION matches CONDITION.

CONDITION is a list beginning with the type of the least narrow
section and recursively the more narrow sections.  It may also
contain wildcards (see `magit-prefix-p').

Optional SECTION is a section, if it is nil use the current
section."
  (magit-prefix-p (reverse condition)
                  (magit-section-context-type
                   (or section (magit-current-section)))))

(defmacro magit-section-case (head &rest clauses)
  "Choose among clauses depending on the current section.

Each clause looks like (SECTION-TYPE BODY...).  The current
section is compared against SECTION-TYPE; the corresponding
BODY is evaluated and it's value returned.  If no clause
succeeds return nil.

SECTION-TYPE is a list of symbols identifying a section and it's
section context; beginning with the most narrow section.  Whether
a clause succeeds is determined using `magit-section-match'.
A SECTION-TYPE of t is allowed only in the final clause, and
matches if no other SECTION-TYPE matches.

While evaluating the selected BODY SECTION is dynamically bound
to the current section and INFO to information about this
section (see `magit-section-info').

\(fn (SECTION INFO) (SECTION-TYPE BODY...)...)"
  (declare (indent 1))
  (let ((section (car head))
        (info (cadr head)))
    `(let* ((,section (magit-current-section))
            (,info (and ,section (magit-section-info ,section))))
       (cond ,@(mapcar (lambda (clause)
                         (let ((condition (car clause)))
                           `(,(if (eq condition t) t
                                `(magit-section-match ',condition ,section))
                             ,@(cdr clause))))
                       clauses)))))

(defconst magit-section-action-success
  (make-symbol "magit-section-action-success"))

(defmacro magit-section-action (head &rest clauses)
  "Choose among action clauses depending on the current section.

Like `magit-section-case' (which see) but if no CLAUSE succeeds
try additional CLAUSES added with `magit-add-action-clauses'.
Return the value of BODY of the clause that succeeded.

Each use of `magit-section-action' should use an unique OPNAME.

\(fn (SECTION INFO OPNAME) (SECTION-TYPE BODY...)...)"
  (declare (indent 1))
  (let ((opname (make-symbol "*opname*"))
        (value (make-symbol "*value*"))
        (disallowed (car (or (assq t clauses)
                             (assq 'otherwise clauses)))))
    (when disallowed
      (error "%s is an invalid section type" disallowed))
    `(magit-with-refresh
       (let* ((,opname ,(car (cddr head)))
              (,value
               (magit-section-case ,(butlast head)
                 ,@clauses
                 ((run-hook-with-args-until-success
                   ',(intern (format "magit-%s-action-hook" opname))))
                 (t
                  (let* ((section (magit-current-section))
                         (type (and section (magit-section-type section))))
                    (if type
                        (error "Can't %s a %s" ,opname
                               (or (get type 'magit-description) type))
                      (error "Nothing to %s here" ,opname)))))))
         (unless (eq ,value magit-section-action-success)
           ,value)))))

(defmacro magit-add-action-clauses (head &rest clauses)
  "Add additional clauses to the OPCODE section action.

Add to the section action with the same OPNAME additional
CLAUSES.  If none of the default clauses defined using
`magit-section-action' succeed try the clauses added with this
function (which can be used multiple times with the same OPNAME).

See `magit-section-case' for more information on SECTION, INFO
and CLAUSES.

\(fn (SECTION INFO OPNAME) (SECTION-TYPE BODY...)...)"
  (declare (indent 1))
  `(add-hook ',(intern (format "magit-%s-action-hook" (car (cddr head))))
             (lambda ()
               ,(macroexpand
                 `(magit-section-case ,(butlast head)
                    ,@(mapcar (lambda (clause)
                                `(,(car clause)
                                  (or (progn ,@(cdr clause))
                                      magit-section-action-success)))
                              clauses))))))

(defun magit-wash-sequence (func)
  "Run FUNC until end of buffer is reached.
FUNC should leave point at the end of the modified region"
  (while (and (not (eobp))
              (funcall func))))

(defmacro magit-define-command (sym arglist &rest body)
  "Macro to define a magit command.
It will define the magit-SYM function having ARGLIST as argument.
It will also define the magit-SYM-command-hook variable.

The defined function will call the function in the hook in order
until one return non nil. If they all return nil then body will
be called.

It is used to define hookable magit command: command defined by
this function can be enriched by magit extension like
magit-topgit and magit-svn"
  (declare (indent defun)
           (debug (&define name lambda-list
                           [&optional stringp]        ; Match the doc string, if present.
                           [&optional ("interactive" interactive)]
                           def-body)))
  (let ((fun (intern (format "magit-%s" sym)))
        (hook (intern (format "magit-%s-command-hook" sym)))
        (doc (format "Command for `%s'." sym))
        (inter nil)
        (instr body))
    (when (stringp (car body))
      (setq doc (car body)
            instr (cdr body)))
    (let ((form (car instr)))
      (when (eq (car form) 'interactive)
        (setq inter form
              instr (cdr instr))))
    `(progn
       (defvar ,hook nil)
       (defun ,fun ,arglist
         ,doc
         ,inter
         (or (run-hook-with-args-until-success
              ',hook ,@(remq '&optional (remq '&rest arglist)))
             ,@instr))
       (put ',fun 'definition-name ',sym)
       (put ',hook 'definition-name ',sym))))

;;; Running commands

(defun magit-set-mode-line-process (str)
  (let ((pr (if str (concat " " str) "")))
    (save-excursion
      (magit-for-all-buffers (lambda ()
                               (setq mode-line-process pr))))))

(defun magit-process-indicator-from-command (comps)
  (if (magit-prefix-p (cons magit-git-executable magit-git-standard-options)
                      comps)
      (setq comps (nthcdr (+ (length magit-git-standard-options) 1) comps)))
  (cond ((or (null (cdr comps))
             (not (member (car comps) '("remote"))))
         (car comps))
        (t
         (concat (car comps) " " (cadr comps)))))

(defvar magit-process nil)
(defvar magit-process-client-buffer nil)
(defvar magit-process-buffer-name "*magit-process*"
  "Buffer name for running git commands.")

(defun magit-run* (cmd-and-args
                   &optional logline noerase noerror nowait input)
  (if (and magit-process
           (get-buffer magit-process-buffer-name))
      (error "Git is already running"))
  (let ((cmd (car cmd-and-args))
        (args (cdr cmd-and-args))
        (dir default-directory)
        (buf (get-buffer-create magit-process-buffer-name))
        (successp nil))
    (magit-set-mode-line-process
     (magit-process-indicator-from-command cmd-and-args))
    (setq magit-process-client-buffer (current-buffer))
    (with-current-buffer buf
      (view-mode 1)
      (set (make-local-variable 'view-no-disable-on-exit) t)
      (setq view-exit-action
            (lambda (buffer)
              (with-current-buffer buffer
                (bury-buffer))))
      (setq buffer-read-only t)
      (let ((inhibit-read-only t))
        (setq default-directory dir)
        (if noerase
            (goto-char (point-max))
          (erase-buffer))
        (insert "$ " (or logline
                         (mapconcat 'identity cmd-and-args " "))
                "\n")
        (cond (nowait
               (setq magit-process
                     (let ((process-connection-type magit-process-connection-type))
                       (apply 'magit-start-process cmd buf cmd args)))
               (set-process-sentinel magit-process 'magit-process-sentinel)
               (set-process-filter magit-process 'magit-process-filter)
               (when input
                 (with-current-buffer input
                   (process-send-region magit-process
                                        (point-min) (point-max)))
                 (process-send-eof magit-process)
                 (sit-for 0.1 t))
               (cond ((= magit-process-popup-time 0)
                      (pop-to-buffer (process-buffer magit-process)))
                     ((> magit-process-popup-time 0)
                      (run-with-timer
                       magit-process-popup-time nil
                       (function
                        (lambda (buf)
                          (with-current-buffer buf
                            (when magit-process
                              (display-buffer (process-buffer magit-process))
                              (goto-char (point-max))))))
                       (current-buffer))))
               (setq successp t))
              (input
               (with-current-buffer input
                 (setq default-directory dir)
                 (setq magit-process
                       ;; Don't use a pty, because it would set icrnl
                       ;; which would modify the input (issue #20).
                       (let ((process-connection-type nil))
                         (apply 'magit-start-process cmd buf cmd args)))
                 (set-process-filter magit-process 'magit-process-filter)
                 (process-send-region magit-process
                                      (point-min) (point-max))
                 (process-send-eof magit-process)
                 (while (equal (process-status magit-process) 'run)
                   (sit-for 0.1 t))
                 (setq successp
                       (equal (process-exit-status magit-process) 0))
                 (setq magit-process nil))
               (magit-set-mode-line-process nil)
               (with-current-buffer magit-process-client-buffer
                 (when (derived-mode-p 'magit-mode)
                   (magit-need-refresh magit-process-client-buffer))))
              (t
               (setq successp
                     (equal (apply 'process-file cmd nil buf nil args) 0))
               (magit-set-mode-line-process nil)
               (with-current-buffer magit-process-client-buffer
                 (when (derived-mode-p 'magit-mode)
                   (magit-need-refresh magit-process-client-buffer))))))
      (or successp
          noerror
          (error
           "%s ... [%s buffer %s for details]"
           (or (with-current-buffer (get-buffer magit-process-buffer-name)
                 (when (re-search-backward
                        (concat "^error: \\(.*\\)" paragraph-separate) nil t)
                   (match-string 1)))
               "Git failed")
           (with-current-buffer magit-process-client-buffer
             (let ((key (key-description (car (where-is-internal
                                               'magit-display-process)))))
               (if key (format "Hit %s to see" key) "See")))
           magit-process-buffer-name))
      successp)))

(autoload 'dired-uncache "dired")
(defun magit-process-sentinel (process event)
  (let ((msg (format "%s %s." (process-name process) (substring event 0 -1)))
        (successp (string-match "^finished" event))
        (key (if (buffer-live-p magit-process-client-buffer)
                 (with-current-buffer magit-process-client-buffer
                   (key-description (car (where-is-internal
                                          'magit-display-process))))
               "M-x magit-display-process")))
    (with-current-buffer (process-buffer process)
      (let ((inhibit-read-only t))
        (goto-char (point-max))
        (insert msg "\n")
        (message (if successp msg
                   (format "%s Hit %s or see buffer %s for details."
                           msg key (current-buffer)))))
      (unless (memq (process-status process) '(run open))
        (dired-uncache default-directory)))
    (setq magit-process nil)
    (magit-set-mode-line-process nil)
    (when (and (buffer-live-p magit-process-client-buffer)
               (with-current-buffer magit-process-client-buffer
                 (derived-mode-p 'magit-mode)))
      (magit-refresh-buffer magit-process-client-buffer))))

(defun magit-password (proc string)
  "Check if git/ssh asks for a password and ask the user for it."
  (let (ask)
    (cond ((or (string-match "^Enter passphrase for key '\\\(.*\\\)': $" string)
               (string-match "^\\\(.*\\\)'s password:" string)
               (string-match "^Password for '\\\(.*\\\)':" string))
           (setq ask (format "Password for '%s': " (match-string 1 string))))
          ((string-match "^[pP]assword:" string)
           (setq ask "Password:")))
    (when ask
      (process-send-string proc (concat (read-passwd ask nil) "\n")))))

(defun magit-username (proc string)
  "Check if git asks for a username and ask the user for it."
  (when (string-match "^Username for '\\\(.*\\\)':" string)
    (process-send-string proc
                         (concat
                          (read-string (format "Username for '%s': "
                                               (match-string 1 string))
                                       nil nil (user-login-name))
                          "\n"))))

(defun magit-process-filter (proc string)
  (save-current-buffer
    (set-buffer (process-buffer proc))
    (let ((inhibit-read-only t))
      (magit-username proc string)
      (magit-password proc string)
      (goto-char (process-mark proc))
      ;; Find last ^M in string.  If one was found, ignore everything
      ;; before it and delete the current line.
      (let ((ret-pos (length string)))
        (while (and (>= (setq ret-pos (1- ret-pos)) 0)
                    (/= ?\r (aref string ret-pos))))
        (cond ((>= ret-pos 0)
               (goto-char (line-beginning-position))
               (delete-region (point) (line-end-position))
               (insert (substring string (+ ret-pos 1))))
              (t
               (insert string))))
      (set-marker (process-mark proc) (point)))))

(defun magit-run (cmd &rest args)
  (magit-with-refresh
    (magit-run* (cons cmd args))))

(defun magit-run-git (&rest args)
  (magit-with-refresh
    (magit-run* (append (cons magit-git-executable
                              magit-git-standard-options)
                        args))))

(defun magit-run-git-with-input (input &rest args)
  (magit-with-refresh
    (magit-run* (append (cons magit-git-executable
                              magit-git-standard-options)
                        args)
                nil nil nil nil input)))

(defun magit-run-git-async (&rest args)
  (message "Running %s %s" magit-git-executable (mapconcat 'identity args " "))
  (magit-run* (append (cons magit-git-executable
                            magit-git-standard-options)
                      args)
              nil nil nil t))

(defun magit-run-async-with-input (input cmd &rest args)
  (magit-run* (cons cmd args) nil nil nil t input))

(defun magit-display-process ()
  "Display output from most recent git command."
  (interactive)
  (unless (get-buffer magit-process-buffer-name)
    (error "No Git commands have run"))
  (display-buffer magit-process-buffer-name))

;;; Mode

;; We define individual functions (instead of using lambda etc) so
;; that the online help can show something meaningful.

(magit-define-section-jumper untracked "Untracked files")
(magit-define-section-jumper unstaged  "Unstaged changes")
(magit-define-section-jumper staged    "Staged changes")
(magit-define-section-jumper unpushed  "Unpushed commits")

(magit-define-level-shower 1)
(magit-define-level-shower 2)
(magit-define-level-shower 3)
(magit-define-level-shower 4)

(easy-menu-define magit-mode-menu magit-mode-map
  "Magit menu"
  '("Magit"
    ["Refresh" magit-refresh t]
    ["Refresh all" magit-refresh-all t]
    "---"
    ["Stage" magit-stage-item t]
    ["Stage all" magit-stage-all t]
    ["Unstage" magit-unstage-item t]
    ["Unstage all" magit-unstage-all t]
    ["Commit" magit-log-edit t]
    ["Add log entry" magit-add-log t]
    ["Tag" magit-tag t]
    ["Annotated tag" magit-annotated-tag t]
    "---"
    ["Diff working tree" magit-diff-working-tree t]
    ["Diff" magit-diff t]
    ("Log"
     ["Short Log" magit-log t]
     ["Long Log" magit-log-long t]
     ["Reflog" magit-reflog t]
     ["Extended..." magit-key-mode-popup-logging t])
    "---"
    ["Cherry pick" magit-cherry-pick-item t]
    ["Apply" magit-apply-item t]
    ["Revert" magit-revert-item t]
    "---"
    ["Ignore" magit-ignore-item t]
    ["Ignore locally" magit-ignore-item-locally t]
    ["Discard" magit-discard-item t]
    ["Reset head" magit-reset-head t]
    ["Reset working tree" magit-reset-working-tree t]
    ["Stash" magit-stash t]
    ["Snapshot" magit-stash-snapshot t]
    "---"
    ["Branch..." magit-checkout t]
    ["Merge" magit-manual-merge t]
    ["Interactive resolve" magit-interactive-resolve-item t]
    ["Rebase" magit-rebase-step t]
    ("Rewrite"
     ["Start" magit-rewrite-start t]
     ["Stop" magit-rewrite-stop t]
     ["Finish" magit-rewrite-finish t]
     ["Abort" magit-rewrite-abort t]
     ["Set used" magit-rewrite-set-used t]
     ["Set unused" magit-rewrite-set-unused t])
    "---"
    ["Push" magit-push t]
    ["Pull" magit-pull t]
    ["Remote update" magit-remote-update t]
    ("Submodule"
     ["Submodule update" magit-submodule-update t]
     ["Submodule update and init" magit-submodule-update-init t]
     ["Submodule init" magit-submodule-init t]
     ["Submodule sync" magit-submodule-sync t])
    "---"
    ("Extensions")
    "---"
    ["Display Git output" magit-display-process t]
    ["Quit Magit" magit-quit-window t]))

(defvar magit-mode-hook nil "Hook run by `magit-mode'.")

(put 'magit-mode 'mode-class 'special)

(defvar magit-refresh-function nil)
(make-variable-buffer-local 'magit-refresh-function)
(put 'magit-refresh-function 'permanent-local t)

(defvar magit-refresh-args nil)
(make-variable-buffer-local 'magit-refresh-args)
(put 'magit-refresh-args 'permanent-local t)

(defvar last-point)

(defun magit-remember-point ()
  (setq last-point (point)))

(defun magit-invisible-region-end (pos)
  (while (and (not (= pos (point-max))) (invisible-p pos))
    (setq pos (next-char-property-change pos)))
  pos)

(defun magit-invisible-region-start (pos)
  (while (and (not (= pos (point-min))) (invisible-p pos))
    (setq pos (1- (previous-char-property-change pos))))
  pos)

(defun magit-correct-point-after-command ()
  "Move point outside of invisible regions.

Emacs often leaves point in invisible regions, it seems.  To fix
this, we move point ourselves and never let Emacs do its own
adjustments.

When point has to be moved out of an invisible region, it can be
moved to its end or its beginning.  We usually move it to its
end, except when that would move point back to where it was
before the last command."
  (if (invisible-p (point))
      (let ((end (magit-invisible-region-end (point))))
        (goto-char (if (= end last-point)
                       (magit-invisible-region-start (point))
                     end))))
  (setq disable-point-adjustment t))

(defun magit-post-command-hook ()
  (magit-correct-point-after-command)
  (magit-highlight-section))

(defun magit-mode ()
  "Review the status of a git repository and act on it.

Please see the manual for a complete description of Magit.

\\{magit-mode-map}"
  (kill-all-local-variables)
  (buffer-disable-undo)
  (setq buffer-read-only t
        truncate-lines t
        major-mode 'magit-mode
        mode-name "Magit"
        mode-line-process "")
  (add-hook 'pre-command-hook #'magit-remember-point nil t)
  (add-hook 'post-command-hook #'magit-post-command-hook t t)
  (use-local-map magit-mode-map)
  (setq magit-current-indentation (magit-indentation-for default-directory))
  ;; Emacs' normal method of showing trailing whitespace gives weird
  ;; results when `magit-whitespace-warning-face' is different from
  ;; `trailing-whitespace'.
  (if (and magit-highlight-whitespace magit-highlight-trailing-whitespace)
      (setq show-trailing-whitespace nil))
  (run-mode-hooks 'magit-mode-hook))

(defun magit-mode-init (dir submode refresh-func &rest refresh-args)
  (setq default-directory dir
        magit-refresh-function refresh-func
        magit-refresh-args refresh-args)
  (funcall submode)
  (magit-refresh-buffer))

(defun magit-indentation-for (dir)
  (let (result)
    (dolist (pair magit-highlight-indentation)
      (if (string-match-p (car pair) dir)
          (setq result (cdr pair))))
    result))

(defun magit-find-buffer (submode &optional dir)
  (let ((topdir (magit-get-top-dir (or dir default-directory))))
    (cl-find-if (lambda (buf)
                  (with-current-buffer buf
                    (and (eq major-mode submode)
                         default-directory
                         (equal (expand-file-name default-directory)
                                topdir))))
                (buffer-list))))

(defun magit-find-status-buffer (&optional dir)
  (magit-find-buffer 'magit-status-mode dir))

(defun magit-for-all-buffers (func &optional dir)
  (dolist (buf (buffer-list))
    (with-current-buffer buf
      (if (and (derived-mode-p 'magit-mode)
               (or (null dir)
                   (equal default-directory dir)))
          (funcall func)))))

(defun magit-refresh-buffer (&optional buffer)
  (with-current-buffer (or buffer (current-buffer))
    (let* ((old-line (line-number-at-pos))
           (old-point (point))
           (old-section (magit-current-section))
           (old-path (and old-section
                          (magit-section-path (magit-current-section)))))
      (beginning-of-line)
      (let ((section-line (and old-section
                               (count-lines
                                (magit-section-beginning old-section)
                                (point))))
            (line-char (- old-point (point))))
        (if magit-refresh-function
            (apply magit-refresh-function
                   magit-refresh-args))
        (magit-refresh-marked-commits-in-buffer)
        (let ((s (and old-path (magit-find-section old-path magit-top-section))))
          (cond (s
                 (goto-char (magit-section-beginning s))
                 (forward-line section-line)
                 (forward-char line-char))
                (t
                 (magit-goto-line old-line)))
          (dolist (w (get-buffer-window-list (current-buffer)))
            (set-window-point w (point)))
          (magit-highlight-section))))))

(defun magit-string-has-prefix-p (string prefix)
  (eq (compare-strings string nil (length prefix) prefix nil nil) t))

(defun magit-revert-buffers (dir &optional ignore-modtime)
  (dolist (buffer (buffer-list))
    (when (and buffer
               (buffer-file-name buffer)
               ;; don't revert indirect buffers, as the parent will be reverted
               (not (buffer-base-buffer buffer))
               (magit-string-has-prefix-p (buffer-file-name buffer) dir)
               (file-readable-p (buffer-file-name buffer))
               (or ignore-modtime (not (verify-visited-file-modtime buffer)))
               (not (buffer-modified-p buffer)))
      (with-current-buffer buffer
        (condition-case var
            (revert-buffer t t nil)
          (error (let ((signal-data (cadr var)))
                   (cond (t (magit-bug-report signal-data))))))))))

(defun magit-update-vc-modeline (dir)
  "Update the modeline for buffers representable by magit."
  (dolist (buffer (buffer-list))
    (when (and buffer
               (buffer-file-name buffer)
               (magit-string-has-prefix-p (buffer-file-name buffer) dir))
      (with-current-buffer buffer
        (condition-case var
            (vc-find-file-hook)
          (error (let ((signal-data (cadr var)))
                   (cond (t (magit-bug-report signal-data))))))))))

(defvar magit-refresh-needing-buffers nil)
(defvar magit-refresh-pending nil)

(defun magit-refresh-wrapper (func)
  (if magit-refresh-pending
      (funcall func)
    (let* ((dir default-directory)
           (status-buffer (magit-find-status-buffer dir))
           (magit-refresh-needing-buffers nil)
           (magit-refresh-pending t))
      (unwind-protect
          (funcall func)
        (when magit-refresh-needing-buffers
          (magit-revert-buffers dir)
          (dolist (b (if (not (memq status-buffer magit-refresh-needing-buffers))
                         (cons status-buffer magit-refresh-needing-buffers)
                       magit-refresh-needing-buffers))
            (magit-refresh-buffer b)))))))

(defun magit-need-refresh (&optional buffer)
  "Mark BUFFER as needing to be refreshed.
If optional BUFFER is nil, use the current buffer."
  (cl-pushnew (or buffer (current-buffer)) magit-refresh-needing-buffers :test 'eq))

(defun magit-refresh ()
  "Refresh current buffer to match repository state.
Also revert every unmodified buffer visiting files
in the corresponding directory."
  (interactive)
  (magit-with-refresh
    (magit-need-refresh)))

(defun magit-refresh-all ()
  "Refresh all magit buffers to match respective repository states.
Also revert every unmodified buffer visiting files
in the corresponding directories."
  (interactive)
  (magit-for-all-buffers #'magit-refresh-buffer default-directory))

;;; Untracked files

(defun magit-wash-untracked-file ()
  (if (looking-at "^? \\(.*\\)$")
      (let ((file (match-string-no-properties 1)))
        (delete-region (point) (+ (line-end-position) 1))
        (magit-with-section file 'file
          (magit-set-section-info file)
          (insert "\t" file "\n"))
        t)
    nil))

(defun magit-wash-untracked-files ()
  ;; Setting magit-old-top-section to nil speeds up washing: no time
  ;; is wasted looking up the old visibility, which doesn't matter for
  ;; untracked files.
  ;;
  ;; XXX - speed this up in a more general way.
  ;;
  (let ((magit-old-top-section nil))
    (magit-wash-sequence #'magit-wash-untracked-file)))

(defun magit-insert-untracked-files ()
  (unless (string= (magit-get "status" "showUntrackedFiles") "no")
    (apply 'magit-git-section
           `(untracked
             "Untracked files:"
             magit-wash-untracked-files
             "ls-files" "--others" "-t" "--exclude-standard"
             ,@(when magit-omit-untracked-dir-contents
                 '("--directory"))))))

;;; Diffs and Hunks

(defvar magit-diff-context-lines 3)

(defun magit-diff-U-arg ()
  (format "-U%d" magit-diff-context-lines))

(defun magit-diff-smaller-hunks (&optional count)
  "Decrease the context for diff hunks by COUNT."
  (interactive "p")
  (setq magit-diff-context-lines (max 0 (- magit-diff-context-lines count)))
  (magit-refresh))

(defun magit-diff-larger-hunks (&optional count)
  "Increase the context for diff hunks by COUNT."
  (interactive "p")
  (setq magit-diff-context-lines (+ magit-diff-context-lines count))
  (magit-refresh))

(defun magit-diff-default-hunks ()
  "Reset context for diff hunks to the default size."
  (interactive "")
  (setq magit-diff-context-lines 3)
  (magit-refresh))

(defun magit-toggle-diff-refine-hunk (&optional other)
  "Turn diff-hunk refining on or off.

If hunk refining is currently on, then hunk refining is turned off.
If hunk refining is off, then hunk refining is turned on, in
`selected' mode (only the currently selected hunk is refined).

With a prefix argument, the \"third choice\" is used instead:
If hunk refining is currently on, then refining is kept on, but
the refining mode (`selected' or `all') is switched.
If hunk refining is off, then hunk refining is turned on, in
`all' mode (all hunks refined).

Customize `magit-diff-refine-hunk' to change the default mode."
  (interactive "P")
  (let* ((old magit-diff-refine-hunk)
         (new
          (if other
              (if (eq old 'all) t 'all)
            (not old))))

    ;; remove any old refining in currently highlighted section
    (when (and magit-highlighted-section old (not (eq old 'all)))
      (magit-unrefine-section magit-highlighted-section))

    ;; set variable to new value locally
    (set (make-local-variable 'magit-diff-refine-hunk) new)

    ;; if now highlighting in "selected only" mode, turn refining back
    ;; on in the current section
    (when (and magit-highlighted-section new (not (eq new 'all)))
      (magit-refine-section magit-highlighted-section))

    ;; `all' mode being turned on or off needs a complete refresh
    (when (or (eq old 'all) (eq new 'all))
      (magit-refresh))))

(defun magit-diff-line-file ()
  (cond ((looking-at "^diff --git ./\\(.*\\) ./\\(.*\\)$")
         (match-string-no-properties 2))
        ((looking-at "^diff --cc +\\(.*\\)$")
         (match-string-no-properties 1))
        (t
         nil)))

(defun magit-wash-diffs ()
  (magit-wash-diffstats)
  (magit-wash-sequence #'magit-wash-diff-or-other-file))

(defun magit-wash-diff-or-other-file ()
  (or (magit-wash-diff)
      (magit-wash-other-file)))

(defun magit-diffstat-ediff ()
  (interactive)
  (magit-goto-diff-section-at-file
   (magit-diff-item-file (magit-current-section)))
  (call-interactively 'magit-ediff))

(defun magit-wash-diffstat (&optional guess)
  (let ((entry-regexp "^ ?\\(.*?\\)\\( +| +.*\\)$"))
    (when (looking-at entry-regexp)
      (let ((file (match-string-no-properties 1))
            (remaining (match-string-no-properties 2)))
        (delete-region (point) (+ (line-end-position) 1))
        (magit-with-section "diffstat" 'diffstat
          ;;(magit-set-section-info 'incomplete)

          ;; diffstat entries will look like
          ;;
          ;; ' PSEUDO-FILE-NAME | +++---'
          ;;
          ;; Since PSEUDO-FILE-NAME is not always real pathname, we
          ;; don't know the pathname yet.  Thus, section info will be
          ;; (diffstat FILE incomplete MARKER-BEGIN MARKER-END) for
          ;; now, where MARKER-BEGIN points the beginning of the
          ;; PSEUDO-FILE-NAME, MARKER-END points the end of the
          ;; PSEUDO-FILE-NAME, and FILE will be abbreviated filename.
          ;; Later in `magit-wash-diff-or-other-file`, the section
          ;; info will be updated.

          ;; Note that FILE is the 2nd element of the section-info;
          ;; this is intentional, so that `magit-diff-item-file` can
          ;; return the FILE part.

           ;; (list 'diffstat
           ;;       (or (and (> (length file) 3)
           ;;                (string-equal (substring file 0 3) "...")
           ;;                (message "got the invalid file here")
           ;;                'truncated)
           ;;           file)))

          (insert " ")
          (let ((f-begin (point-marker)) f-end)
            (insert file)
            (setq f-end (point-marker))

            (magit-set-section-info (list 'diffstat
                                          file 'incomplete f-begin f-end))
            (insert remaining)
            (magit-put-line-property 'keymap magit-diffstat-keymap)

            (insert "\n")
            (add-to-list 'magit-diffstat-cached-sections
                         magit-top-section))

          ;; (insert (propertize (concat " "
          ;;                             (propertize file
          ;;                                         'face
          ;;                                         'magit-diff-file-header)
          ;;                             remaining)
          ;;                     'keymap
          ;;                     magit-diffstat-keymap)
          ;;         "\n")
          )))))

(defun magit-wash-diffstats ()
  (let ((entry-regexp "^ ?\\(.*?\\)\\( +| +.*\\)$")
        (title-regexp "^ ?\\([0-9]+ +files? change.*\\)\n+")
        (pos (point)))
    (save-restriction
      (save-match-data
        (when (and (looking-at entry-regexp)
                   (re-search-forward title-regexp nil t))
          (let ((title-line (match-string-no-properties 1))
                (stat-end (point-marker)))
            (delete-region (match-beginning 0) (match-end 0))
            (narrow-to-region pos stat-end)
            (goto-char (point-min))
            (magit-with-section "diffstats" 'diffstats
              (insert title-line)
              ;;(magit-put-line-property 'face 'magit-section-title)
              (insert "\n")

              (set (make-local-variable 'magit-diffstat-cached-sections)
                   nil)

              (magit-wash-sequence #'magit-wash-diffstat))
            (setq magit-diffstat-cached-sections
                  (nreverse magit-diffstat-cached-sections))
            (insert "\n")))))))

(defun magit-wash-diffstats-postwork (file &optional section)
  (let ((sec (or section
                 (and (boundp 'magit-diffstat-cached-sections)
                      (pop magit-diffstat-cached-sections)))))
    (when sec
      (let* ((info (magit-section-info sec))
             (begin (nth 3 info))
             (end (nth 4 info)))
        (put-text-property begin end
                          'face 'magit-diff-file-header)
        (magit-set-section-info (list 'diffstat file 'completed)
                                sec)))))

(defun magit-diffstat-item-kind (diffstat)
  (car (magit-section-info diffstat)))

(defun magit-diffstat-item-file (diffstat)
  (let ((file (cadr (magit-section-info diffstat))))
    ;; Git diffstat may shorten long pathname with the prefix "..."
    ;; (e.g. ".../long/sub/dir/file" or "...longfilename")
    (save-match-data
      (if (string-match "\\`\\.\\.\\." file)
          nil
        file))))

(defun magit-diffstat-item-status (diffstat)
  "Return 'completed or 'incomplete depending on the processed status"
  (car (cddr (magit-section-info diffstat))))

(defun magit-wash-other-file ()
  (if (looking-at "^? \\(.*\\)$")
      (let ((file (match-string-no-properties 1)))
        (magit-wash-diffstats-postwork file)
        (delete-region (point) (+ (line-end-position) 1))
        (magit-with-section file 'file
          (magit-set-section-info file)
          (insert "\tNew      " file "\n"))
        t)
    nil))

(defvar magit-hide-diffs nil)

(defvar magit-indentation-level 1)

(defun magit-insert-diff-title (status file file2)
  (let ((status-text (cl-case status
                       ((unmerged)
                        (format "Unmerged   %s" file))
                       ((new)
                        (format "New        %s" file))
                       ((deleted)
                        (format "Deleted    %s" file))
                       ((renamed)
                        (format "Renamed    %s   (from %s)"
                                file file2))
                       ((modified)
                        (format "Modified   %s" file))
                       ((typechange)
                        (format "Typechange %s" file))
                       (t
                        (format "?          %s" file)))))
    (insert (make-string magit-indentation-level ?\t) status-text "\n")))

(defvar magit-current-diff-range nil
  "Used internally when setting up magit diff sections.")

(defun magit-wash-typechange-section (file)
  (magit-set-section-info (list 'typechange file))
  (let ((first-start (point-marker))
        (second-start (progn (forward-line 1)
                             (search-forward-regexp "^diff")
                             (beginning-of-line)
                             (point-marker))))
    (let ((magit-indentation-level (+ magit-indentation-level 1)))
      (save-restriction
        (narrow-to-region first-start second-start)
        (goto-char (point-min))
        (magit-with-section file 'diff
          (magit-wash-diff-section)))
      (save-restriction
        (narrow-to-region second-start (point-max))
        (goto-char (point-min))
        (magit-with-section file 'diff
          (magit-wash-diff-section))))))

(defun magit-wash-diff-section ()
  (cond ((looking-at "^\\* Unmerged path \\(.*\\)")
         (let ((file (match-string-no-properties 1)))
           (delete-region (point) (line-end-position))
           (insert "\tUnmerged " file "\n")
           (magit-set-section-info (list 'unmerged file nil))
           t))
        ((looking-at "^diff")
         (let ((file (magit-diff-line-file))
               (end (save-excursion
                      (forward-line) ;; skip over "diff" line
                      (if (search-forward-regexp "^diff\\|^@@" nil t)
                          (goto-char (match-beginning 0))
                        (goto-char (point-max)))
                      (point-marker))))
           (magit-wash-diffstats-postwork file)

           (let* ((status (cond
                           ((looking-at "^diff --cc")
                            'unmerged)
                           ((save-excursion
                              (search-forward-regexp "^new file" end t))
                            'new)
                           ((save-excursion
                              (search-forward-regexp "^deleted" end t))
                            'deleted)
                           ((save-excursion
                              (search-forward-regexp "^rename" end t))
                            'renamed)
                           (t
                            'modified)))
                  (file2 (cond
                          ((save-excursion
                             (search-forward-regexp "^rename from \\(.*\\)"
                                                    end t))
                           (match-string-no-properties 1)))))
             (magit-set-section-info (list status
                                           file
                                           (or file2 file)
                                           magit-current-diff-range))
             (magit-insert-diff-title status file file2)
             (when (search-forward-regexp "\\(--- \\(.*\\)\n\\+\\+\\+ \\(.*\\)\n\\)" () t)
               (when (match-string 1)
                 (add-text-properties (match-beginning 1) (match-end 1)
                                      '(face magit-diff-hunk-header))
                 (add-text-properties (match-beginning 2) (match-end 2)
                                      '(face magit-diff-file-header))
                 (add-text-properties (match-beginning 3) (match-end 3)
                                      '(face magit-diff-file-header))))
             (goto-char end)
             (let ((magit-section-hidden-default nil))
               (magit-wash-sequence #'magit-wash-hunk))))
         t)
        (t
         nil)))

(defun magit-wash-diff ()
  (let ((magit-section-hidden-default magit-hide-diffs))
    (magit-with-section (magit-current-line) 'diff
      (magit-wash-diff-section))))

(defun magit-diff-item-kind (diff)
  (car (magit-section-info diff)))

(defun magit-diff-item-file (diff)
  (cadr (magit-section-info diff)))

(defun magit-diff-item-file2 (diff)
  (car (cddr (magit-section-info diff))))

(defun magit-diff-item-range (diff)
  (nth 3 (magit-section-info diff)))

(defun magit-wash-hunk ()
  (cond ((looking-at "\\(^@+\\)[^@]*@+.*")
         (let ((n-columns (1- (length (match-string 1))))
               (head (match-string 0))
               (hunk-start-pos (point)))
           (magit-with-section head 'hunk
             (add-text-properties (match-beginning 0) (match-end 0)
                                  '(face magit-diff-hunk-header))
             (forward-line)
             (while (not (or (eobp)
                             (looking-at "^diff\\|^@@")))
               (magit-highlight-line-whitespace)
               (let ((prefix (buffer-substring-no-properties
                              (point) (min (+ (point) n-columns) (point-max))))
                     (line (buffer-substring-no-properties (point) (line-end-position))))
                 (cond ((string-match "^[\\+]+<<<<<<< " line)
                        (magit-put-line-property 'face 'magit-diff-merge-current))
                       ((string-match "^[\\+]+=======" line)
                        (magit-put-line-property 'face 'magit-diff-merge-separator))
                       ((string-match "^[\\+]+|||||||" line)
                        (magit-put-line-property 'face 'magit-diff-merge-diff3-separator))
                       ((string-match "^[\\+]+>>>>>>> " line)
                        (magit-put-line-property 'face 'magit-diff-merge-proposed))
                       ((string-match "\\+" prefix)
                        (magit-put-line-property 'face 'magit-diff-add))
                       ((string-match "-" prefix)
                        (magit-put-line-property 'face 'magit-diff-del))
                       (t
                        (magit-put-line-property 'face 'magit-diff-none))))
               (forward-line)))

           (when (eq magit-diff-refine-hunk 'all)
             (save-excursion
               (goto-char hunk-start-pos)
               (magit-maybe-diff-refine-hunk))))
         t)
        (t
         nil)))

(defun magit-looking-at-combined-diff-p ()
  (looking-at "@@@"))

(defun magit-maybe-diff-refine-hunk ()
  ;; diff-refine-hunk can't handle git's combined diff output (--cc)
  (unless (magit-looking-at-combined-diff-p)
    (diff-refine-hunk)))

(defvar magit-diff-options nil)

(defun magit-insert-diff (file status)
  (let ((cmd magit-git-executable)
        (args (append (list "diff")
                      (list (magit-diff-U-arg))
                      magit-diff-options
                      (list "--" file))))
    (let ((p (point)))
      (magit-git-insert args)
      (if (not (eq (char-before) ?\n))
          (insert "\n"))
      (save-restriction
        (narrow-to-region p (point))
        (goto-char p)
        (cond
         ((eq status 'typechange)
          (magit-insert-diff-title status file file)
          (magit-wash-typechange-section file))
         (t
          (magit-wash-diff-section)))
        (goto-char (point-max))))))

(defvar magit-last-raw-diff nil)
(defvar magit-ignore-unmerged-raw-diffs nil)

(defun magit-wash-raw-diffs ()
  (let ((magit-last-raw-diff nil))
    (magit-wash-sequence #'magit-wash-raw-diff)))

(defun magit-wash-raw-diff ()
  (if (looking-at
       ":\\([0-7]+\\) \\([0-7]+\\) [0-9a-f]+ [0-9a-f]+ \\(.\\)[0-9]*\t\\([^\t\n]+\\)$")
      (let ((old-perm (match-string-no-properties 1))
            (new-perm (match-string-no-properties 2))
            (status (cl-case (string-to-char (match-string-no-properties 3))
                      (?A 'new)
                      (?D 'deleted)
                      (?M 'modified)
                      (?U 'unmerged)
                      (?T 'typechange)
                      (t     nil)))
            (file (match-string-no-properties 4)))
        ;; If this is for the same file as the last diff, ignore it.
        ;; Unmerged files seem to get two entries.
        ;; We also ignore unmerged files when told so.
        (if (or (equal file magit-last-raw-diff)
                (and magit-ignore-unmerged-raw-diffs (eq status 'unmerged)))
            (delete-region (point) (+ (line-end-position) 1))
          (setq magit-last-raw-diff file)
          ;; The 'diff' section that is created here will not work with
          ;; magit-insert-diff-item-patch etc when we leave it empty.
          ;; Luckily, raw diffs are only produced for staged and
          ;; unstaged changes, and we never call
          ;; magit-insert-diff-item-patch on them.  This is a bit
          ;; brittle, of course.
          (let ((magit-section-hidden-default magit-hide-diffs))
            (magit-with-section file 'diff
              (delete-region (point) (+ (line-end-position) 1))
              (if (not (magit-section-hidden magit-top-section))
                  (magit-insert-diff file status)
                (magit-set-section-info (list status file nil))
                (magit-set-section-needs-refresh-on-show t)
                (magit-insert-diff-title status file nil)))))
        t)
    nil))

(defun magit-hunk-item-diff (hunk)
  (let ((diff (magit-section-parent hunk)))
    (or (eq (magit-section-type diff) 'diff)
        (error "Huh?  Parent of hunk not a diff"))
    diff))

(defun magit-diff-item-insert-header (diff buf)
  (let ((beg (save-excursion
               (goto-char (magit-section-beginning diff))
               (forward-line)
               (point)))
        (end (if (magit-section-children diff)
                 (magit-section-beginning (car (magit-section-children diff)))
               (magit-section-end diff))))
    (magit-insert-region beg end buf)))

(defun magit-insert-diff-item-patch (diff buf)
  (let ((beg (save-excursion
               (goto-char (magit-section-beginning diff))
               (forward-line)
               (point)))
        (end (magit-section-end diff)))
    (magit-insert-region beg end buf)))

(defun magit-insert-hunk-item-patch (hunk buf)
  (magit-diff-item-insert-header (magit-hunk-item-diff hunk) buf)
  (magit-insert-region (magit-section-beginning hunk) (magit-section-end hunk)
                       buf))

(defun magit-insert-hunk-item-region-patch (hunk reverse beg end buf)
  (magit-diff-item-insert-header (magit-hunk-item-diff hunk) buf)
  (save-excursion
    (goto-char (magit-section-beginning hunk))
    (magit-insert-current-line buf)
    (forward-line)
    (let ((copy-op (if reverse "+" "-")))
      (while (< (point) (magit-section-end hunk))
        (if (and (<= beg (point)) (< (point) end))
            (magit-insert-current-line buf)
          (cond ((looking-at " ")
                 (magit-insert-current-line buf))
                ((looking-at copy-op)
                 (let ((text (buffer-substring-no-properties
                              (+ (point) 1) (line-beginning-position 2))))
                   (with-current-buffer buf
                     (insert " " text))))))
        (forward-line))))
  (with-current-buffer buf
    (diff-fixup-modifs (point-min) (point-max))))

(defun magit-hunk-item-is-conflict-p (hunk)
  ;;; XXX - Using the title is a bit too clever...
  (string-match "^diff --cc"
                (magit-section-title (magit-hunk-item-diff hunk))))

(defun magit-hunk-item-target-line (hunk)
  (save-excursion
    (beginning-of-line)
    (let ((line (line-number-at-pos)))
      (goto-char (magit-section-beginning hunk))
      (if (not (looking-at "@@+ .* \\+\\([0-9]+\\)\\(,[0-9]+\\)? @@+"))
          (error "Hunk header not found"))
      (let ((target (string-to-number (match-string 1))))
        (forward-line)
        (while (< (line-number-at-pos) line)
          ;; XXX - deal with combined diffs
          (if (not (looking-at "-"))
              (setq target (+ target 1)))
          (forward-line))
        target))))

(defvar magit-file-name ()
  "Name of file the buffer shows a different version of.")
(make-variable-buffer-local 'magit-file-name)

(defvar magit-show-current-version ()
  "Which version of MAGIT-FILE-NAME is shown in this buffer.")
(make-variable-buffer-local 'magit-show-current-version)

(defun magit-save-index ()
  "Add the content of current file as if it was the index."
  (interactive)
  (unless (eq magit-show-current-version 'index)
    (error "Current buffer doesn't visit the index version of a file"))
  (when (y-or-n-p (format "Stage current version of %s" magit-file-name))
    (let ((buf (current-buffer))
          (name (concat (magit-git-dir) "magit-add-index")))
      (with-temp-file name
        (insert-buffer-substring buf))
      (let ((hash
             (magit-git-string "hash-object" "-t" "blob" "-w" (concat "--path=" magit-file-name) "--" name))
            (perm (substring (magit-git-string "ls-files" "-s" magit-file-name)
                             0 6)))
        (magit-run-git "update-index" "--cacheinfo" perm hash magit-file-name)))))

(defun magit-show (commit filename &optional select prefix)
  "Return a buffer containing the file FILENAME, as stored in COMMIT.

COMMIT may be one of the following:
- A string with the name of a commit, such as \"HEAD\" or
  \"dae86e\".  See 'git help revisions' for syntax.
- The symbol 'index, indicating that you want the version in
  Git's index or staging area.
- The symbol 'working, indicating that you want the version in
  the working directory.  In this case you'll get a buffer
  visiting the file.  If there's already a buffer visiting that
  file, you'll get that one.

When called interactively or when SELECT is non-nil, make the
buffer active, either in another window or (with a prefix
argument) in the current window."
  (interactive (let* ((revision (magit-read-rev "Retrieve file from revision"))
                      (filename (magit-read-file-from-rev revision)))
                 (list revision filename t current-prefix-arg)))
  (if (eq commit 'working)
      (find-file-noselect filename)
    (let ((buffer (create-file-buffer (format "%s.%s" filename (replace-regexp-in-string ".*/" "" (prin1-to-string commit t))))))
      (cond
       ((eq commit 'index)
        (let ((checkout-string (magit-git-string "checkout-index"
                                                 "--temp"
                                                 filename)))
          (string-match "^\\(.*\\)\t" checkout-string)
          (with-current-buffer buffer
            (let ((tmpname (match-string 1 checkout-string)))
              (magit-with-silent-modifications
               (insert-file-contents tmpname nil nil nil t))
              (delete-file tmpname)))))
       (t
        (with-current-buffer buffer
          (magit-with-silent-modifications
           (magit-git-insert (list "cat-file" "-p"
                                   (concat commit ":" filename)))))))
      (with-current-buffer buffer
        (let ((buffer-file-name filename))
          (normal-mode)
          (setq magit-file-name filename)
          (setq magit-show-current-version commit))
        (goto-char (point-min)))
      (if select
          (if prefix
              (switch-to-buffer buffer)
            (switch-to-buffer-other-window buffer))
        buffer))))

(defmacro with-magit-tmp-buffer (var &rest body)
  (declare (indent 1)
           (debug (symbolp &rest form)))
  `(let ((,var (generate-new-buffer magit-tmp-buffer-name)))
     (unwind-protect
         (progn ,@body)
       (kill-buffer ,var))))

(defun magit-apply-diff-item (diff &rest args)
  (when (zerop magit-diff-context-lines)
    (setq args (cons "--unidiff-zero" args)))
  (with-magit-tmp-buffer tmp
    (magit-insert-diff-item-patch diff tmp)
    (apply #'magit-run-git-with-input tmp
           "apply" (append args (list "-")))))

(defun magit-apply-hunk-item* (hunk reverse &rest args)
  "Apply single hunk or part of a hunk to the index or working file.

This function is the core of magit's stage, unstage, apply, and
revert operations.  HUNK (or the portion of it selected by the
region) will be applied to either the index, if \"--cached\" is a
member of ARGS, or to the working file otherwise."
  (let ((zero-context (zerop magit-diff-context-lines))
        (use-region (magit-use-region-p)))
    (when zero-context
      (setq args (cons "--unidiff-zero" args)))
    (when reverse
      (setq args (cons "--reverse" args)))
    (when (and use-region zero-context)
      (error (concat "Not enough context to partially apply hunk.  "
                     "Use `+' to increase context.")))
    (with-magit-tmp-buffer tmp
      (if use-region
          (magit-insert-hunk-item-region-patch
           hunk reverse (region-beginning) (region-end) tmp)
        (magit-insert-hunk-item-patch hunk tmp))
      (apply #'magit-run-git-with-input tmp
             "apply" (append args (list "-"))))))

(defun magit-apply-hunk-item (hunk &rest args)
  (apply #'magit-apply-hunk-item* hunk nil args))

(defun magit-apply-hunk-item-reverse (hunk &rest args)
  (apply #'magit-apply-hunk-item* hunk t args))

(magit-define-inserter unstaged-changes (title)
  (let ((magit-hide-diffs t)
        (magit-current-diff-range (cons 'index 'working)))
    (let ((magit-diff-options (append '() magit-diff-options)))
      (magit-git-section 'unstaged title 'magit-wash-raw-diffs
                         "diff-files"))))

(magit-define-inserter staged-changes (staged no-commit)
  (let ((magit-current-diff-range (cons "HEAD" 'index)))
    (when staged
      (let ((magit-hide-diffs t)
            (base (if no-commit
                      (magit-git-string "mktree")
                    "HEAD")))
        (let ((magit-diff-options (append '("--cached") magit-diff-options))
              (magit-ignore-unmerged-raw-diffs t))
          (magit-git-section 'staged "Staged changes:" 'magit-wash-raw-diffs
                             "diff-index" "--cached"
                             base))))))

;;; Logs and Commits

;; Note: making this a plain defcustom would probably let users break
;; the parser too easily
(defvar magit-git-log-options
  (list
   "--pretty=format:* %h %s"
   (format "--abbrev=%s" magit-sha1-abbrev-length)))
;; --decorate=full otherwise some ref prefixes are stripped
;;  '("--pretty=format:* %H%d %s" "--decorate=full"))

(defconst magit-unpushed-or-unpulled-commit-re
  (concat "^\\* "
          "\\([0-9a-fA-F]+\\) " ;; sha
          "\\(.*\\)$"           ;; message
          )
  "Regexp for parsing format in `magit-git-log-options'.")

;;
;; Regexps for parsing ref names
;;
;; see the `git-check-ref-format' manpage for details

(defconst magit-ref-nonchars "\000-\037\177 ~^:?*[\\"
  "Characters specifically disallowed from appearing in Git symbolic refs.

Evaluate (man \"git-check-ref-format\") for details")

(defconst magit-ref-nonslash-re
  (concat "\\(?:"
          ;; "no slash-separated component can begin with a dot ." (rule 1)
          "[^" magit-ref-nonchars "./]"
          ;; "cannot have two consecutive dots ..  anywhere." (rule 3)
          "\\.?"
          "\\)*")
  "Regexp that matches the non-slash parts of a ref name.

Evaluate (man \"git-check-ref-format\") for details")

(defconst magit-refname-re
  (concat
   "\\(?:HEAD\\|"

   "\\(?:tag: \\)?"

   ;; optional non-slash sequence at the beginning
   magit-ref-nonslash-re

   ;; any number of slash-prefixed sequences
   "\\(?:"
   "/"
   magit-ref-nonslash-re
   "\\)*"

   "/" ;; "must contain at least one /." (rule 2)
   magit-ref-nonslash-re

   ;; "cannot end with a slash / nor a dot .." (rule 5)
   "[^" magit-ref-nonchars "./]"

   "\\)"
   )
  "Regexp that matches a git symbolic reference name.

Evaluate (man \"git-check-ref-format\") for details")

(defconst magit-log-oneline-re
  (concat
   "^\\(\\(?:[---_\\*|/.] ?\\)+ *\\)?"             ; graph   (1)
   "\\(?:"
   "\\([0-9a-fA-F]+\\)"                            ; sha1    (2)
   "\\(?:"                                         ; refs    (3)
   " "
   "\\("
   "("
   magit-refname-re "\\(?:, " magit-refname-re "\\)*"
   ")"
   "\\)"
   "\\)?"
   "\\)?"
   " ?"
   "\\(?:"
   "\\([BG]\\)?"                                    ; gpg     (4)
   "\\(\\[.*?\\]\\)"                                ; author  (5)
   "\\(\\[.*?\\]\\)"                                ; date    (6)
   "\\)?"
   "\\(.+\\)?$"                                     ; msg     (7)
   ))

(defconst magit-log-longline-re
  (concat
   ;; use \0 delimiter (from -z option) to identify commits. this prevents
   ;; commit messages containing lines like "commit 00000" from polluting the
   ;; display
   "\\(?:\\`\\|\0\\)"
   "\\(\\(?:[---_\\*|/.] ?\\)+ *\\)"               ; graph   (1)
   "\\(?:"
   "commit "
   "\\([0-9a-fA-F]+\\)"                            ; sha1    (2)
   "\\(?:"                                         ; refs    (3)
   " "
   "\\("
   "("
   magit-refname-re "\\(?:, " magit-refname-re "\\)*"
   ")"
   "\\)"
   "\\)?"
   "\\)?"
   "\\(.+\\)?$"                                    ; msg     (4)
   ))

(defvar magit-present-log-line-function 'magit-present-log-line
  "The function to use when generating a log line.
It takes four args: CHART, SHA1, REFS and MESSAGE.  The function
must return a string which will represent the log line.")

(defun magit-log-get-bisect-state-color (suffix)
  (if (string= suffix "bad")
      (list suffix 'magit-log-head-label-bisect-bad)
    (list suffix 'magit-log-head-label-bisect-good)))

(defun magit-log-get-patches-color (suffix)
  (list (and (string-match ".+/\\(.+\\)" suffix)
             (match-string 1 suffix))
        'magit-log-head-label-patches))

(defvar magit-log-remotes-color-hook nil)

(defun magit-log-get-remotes-color (suffix)
  (or
   (run-hook-with-args-until-success
    'magit-log-remotes-color-hook suffix)
   (list suffix 'magit-log-head-label-remote)))

(defvar magit-refs-namespaces
  '(("tags" . magit-log-head-label-tags)
    ("remotes" magit-log-get-remotes-color)
    ("heads" . magit-log-head-label-local)
    ("patches" magit-log-get-patches-color)
    ("bisect" magit-log-get-bisect-state-color)))

(defun magit-ref-get-label-color (r)
  (let ((uninteresting (cl-loop for re in magit-uninteresting-refs
                                thereis (string-match re r))))
    (if uninteresting (list nil nil)
      (let* ((ref-re "\\(?:tag: \\)?refs/\\(?:\\([^/]+\\)/\\)?\\(.+\\)")
             (label (and (string-match ref-re r)
                         (match-string 2 r)))
             (res (let ((colorizer
                         (cdr (assoc (match-string 1 r)
                                     magit-refs-namespaces))))
                    (cond ((null colorizer)
                           (list r 'magit-log-head-label-default))
                          ((symbolp colorizer)
                           (list label colorizer))
                          ((listp colorizer)
                           (funcall (car colorizer)
                                    (match-string 2 r)))
                          (t
                           (list r 'magit-log-head-label-default))))))
        res))))

(defun magit-present-log-line (line)
  "The default log line generator."
  (let ((graph (magit-log-line-chart line))
        (sha1 (magit-log-line-sha1 line))
        (refs (magit-log-line-refs line))
        (author (magit-log-line-author line))
        (date (magit-log-line-date line))
        (message (magit-log-line-msg line))
        (gpg-status (magit-log-line-gpg line)))
    (let* ((string-refs
            (when refs
              (let ((colored-labels
                     (delete nil
                             (mapcar (lambda (r)
                                       (cl-destructuring-bind (label face)
                                           (magit-ref-get-label-color r)
                                         (and label
                                              (propertize label 'face face))))
                                     refs))))
                (concat
                 (mapconcat 'identity colored-labels " ")
                 " "))))
           (lhs (concat
                 (if sha1
                     (propertize sha1 'face 'magit-log-sha1)
                   (make-string magit-sha1-abbrev-length ? ))
                 " "
                 graph
                 string-refs
                 (when message
                   (font-lock-append-text-property
                    0 (length message)
                    'face (if gpg-status
                              (if (string= gpg-status "B")
                                  'error
                                'magit-valid-signature)
                            'magit-log-message)
                    message)
                   message))))
      (if (and magit-log-show-author-date
               author date)
          (magit-log-make-author-date-overlay author date))
      lhs)))

(defcustom magit-log-author-date-max-length 25
  "max of author-date margin length."
  :type 'integer
  :group 'magit)

(defvar magit-log-author-date-string-length nil
  "only use in `*magit-log*' buffer.")
(make-variable-buffer-local 'magit-log-author-date-string-length)

(defvar magit-log-author-string-length nil
  "only use in `*magit-log*' buffer.")
(make-variable-buffer-local 'magit-log-author-string-length)

(defvar magit-log-date-string-length nil
  "only use in `*magit-log*' buffer.")
(make-variable-buffer-local 'magit-log-date-string-length)

(defvar magit-log-author-date-overlay nil
  "only use in `*magit-log*' buffer.")
(make-variable-buffer-local 'magit-log-author-date-overlay)

(defun magit-log-make-author-date-overlay (author date)
  (let ((overlay (make-overlay (point) (1+ (point)))))
    (setq author (propertize author 'face 'magit-log-author)
          date (delete "ago" (split-string date "[ ,]+"))
          date (propertize (concat (format "%2s %5s"
                                           (nth 0 date)
                                           (nth 1 date))
                                   (if (nth 2 date)
                                       (format " %2s %1.1s "
                                               (nth 2 date)
                                               (nth 3 date))))
                           'face 'magit-log-date))
    (overlay-put overlay 'magit-log-overlay (cons author date))
    (overlay-put overlay 'evaporate t)
    (setq magit-log-author-date-overlay
          (cons overlay magit-log-author-date-overlay))
    (if (> (length author) magit-log-author-string-length)
        (setq magit-log-author-string-length (length author)))
    (if (> (length date) magit-log-date-string-length)
        (setq magit-log-date-string-length (length date)))))

(defun magit-log-set-author-date-overlays ()
  (when magit-log-author-date-overlay
    (let* ((author-length magit-log-author-string-length)
           (date-length magit-log-date-string-length)
           (max-length (if (< (+ author-length date-length 1)
                              magit-log-author-date-max-length)
                           (+ author-length date-length 1)
                         magit-log-author-date-max-length))
           (author-length (- max-length date-length 1))
           (author-length-string (number-to-string author-length))
           (date-length-string (number-to-string date-length))
           (format-string (concat "%-" author-length-string "s "
                                  "%-" date-length-string "s")))
      (mapc
       #'(lambda (overlay)
           (let* ((data (overlay-get overlay 'magit-log-overlay))
                  (author (car data))
                  (date (cdr data))
                  (author-date
                   (format format-string
                           (if (< author-length (length author))
                               (concat
                                (substring author
                                           0 (1- author-length))
                                (propertize "-" 'face
                                            'magit-log-author-date-cutoff))
                             author)
                           date)))
             (overlay-put overlay 'before-string
                          (propertize " " 'display
                                      (list '(margin right-margin)
                                            author-date)))))
       magit-log-author-date-overlay)
      (setq magit-log-author-date-string-length max-length))))

(defvar magit-log-buffer-name "*magit-log*"
  "Buffer name for display of log entries.")

(defun magit-log-display-author-date ()
  (when (derived-mode-p 'magit-log-mode)
    (set-window-margins nil
                            (car (window-margins))
                            magit-log-author-date-string-length)))

(defun magit-log-initialize-author-date-overlay ()
  (when (derived-mode-p 'magit-log-mode)
    (setq magit-log-author-date-string-length 0
          magit-log-author-string-length 0
          magit-log-date-string-length 0
          magit-log-author-date-overlay nil)
    (remove-hook 'window-configuration-change-hook
                 'magit-log-display-author-date t)))

(defun magit-log-create-author-date-overlay ()
  (when (derived-mode-p 'magit-log-mode)
    (magit-log-set-author-date-overlays)
    (magit-log-display-author-date)
    (when magit-log-author-date-overlay
      (add-hook 'window-configuration-change-hook
                'magit-log-display-author-date
                nil t))))

(defvar magit-log-count ()
  "Internal var used to count the number of logs actually added in a buffer.")

(defmacro magit-create-log-buffer-sections (&rest body)
  "Empty current buffer of text and magit's section, and then evaluate BODY.

if the number of logs inserted in the buffer is `magit-log-cutoff-length'
insert a line to tell how to insert more of them"
  (declare (indent 0))
  `(let ((magit-log-count 0) (inhibit-read-only t))
     (magit-create-buffer-sections
       (magit-with-section 'log nil
         ,@body
         (if (= magit-log-count magit-log-cutoff-length)
             (magit-with-section "longer"  'longer
               (insert "type \"e\" to show more logs\n")))))))

(cl-defstruct magit-log-line
  chart sha1 author date msg refs gpg)

(defun magit-parse-log-line (line style)
  (let ((remove-surrounding-braces
         (lambda (string)
           (when string
             (replace-regexp-in-string "\\(^\\[\\)\\|\\(\\]$\\)" "" string))))
        (match-style-string
         (lambda (short-pos long-pos)
           (match-string (if (eq style 'long) long-pos short-pos) line)))
        (line-re (cond ((eq style 'long) magit-log-longline-re)
                         (t magit-log-oneline-re))))
    (when (string-match line-re line)
      (make-magit-log-line
       :chart (funcall match-style-string 1 1)
       :sha1 (funcall match-style-string 2 2)
       :author (funcall remove-surrounding-braces
                        (when (not (eq style 'long)) (match-string 5 line)))
       :date (funcall remove-surrounding-braces
                      (when (not (eq style 'long)) (match-string 6 line)))
       :gpg (when (not (eq style 'long))
              (match-string 4 line))
       :msg (funcall match-style-string 7 4)
       :refs (when (funcall match-style-string 3 3)
               (delq nil
                     (mapcar
                      (lambda (s)
                        (and (not
                              (or (string= s "tag:")
                                  (string= s "HEAD"))) ; as of 1.6.6
                             s))
                      (split-string (funcall match-style-string 3 3)
                                    "[(), ]" t))))))))

(defun magit-wash-log-line (style)
  (beginning-of-line)
  (let* ((bol (point-at-bol))
         (eol (point-at-eol))
         (line (magit-parse-log-line
                (buffer-substring bol eol)
                style)))
    (if line
        (progn
          (delete-region bol eol)
          (insert (funcall magit-present-log-line-function line))
          (goto-char bol)
          (let ((sha1 (magit-log-line-sha1 line)))
            (if sha1
                (magit-with-section sha1 'commit
                  (when magit-log-count
                    (setq magit-log-count (1+ magit-log-count)))
                  (magit-set-section-info sha1)
                  (forward-line))
              (forward-line))))
      (forward-line))
    t))

(defun magit-wash-log (&optional style)
  (let ((magit-old-top-section nil))
    (magit-log-initialize-author-date-overlay)
    (magit-wash-sequence (apply-partially 'magit-wash-log-line style))
    (magit-log-create-author-date-overlay)))

(defun magit-wash-color-log (&optional style)
  (let ((ansi-color-apply-face-function
         (lambda (beg end face)
           (when face
             (put-text-property beg end 'font-lock-face face)))))
    (ansi-color-apply-on-region (point-min) (point-max)))
  (magit-wash-log style))

(defvar magit-currently-shown-commit nil)

(defun magit-wash-commit ()
  (let ((magit-current-diff-range)
        (merge-commit))
    (when (looking-at "^commit \\([0-9a-fA-F]\\{40\\}\\)")
      (setq magit-current-diff-range (match-string 1))
      (add-text-properties (match-beginning 1) (match-end 1)
                           '(face magit-log-sha1)))
    (cond
     ((search-forward-regexp "^Merge: \\([0-9a-fA-F]+\\) \\([0-9a-fA-F]+\\)$" nil t)
      (setq magit-current-diff-range (cons (cons (match-string 1)
                                                 (match-string 2))
                                           magit-current-diff-range)
            merge-commit t)
      (let ((first (magit-set-section nil 'commit (match-beginning 1) (match-end 1)))
            (second (magit-set-section nil 'commit (match-beginning 2) (match-end 2))))
        (magit-set-section-info (match-string 1) first)
        (magit-set-section-info (match-string 2) second))
      (make-commit-button (match-beginning 1) (match-end 1))
      (make-commit-button (match-beginning 2) (match-end 2)))
     (t
      (setq magit-current-diff-range (cons (concat magit-current-diff-range "^")
                                           magit-current-diff-range)
            merge-commit nil)))

    (search-forward-regexp "^$")        ; point at the beginning of log msgs

    (when magit-show-diffstat
      (let ((pos (point)))
        (save-excursion
          (forward-char)
          (when (search-forward-regexp (if merge-commit "^$" "^---$")
                                       nil t)
            (delete-region (match-beginning 0)
                           (+ (match-end 0) 1))
            (insert "\n")

            (magit-wash-diffstats)))))

    (while (and
            (search-forward-regexp "\\(\\b[0-9a-fA-F]\\{4,40\\}\\b\\)\\|\\(^diff\\)" nil 'noerror)
            (not (match-string 2)))
      (let ((sha1 (match-string 1))
            (start (match-beginning 1))
            (end (match-end 1)))
        (when (string-equal "commit" (magit-git-string "cat-file" "-t" sha1))
          (make-commit-button start end)
          (let ((section (magit-set-section sha1 'commit start end)))
            (magit-set-section-info sha1 section)))))
    (beginning-of-line)
    (when (looking-at "^diff")
      (magit-wash-diffs))
    (goto-char (point-max))
    (insert "\n")
    (if magit-back-navigation-history
        (magit-with-section "[back]" 'button
          (insert-text-button "[back]"
                              'help-echo "Previous commit"
                              'action 'magit-show-commit-backward
                              'follow-link t
                              'mouse-face 'magit-item-highlight)))
    (insert " ")
    (if magit-forward-navigation-history
        (magit-with-section "[forward]" 'button
          (insert-text-button "[forward]"
                              'help-echo "Next commit"
                              'action 'magit-show-commit-forward
                              'follow-link t
                              'mouse-face 'magit-item-highlight)))))

(defun make-commit-button (start end)
  (make-text-button start end
                    'help-echo "Visit commit"
                    'action (lambda (button)
                              (save-excursion
                                (goto-char button)
                                (magit-visit-item)))
                    'follow-link t
                    'mouse-face 'magit-item-highlight
                    'face 'magit-log-sha1))

(defun magit-refresh-commit-buffer (commit)
  (magit-configure-have-abbrev)
  (magit-configure-have-decorate)
  (magit-create-buffer-sections
    (apply #'magit-git-section nil nil
           'magit-wash-commit
           "log"
           "--max-count=1"
           "--pretty=medium"
           `(,@(if magit-have-abbrev (list "--no-abbrev-commit"))
             ,@(if magit-have-decorate (list "--decorate=full"))
             ,@(if magit-show-diffstat (list "--stat"))
             "--cc"
             "-p" ,commit))))

(define-derived-mode magit-commit-mode magit-mode "Magit"
  "Mode to view a git commit.

\\{magit-commit-mode-map}"
  :group 'magit)

(defvar magit-commit-buffer-name "*magit-commit*"
  "Buffer name for displaying commit log messages.")

(defun magit-show-commit (commit &optional scroll inhibit-history select)
  "Show information about a commit.
Show it in the buffer named by `magit-commit-buffer-name'.
COMMIT can be any valid name for a commit in the current Git
repository.

When called interactively or when SELECT is non-nil, switch to
the commit buffer using `pop-to-buffer'.

Unless INHIBIT-HISTORY is non-nil, the commit currently shown
will be pushed onto `magit-back-navigation-history' and
`magit-forward-navigation-history' will be cleared.

Noninteractively, if the commit is already displayed and SCROLL
is provided, call SCROLL's function definition in the commit
window.  (`scroll-up' and `scroll-down' are typically passed in
for this argument.)"
  (interactive (list (magit-read-rev "Show commit (hash or ref)")
                     nil nil t))
  (when (magit-section-p commit)
    (setq commit (magit-section-info commit)))
  (unless (eql 0 (magit-git-exit-code "cat-file" "commit" commit))
    (error "%s is not a commit" commit))
  (let ((dir default-directory)
        (buf (get-buffer-create magit-commit-buffer-name)))
    (cond
     ((and (equal magit-currently-shown-commit commit)
           ;; if it's empty then the buffer was killed
           (with-current-buffer buf
             (> (length (buffer-string)) 1)))
      (let ((win (get-buffer-window buf)))
        (cond ((not win)
               (display-buffer buf))
              (scroll
               (with-selected-window win
                 (funcall scroll))))))
     (commit
      (display-buffer buf)
      (with-current-buffer buf
        (unless inhibit-history
          (push (cons default-directory magit-currently-shown-commit)
                magit-back-navigation-history)
          (setq magit-forward-navigation-history nil))
        (setq magit-currently-shown-commit commit)
        (goto-char (point-min))
        (magit-mode-init dir 'magit-commit-mode
                         #'magit-refresh-commit-buffer commit))))
    (if select
        (pop-to-buffer buf))))

(defun magit-show-commit-backward (&optional ignored)
  ;; Ignore argument passed by push-button
  "Show the commit at the head of `magit-back-navigation-history'
in `magit-commit-buffer-name'."
  (interactive)
  (with-current-buffer magit-commit-buffer-name
    (unless magit-back-navigation-history
      (error "No previous commit."))
    (let ((histitem (pop magit-back-navigation-history)))
      (push (cons default-directory magit-currently-shown-commit)
            magit-forward-navigation-history)
      (setq default-directory (car histitem))
      (magit-show-commit (cdr histitem) nil 'inhibit-history))))

(defun magit-show-commit-forward (&optional ignored)
  ;; Ignore argument passed by push-button
  "Show the commit at the head of `magit-forward-navigation-history'
in `magit-commit-buffer-name'."
  (interactive)
  (with-current-buffer magit-commit-buffer-name
    (unless magit-forward-navigation-history
      (error "No next commit."))
    (let ((histitem (pop magit-forward-navigation-history)))
      (push (cons default-directory magit-currently-shown-commit)
            magit-back-navigation-history)
      (setq default-directory (car histitem))
      (magit-show-commit (cdr histitem) nil 'inhibit-history))))

(defvar magit-marked-commit nil)

(defvar magit-mark-overlay nil)
(make-variable-buffer-local 'magit-mark-overlay)
(put 'magit-mark-overlay 'permanent-local t)

(defun magit-refresh-marked-commits ()
  (magit-for-all-buffers #'magit-refresh-marked-commits-in-buffer))

(defun magit-refresh-marked-commits-in-buffer ()
  (if (not magit-mark-overlay)
      (let ((ov (make-overlay 1 1)))
        (overlay-put ov 'face 'magit-item-mark)
        (setq magit-mark-overlay ov)))
  (delete-overlay magit-mark-overlay)
  (magit-for-all-sections
   (lambda (section)
     (when (and (eq (magit-section-type section) 'commit)
                (equal (magit-section-info section)
                       magit-marked-commit))
       (move-overlay magit-mark-overlay
                     (magit-section-beginning section)
                     (magit-section-end section)
                     (current-buffer))))))

(defun magit-set-marked-commit (commit)
  (setq magit-marked-commit commit)
  (magit-refresh-marked-commits))

(defun magit-marked-commit ()
  (or magit-marked-commit
      (error "No commit marked")))

(defun magit-remote-branch-name (remote branch)
  "Get the name of the branch BRANCH on remote REMOTE."
  (if (string= remote ".")
      branch
    (concat remote "/" branch)))


(defun magit-wash-unpulled-or-unpushed ()
  (save-match-data
    (let ((magit-old-top-section nil))
      (magit-wash-sequence
       (lambda ()
         (beginning-of-line)
         (if (looking-at magit-unpushed-or-unpulled-commit-re)
           (let* ((sha1 (match-string 1))
                  (bol (point-at-bol))
                  (line (make-magit-log-line :sha1 sha1
                                             :msg (match-string 2))))
             (delete-region bol (point-at-eol))
             (insert (funcall magit-present-log-line-function line))
             (goto-char bol)
             (if sha1
               (magit-with-section sha1 'commit
                 (magit-set-section-info sha1)
                 (forward-line))
               (forward-line)))
           (forward-line))
         t)))))


(magit-define-inserter unpulled-commits (remote branch)
  (when remote
    (apply #'magit-git-section
           'unpulled "Unpulled commits:" #'magit-wash-unpulled-or-unpushed "log"
           (append magit-git-log-options
                   (list
                    (format "HEAD..%s" (magit-remote-branch-name remote branch)))))))

(magit-define-inserter unpushed-commits (remote branch)
  (when remote
    (apply #'magit-git-section
           'unpushed "Unpushed commits:" #'magit-wash-unpulled-or-unpushed "log"
           (append magit-git-log-options
                   (list
                    (format "%s..HEAD" (magit-remote-branch-name remote branch)))))))

(defun magit-remote-branch-for (local-branch &optional fully-qualified-name)
  "Guess the remote branch name that LOCAL-BRANCH is tracking.
Gives a fully qualified name (e.g., refs/remotes/origin/master)
if FULLY-QUALIFIED-NAME is non-nil."
  (let ((merge  (magit-get "branch" local-branch "merge"))
        (remote (magit-get "branch" local-branch "remote")))
    (save-match-data
      (when (and merge remote
                 (string-match "^refs/heads/\\(.+\\)" merge))
        (concat (when fully-qualified-name
                  (if (string= "." remote)
                      "refs/heads/"
                    (concat "refs/remotes/" remote "/")))
                (match-string 1 merge))))))

;;; Status

(defvar magit-remote-string-hook nil)

(defun magit-remote-string (remote remote-branch remote-rebase)
  (cond
   ((and (string= "." remote) remote-branch)
    (concat
     (when remote-rebase "onto ")
     "branch "
     (propertize remote-branch 'face 'magit-branch)))
   ((and remote remote-branch)
    (concat
     (when remote-rebase "onto ")
     (propertize remote-branch 'face 'magit-branch)
     " @ " remote
     " (" (magit-get "remote" remote "url") ")"))
   (t
    (run-hook-with-args-until-success 'magit-remote-string-hook))))

(declare-function magit--bisect-info-for-status "magit-bisect" (branch))

(defvar magit-status-line-align-to 9)

(defun magit-insert-status-line (keyword string &rest args)
  (insert keyword ":"
          (make-string (max 1 (- magit-status-line-align-to
                                 (length keyword))) ?\ )
          (apply 'format string args) "\n"))

(defun magit-refresh-status ()
  (magit-create-buffer-sections
    (magit-with-section 'status nil
      (let* ((branch (magit-get-current-branch))
             (remote (and branch (magit-get "branch" branch "remote")))
             (remote-rebase (and branch (magit-get-boolean "branch" branch "rebase")))
             (remote-branch (or (and branch (magit-remote-branch-for branch)) branch))
             (remote-string (magit-remote-string remote remote-branch remote-rebase))
             (head (magit-git-string
                    "log"
                    "--max-count=1"
                    "--abbrev-commit"
                    (format "--abbrev=%s" magit-sha1-abbrev-length)
                    "--pretty=oneline"))
             (no-commit (not head))
             (merge-heads (magit-file-lines (concat (magit-git-dir) "MERGE_HEAD")))
             (current-tag (magit-get-current-tag t))
             (next-tag (magit-get-next-tag t))
             (both-tags (and current-tag next-tag t))
             (rebase (magit-rebase-info)))
        (when remote-string
          (magit-insert-status-line "Remote" remote-string))
        (magit-insert-status-line
         "Local" "%s %s"
         (propertize (magit--bisect-info-for-status branch)
                     'face 'magit-branch)
         (abbreviate-file-name default-directory))
        (magit-insert-status-line
         "Head" (if no-commit "nothing commited (yet)" head))
        (when (or current-tag next-tag)
          (magit-insert-status-line
           (if both-tags "Tags" "Tag")
           (concat
            (and current-tag
                 (concat
                  (propertize (car current-tag) 'face 'magit-tag)
                  (and (> (cadr current-tag) 0)
                       (concat " ("
                               (propertize (format "%s" (cadr current-tag))
                                           'face 'magit-branch)
                               " behind)"))))
            (and both-tags ", ")
            (and next-tag
                 (concat
                  (propertize (car next-tag) 'face 'magit-tag)
                  (and (> (cadr next-tag) 0)
                       (concat " ("
                               (propertize (format "%s" (cadr next-tag))
                                           'face 'magit-tag)
                               " ahead)")))))))
        (when merge-heads
          (magit-insert-status-line
           "Merging"
           (mapconcat 'identity (mapcar 'magit-name-rev merge-heads) ", ")))
        (when rebase
          (apply 'magit-insert-status-line
                 "Rebasing"
                 " onto %s (%s of %s); Press \"R\" to Abort, Skip, or Continue\n"
                 rebase))
        (insert "\n")
        (magit-git-exit-code "update-index" "--refresh")
        (magit-insert-stashes)
        (magit-insert-untracked-files)
        (magit-insert-pending-changes)
        (magit-insert-pending-commits)
        (magit-insert-unpulled-commits remote remote-branch)
        (let ((staged (or no-commit (magit-anything-staged-p))))
          (magit-insert-unstaged-changes
           (if staged "Unstaged changes:" "Changes:"))
          (magit-insert-staged-changes staged no-commit))
        (magit-insert-unpushed-commits remote remote-branch))))
  (run-hooks 'magit-refresh-status-hook))

(defun magit-init (dir)
  "Initialize git repository in the DIR directory."
  (interactive (list (read-directory-name "Directory for Git repository: ")))
  (let* ((dir (file-name-as-directory (expand-file-name dir)))
         (topdir (magit-get-top-dir dir)))
    (when (or (not topdir)
              (yes-or-no-p
               (format
                (if (string-equal topdir dir)
                    "There is already a Git repository in %s. Reinitialize? "
                  "There is a Git repository in %s. Create another in %s? ")
                topdir dir)))
      (unless (file-directory-p dir)
        (and (y-or-n-p (format "Directory %s does not exists.  Create it? " dir))
             (make-directory dir)))
      (let ((default-directory dir))
        (magit-run* (list magit-git-executable "init"))))))

(define-derived-mode magit-status-mode magit-mode "Magit"
  "Mode for looking at git status.

\\{magit-status-mode-map}"
  :group 'magit)

(defvar magit-default-directory nil)

(defun magit-save-some-buffers (&optional msg pred)
  "Save some buffers if variable `magit-save-some-buffers' is non-nil.
If variable `magit-save-some-buffers' is set to `dontask' then
don't ask the user before saving the buffers, just go ahead and
do it.

Optional argument MSG is displayed in the minibuffer if variable
`magit-save-some-buffers' is nil.

Optional second argument PRED determines which buffers are considered:
If PRED is nil, all the file-visiting buffers are considered.
If PRED is t, then certain non-file buffers will also be considered.
If PRED is a zero-argument function, it indicates for each buffer whether
to consider it or not when called with that buffer current."
  (interactive)
  (let ((predicate-function (or pred magit-save-some-buffers-predicate))
        (magit-default-directory default-directory))
    (if magit-save-some-buffers
        (save-some-buffers
         (eq magit-save-some-buffers 'dontask)
         predicate-function)
      (when msg
        (message msg)))))

(defun magit-save-buffers-predicate-all ()
  "Prompt to save all buffers with unsaved changes."
  t)

(defun magit-save-buffers-predicate-tree-only ()
  "Only prompt to save buffers which are within the current git project.
As determined by the directory passed to `magit-status'."
  (and buffer-file-name
       (string= (magit-get-top-dir magit-default-directory)
                (magit-get-top-dir (file-name-directory buffer-file-name)))))

;;;###autoload
(defun magit-status (dir)
  "Open a Magit status buffer for the Git repository containing DIR.
If DIR is not within a Git repository, offer to create a Git
repository in DIR.

Interactively, a prefix argument means to ask the user which Git
repository to use even if `default-directory' is under Git
control.  Two prefix arguments means to ignore `magit-repo-dirs'
when asking for user input."
  (interactive (list (if current-prefix-arg
                         (magit-read-top-dir
                          (> (prefix-numeric-value current-prefix-arg)
                             4))
                       (or (magit-get-top-dir default-directory)
                           (magit-read-top-dir nil)))))
  (let ((topdir (magit-get-top-dir dir)))
    (unless topdir
      (when (y-or-n-p (format "There is no Git repository in %S.  Create one? "
                              dir))
        (magit-init dir)
        (setq topdir (magit-get-top-dir dir))))
    (when topdir
      (let ((default-directory topdir))
        (magit-save-some-buffers))
      (let ((buf (or (magit-find-status-buffer topdir)
                     (generate-new-buffer
                      (concat "*magit: "
                              (file-name-nondirectory
                               (directory-file-name topdir)) "*")))))
        (funcall magit-status-buffer-switch-function buf)
        (magit-mode-init topdir 'magit-status-mode #'magit-refresh-status)))))

(magit-define-command automatic-merge (revision)
  "Merge REVISION into the current 'HEAD'; commit unless merge fails.
\('git merge REVISION')."
  (interactive (list (magit-read-rev "Merge" (magit-guess-branch))))
  (if revision
      (magit-run-git "merge" (magit-rev-to-git revision))))

(magit-define-command manual-merge (revision)
  "Merge REVISION into the current 'HEAD'; commit unless merge fails.
\('git merge REVISION')."
  (interactive (list (magit-read-rev "Merge" (magit-guess-branch))))
  (when revision
    (apply 'magit-run-git
           "merge" "--no-commit"
           (magit-rev-to-git revision)
           magit-custom-options)
    (when (file-exists-p ".git/MERGE_MSG")
        (magit-log-edit))))

;;; Staging and Unstaging

(defun magit-stage-item (&optional ask)
  "Add the item at point to the staging area.
If ASK is set, ask for the file name rather than picking the one
at point."
  (interactive "P")
  (if ask
      (magit-run-git "add" (read-file-name "File to stage: "))
    (magit-section-action (item info "stage")
      ((untracked file)
       (magit-run-git "add" info))
      ((untracked)
       (apply #'magit-run-git "add" "--"
              (magit-git-lines "ls-files" "--other" "--exclude-standard")))
      ((unstaged diff hunk)
       (if (magit-hunk-item-is-conflict-p item)
           (error (concat "Can't stage individual resolution hunks.  "
                          "Please stage the whole file.")))
       (magit-apply-hunk-item item "--cached"))
      ((unstaged diff)
       (magit-run-git "add" "-u" (magit-diff-item-file item)))
      ((unstaged)
       (magit-stage-all))
      ((staged *)
       (error "Already staged"))
      ((diff diff)
       (save-excursion
         (magit-goto-parent-section)
         (magit-stage-item)))
      ((diff diff hunk)
       (save-excursion
         (magit-goto-parent-section)
         (magit-goto-parent-section)
         (magit-stage-item)))
      ((hunk)
       (error "Can't stage this hunk"))
      ((diff)
       (error "Can't stage this diff")))))

(defun magit-unstage-item ()
  "Remove the item at point from the staging area."
  (interactive)
  (magit-section-action (item info "unstage")
    ((staged diff hunk)
     (magit-apply-hunk-item-reverse item "--cached"))
    ((staged diff)
     (if (eq (car info) 'unmerged)
         (error "Can't unstage an unmerged file.  Resolve it first"))
     (if (magit-no-commit-p)
         (magit-run-git "rm" "--cached" "--" (magit-diff-item-file item))
       (magit-run-git "reset" "-q" "HEAD" "--" (magit-diff-item-file item))))
    ((staged)
     (magit-unstage-all))
    ((unstaged *)
     (error "Already unstaged"))
    ((diff diff)
     (save-excursion
       (magit-goto-parent-section)
       (magit-unstage-item)))
    ((diff diff hunk)
     (save-excursion
       (magit-goto-parent-section)
       (magit-goto-parent-section)
       (magit-unstage-item)))
    ((hunk)
     (error "Can't unstage this hunk"))
    ((diff)
     (error "Can't unstage this diff"))))

(defun magit-stage-all (&optional also-untracked-p)
  "Add all remaining changes in tracked files to staging area.
With prefix argument, add remaining untracked files as well.
\('git add -u .' or 'git add .', respectively)."
  (interactive "P")
  (if also-untracked-p
      (magit-run-git "add" ".")
    (magit-run-git "add" "-u" ".")))

(defun magit-unstage-all ()
  "Remove all changes from staging area.
\('git reset --mixed HEAD')."
  (interactive)
  (magit-run-git "reset" "HEAD"))

;;; Branches

(defun escape-branch-name (branch)
  "Escape branch name BRANCH to remove problematic characters."
  (replace-regexp-in-string "[/]" "-" branch))

(defun magit-default-tracking-name-remote-plus-branch (remote branch)
  "Use the remote name plus a hyphen plus the escaped branch name for tracking branches."
  (concat remote "-" (escape-branch-name branch)))

(defun magit-default-tracking-name-branch-only (remote branch)
  "Use just the escaped branch name for tracking branches."
  (escape-branch-name branch))

(defun magit-get-tracking-name (remote branch)
  "Given a REMOTE and a BRANCH name, ask the user for a local
tracking brach name suggesting a sensible default."
  (when (yes-or-no-p
         (format "Create local tracking branch for %s? " branch))
    (let* ((default-name
             (funcall magit-default-tracking-name-function remote branch))
           (chosen-name (read-string (format "Call local branch (%s): " default-name)
                                     nil
                                     nil
                                     default-name)))
      (when (magit-ref-exists-p (concat "refs/heads/" chosen-name))
        (error "'%s' already exists." chosen-name))
      chosen-name)))

(defun magit-maybe-create-local-tracking-branch (rev)
  "Depending on the users wishes, create a tracking branch for
REV... maybe."
  (if (string-match "^\\(?:refs/\\)?remotes/\\([^/]+\\)/\\(.+\\)" rev)
      (let* ((remote (match-string 1 rev))
             (branch (match-string 2 rev))
             (tracker-name (magit-get-tracking-name remote branch)))
        (when tracker-name
          (magit-run-git "checkout" "-b" tracker-name rev)
          t))
    nil))

(magit-define-command checkout (revision)
  "Switch 'HEAD' to REVISION and update working tree.
Fails if working tree or staging area contain uncommitted changes.
If REVISION is a remote branch, offer to create a local tracking branch.
\('git checkout [-b] REVISION')."
  (interactive
   (list (let ((current-branch (magit-get-current-branch))
               (default (magit-default-rev)))
           (magit-read-rev "Switch to"
                           (unless (string= current-branch default)
                             default)
                           (if current-branch
                               (cons (concat "refs/heads/" current-branch "$")
                                     magit-uninteresting-refs)
                             magit-uninteresting-refs)))))
  (if revision
      (when (not (magit-maybe-create-local-tracking-branch revision))
        (magit-save-some-buffers)
        (magit-run-git "checkout" (magit-rev-to-git revision))
        (magit-update-vc-modeline default-directory))))

(defun magit-read-create-branch-args ()
  (let* ((cur-branch (magit-get-current-branch))
         (cur-point (magit-default-rev))
         (branch (read-string "Create branch: "))
         (parent (magit-read-rev "Parent"
                                 (cond
                                  ((eq magit-create-branch-behaviour 'at-point) cur-point)
                                  ((eq magit-create-branch-behaviour 'at-head) cur-branch)
                                  (t cur-branch)))))
    (list branch parent)))

(magit-define-command create-branch (branch parent)
  "Switch 'HEAD' to new BRANCH at revision PARENT and update working tree.
Fails if working tree or staging area contain uncommitted changes.
\('git checkout -b BRANCH REVISION')."
  (interactive (magit-read-create-branch-args))
  (when (and branch (not (string= branch ""))
             parent)
    (magit-save-some-buffers)
    (apply #'magit-run-git
           "checkout" "-b"
           branch
           (append magit-custom-options (list (magit-rev-to-git parent))))
    (magit-update-vc-modeline default-directory)))

(defun magit-delete-branch (branch &optional force)
  "Delete the BRANCH.
If the branch is the current one, offers to switch to `master' first.
With prefix, forces the removal even if it hasn't been merged.
Works with local or remote branches.
\('git branch [-d|-D] BRANCH' or 'git push <remote-part-of-BRANCH> :refs/heads/BRANCH')."
  (interactive (list (magit-read-rev-with-default "Branch to delete" 'notrim)
                     current-prefix-arg))
  (let* ((remote (magit-remote-part-of-branch branch))
         (is-current (string= branch (magit-get-current-branch)))
         (args (list "branch"
                     (if force "-D" "-d")
                     branch)))
    (cond
     (remote
      (magit-run-git-async "push" remote (concat ":refs/heads/" (magit-branch-no-remote branch))))
     (is-current
      (when (y-or-n-p "Cannot delete current branch. Switch to master first? ")
          (progn
            (magit-checkout "master")
            (apply 'magit-run-git args))
          (message "The current branch was not deleted.")))
     (t
            (apply 'magit-run-git args)))))

(defun magit-move-branch (old new &optional force)
  "Rename or move branch OLD to NEW.
With prefix, forces the move even if NEW already exists.
\('git branch [-m|-M] OLD NEW')."
  (interactive (list (magit-read-rev-with-default "Old name")
                     (read-string "New name: ")
                     current-prefix-arg))
  (magit-run-git "branch" (if force
                              "-M"
                            "-m")
                 (magit-rev-to-git old) new))

(defun magit-guess-branch ()
  "Return a branch name depending on the context of cursor.
If no branch is found near the cursor return nil."
  (let ((branch                  ; may be t.  see `magit-section-case'
         (magit-section-case (item info)
           ((branch)
            (magit-section-info (magit-current-section)))
           ((wazzup commit)
            (magit-section-info (magit-section-parent item)))
           ((commit)
            (magit-name-rev (substring info 0 magit-sha1-abbrev-length)))
           ((wazzup) info)
           (t (let ((lines (magit-git-lines "reflog")))
                (while (and lines
                            (not (string-match "moving from \\(.+?\\) to"
                                               (car lines))))
                  (setq lines (cdr lines)))
                (when lines
                  (match-string 1 (car lines))))))))
    (when (stringp branch)
      branch)))

;;; Remotes

(defun magit-add-remote (remote url)
  "Add the REMOTE and fetch it.
\('git remote add REMOTE URL')."
  (interactive (list (read-string "Add remote: ")
                     (read-string "URL: ")))
  (magit-run-git-async "remote" "add" "-f" remote url))

(defun magit-remove-remote (remote)
  "Delete the REMOTE.
\('git remote rm REMOTE')."
  (interactive (list (magit-read-remote "Remote to delete")))
  (magit-run-git "remote" "rm" remote))

(defun magit-rename-remote (old new)
  "Rename remote OLD to NEW.
\('git remote rename OLD NEW')."
  (interactive (list (magit-read-remote "Old name")
                     (read-string "New name: ")))
  (magit-run-git "remote" "rename" old new))

(defun magit-guess-remote ()
  (magit-section-case (item info)
    ((branch)
     (magit-section-info (magit-section-parent item)))
    ((remote)
     info)
    (t
     (if (string= info ".")
         info
       (magit-get-current-remote)))))

;;; Merging

(defun magit-merge (revision)
  "Merge REVISION into the current 'HEAD'; leave changes uncommitted.
With a prefix-arg, the merge will be squashed.
\('git merge --no-commit [--squash|--no-ff] REVISION')."
  (interactive
   (list (magit-read-rev-with-default "Merge")))
  (if revision
      (apply 'magit-run-git
             "merge"
             (magit-rev-to-git revision)
             magit-custom-options)))

;;; Rebasing

(defun magit-rebase-info ()
  "Return a list indicating the state of an in-progress rebase.
If there is no rebase in progress return nil."
  (let ((git-dir (magit-git-dir)))
    (cond ((file-exists-p (concat git-dir "rebase-merge"))
           (list
            ;; The commit we're rebasing onto, i.e. git rebase -i <onto>
            (magit-name-rev (car (magit-file-lines (concat git-dir "rebase-merge/onto"))))

            ;; How many commits we've gone through
            (length (magit-file-lines (concat git-dir "rebase-merge/done")))

            ;; How many commits we have in total, without the comments
            ;; at the end of git-rebase-todo.backup
            (let ((todo-lines-with-comments (magit-file-lines (concat git-dir "rebase-merge/git-rebase-todo.backup"))))
              (cl-loop for i in todo-lines-with-comments
                       until (string= "" i)
                       count i))))
          ((and (file-exists-p (concat git-dir "rebase-apply"))
                (file-exists-p (concat git-dir "rebase-apply/onto")))
           ;; we might be here because a non-interactive rebase failed: the
           ;; patches didn't apply cleanly
           (list
            ;; The commit we're rebasing onto, i.e. git rebase -i <onto>
            (magit-name-rev (car (magit-file-lines (concat git-dir "rebase-apply/onto"))))

            ;; How many commits we've gone through
            (- (string-to-number (car (magit-file-lines (concat git-dir "rebase-apply/next")))) 1)

            ;; How many commits we have in total
            (string-to-number (car (magit-file-lines (concat git-dir "rebase-apply/last"))))
            ))
          (t nil))))

(defun magit-rebase-step ()
  (interactive)
  (let ((info (magit-rebase-info)))
    (if (not info)
        (let* ((current-branch (magit-get-current-branch))
               (rev (magit-read-rev "Rebase to"
                                    (magit-format-ref (magit-remote-branch-for current-branch t))
                                    (if current-branch
                                        (cons (concat "refs/heads/" current-branch)
                                              magit-uninteresting-refs)
                                      magit-uninteresting-refs))))
          (if rev
              (magit-run-git "rebase" (magit-rev-to-git rev))))
      (let ((cursor-in-echo-area t)
            (message-log-max nil))
        (message "Rebase in progress. [A]bort, [S]kip, or [C]ontinue? ")
        (let ((reply (read-event)))
          (cl-case reply
            ((?A ?a)
             (magit-run-git-async "rebase" "--abort"))
            ((?S ?s)
             (magit-run-git-async "rebase" "--skip"))
            ((?C ?c)
             (magit-run-git-async "rebase" "--continue"))))))))

;;; Resetting

(magit-define-command reset-head (revision &optional hard)
  "Switch 'HEAD' to REVISION, keeping prior working tree and staging area.
Any differences from REVISION become new changes to be committed.
With prefix argument, all uncommitted changes in working tree
and staging area are lost.
\('git reset [--soft|--hard] REVISION')."
  (interactive (list (magit-read-rev (format "%s head to"
                                             (if current-prefix-arg
                                                 "Hard reset"
                                               "Reset"))
                                     (or (magit-default-rev)
                                         "HEAD^"))
                     current-prefix-arg))
  (when revision
    (magit-run-git "reset" (if hard "--hard" "--soft")
                   (magit-rev-to-git revision))
    (magit-update-vc-modeline default-directory)))

(magit-define-command reset-head-hard (revision)
  "Switch 'HEAD' to REVISION, losing all changes.
Uncomitted changes in both working tree and staging area are lost.
\('git reset --hard REVISION')."
  (interactive (list (magit-read-rev (format "Hard reset head to")
                                     (or (magit-default-rev)
                                         "HEAD"))))
  (magit-reset-head revision t))

(magit-define-command reset-working-tree (&optional arg)
  "Revert working tree and clear changes from staging area.
\('git reset --hard HEAD').

With a prefix arg, also remove untracked files.  With two prefix args, remove ignored files as well."
  (interactive "p")
  (let ((include-untracked (>= arg 4))
        (include-ignored (>= arg 16)))
    (when (yes-or-no-p (format "Discard all uncommitted changes%s%s? "
                               (if include-untracked
                                   ", untracked files"
                                 "")
                               (if include-ignored
                                   ", ignored files"
                                 "")))
      (magit-reset-head-hard "HEAD")
      (if include-untracked
          (magit-run-git "clean" "-fd" (if include-ignored
                                           "-x"
                                         ""))))))

;;; Rewriting

(defun magit-read-rewrite-info ()
  (when (file-exists-p (concat (magit-git-dir) "magit-rewrite-info"))
    (with-temp-buffer
      (insert-file-contents (concat (magit-git-dir) "magit-rewrite-info"))
      (goto-char (point-min))
      (read (current-buffer)))))

(defun magit-write-rewrite-info (info)
  (with-temp-file (concat (magit-git-dir) "magit-rewrite-info")
    (prin1 info (current-buffer))
    (princ "\n" (current-buffer))))

(magit-define-inserter pending-commits ()
  (let* ((info (magit-read-rewrite-info))
         (pending (cdr (assq 'pending info))))
    (when pending
      (magit-with-section 'pending nil
        (insert (propertize "Pending commits:\n"
                            'face 'magit-section-title))
        (dolist (p pending)
          (let* ((commit (car p))
                 (properties (cdr p))
                 (used (plist-get properties 'used)))
            (magit-with-section commit 'commit
              (magit-set-section-info commit)
              (insert (magit-git-string
                       "log" "--max-count=1"
                       (if used
                           "--pretty=format:. %s"
                         "--pretty=format:* %s")
                       commit "--")
                      "\n")))))
      (insert "\n"))))

(defun magit-rewrite-set-commit-property (commit prop value)
  (let* ((info (magit-read-rewrite-info))
         (pending (cdr (assq 'pending info)))
         (p (assoc commit pending)))
    (when p
      (setf (cdr p) (plist-put (cdr p) prop value))
      (magit-write-rewrite-info info)
      (magit-need-refresh))))

(defun magit-rewrite-set-used ()
  (interactive)
  (magit-section-case (item info)
    ((pending commit)
     (magit-rewrite-set-commit-property info 'used t))))

(defun magit-rewrite-set-unused ()
  (interactive)
  (magit-section-case (item info)
    ((pending commit)
     (magit-rewrite-set-commit-property info 'used nil))))

(magit-define-inserter pending-changes ()
  (let* ((info (magit-read-rewrite-info))
         (orig (cadr (assq 'orig info))))
    (when orig
      (let ((magit-hide-diffs t))
        (magit-git-section 'pending-changes
                           "Pending changes"
                           'magit-wash-diffs
                           "diff" (magit-diff-U-arg) "-R" orig)))))

(defun magit-rewrite-start (from &optional onto)
  (interactive (list (magit-read-rev-with-default "Rewrite from")))
  (or (magit-everything-clean-p)
      (error "You have uncommitted changes"))
  (or (not (magit-read-rewrite-info))
      (error "Rewrite in progress"))
  (let* ((orig (magit-rev-parse "HEAD"))
         (base
          (if
              (or
               (eq magit-rewrite-inclusive t)
               (and
                (eq magit-rewrite-inclusive 'ask)
                (y-or-n-p "Include selected revision in rewrite? ")))
              (or
               (car (magit-commit-parents from))
               (error "Can't rewrite a parentless commit."))
            from))
         (pending (magit-git-lines "rev-list" (concat base ".."))))
    (magit-write-rewrite-info `((orig ,orig)
                                (pending ,@(mapcar #'list pending))))
    (magit-run-git "reset" "--hard" base)))

(defun magit-rewrite-stop (&optional noconfirm)
  (interactive)
  (let* ((info (magit-read-rewrite-info)))
    (or info
        (error "No rewrite in progress"))
    (when (or noconfirm
              (yes-or-no-p "Stop rewrite? "))
      (magit-write-rewrite-info nil)
      (magit-refresh))))

(defun magit-rewrite-abort ()
  (interactive)
  (let* ((info (magit-read-rewrite-info))
         (orig (cadr (assq 'orig info))))
    (or info
        (error "No rewrite in progress"))
    (or (magit-everything-clean-p)
        (error "You have uncommitted changes"))
    (when (yes-or-no-p "Abort rewrite? ")
      (magit-write-rewrite-info nil)
      (magit-run-git "reset" "--hard" orig))))

(defun magit-rewrite-finish ()
  (interactive)
  (magit-with-refresh
    (magit-rewrite-finish-step t)))

(defun magit-rewrite-finish-step (first-p)
  (let ((info (magit-read-rewrite-info)))
    (or info
        (error "No rewrite in progress"))
    (let* ((pending (cdr (assq 'pending info)))
           (first-unused
            (let ((rpend (reverse pending)))
              (while (and rpend (plist-get (cdr (car rpend)) 'used))
                (setq rpend (cdr rpend)))
              (car rpend)))
           (commit (car first-unused)))
      (cond ((not first-unused)
             (magit-rewrite-stop t))
            ((magit-apply-commit commit t (not first-p))
             (magit-rewrite-set-commit-property commit 'used t)
             (magit-rewrite-finish-step nil))))))

;;; Updating, pull, and push

(magit-define-command fetch (remote)
  "Fetch from REMOTE."
  (interactive (list (magit-read-remote)))
  (apply 'magit-run-git-async "fetch" remote magit-custom-options))

(magit-define-command fetch-current ()
  "Run fetch for default remote.

If there is no default remote, ask for one."
  (interactive)
  (magit-fetch (or (magit-get-current-remote)
                   (magit-read-remote))))

(magit-define-command remote-update ()
  "Update all remotes."
  (interactive)
  (apply 'magit-run-git-async "remote" "update" magit-custom-options))

(magit-define-command pull ()
  "Run git pull.

If there is no default remote, the user is prompted for one and its values is saved with git config.
If there is no default merge branch, the user is prompted for one and its values is saved with git config.
With a prefix argument, the default remote is not used and the user is prompted for a remote.
With two prefix arguments, the default merge branch is not used and the user is prompted for a merge branch.
Values entered by the user because of prefix arguments are not saved with git config."

  (interactive)
  (let* ((branch (magit-get-current-branch))
         (branch-remote (magit-get-remote branch))
         (branch-merge (magit-get "branch" branch "merge"))
         (branch-merge-name (and branch-merge
                             (save-match-data
                               (string-match "^refs/heads/\\(.+\\)" branch-merge)
                               (match-string 1 branch-merge))))
         (choose-remote (>= (prefix-numeric-value current-prefix-arg) 4))
         (choose-branch (>= (prefix-numeric-value current-prefix-arg) 16))
         (remote-needed (or choose-remote
                            (not branch-remote)))
         (branch-needed (or choose-branch
                            (not branch-merge-name)))
         (chosen-branch-remote (if remote-needed
                                   (magit-read-remote "Pull from remote" branch-remote)
                                 branch-remote))
         (chosen-branch-merge-name (if branch-needed
                                       (magit-read-remote-branch chosen-branch-remote (format "Pull branch from remote %s" chosen-branch-remote))
                                   branch-merge-name)))
    (when (and (not branch-remote)
               (not choose-remote))
      (magit-set chosen-branch-remote "branch" branch "remote"))
    (when (and (not branch-merge-name)
               (not choose-branch))
      (magit-set (format "%s" chosen-branch-merge-name) "branch" branch "merge"))
    (apply 'magit-run-git-async "pull" "-v"
           (append
            magit-custom-options
            (when choose-remote
              (list chosen-branch-remote))
            (when choose-branch
               (list (format "refs/heads/%s:refs/remotes/%s/%s" chosen-branch-merge-name chosen-branch-remote chosen-branch-merge-name)))))))

(defun magit-parse-arguments (command)
  (require 'eshell)
  (with-temp-buffer
    (insert command)
    (mapcar 'eval (eshell-parse-arguments (point-min) (point-max)))))

(defun magit-shell-command (command)
  "Perform arbitrary shell COMMAND."
  (interactive "sCommand: ")
  (let ((args (magit-parse-arguments command))
        (magit-process-popup-time 0))
    (magit-run* args nil nil nil t)))

(defvar magit-git-command-history nil)

(defun magit-git-command (command)
  "Perform arbitrary Git COMMAND.

Similar to `magit-shell-command', but involves slightly less
typing and automatically refreshes the status buffer."
  (interactive
   (list (read-string "Run git like this: " nil 'magit-git-command-history)))
  (require 'pcomplete)
  (let ((args (magit-parse-arguments command))
        (magit-process-popup-time 0))
    (magit-with-refresh
      (magit-run* (append (cons magit-git-executable
                                magit-git-standard-options)
                          args)
                  nil nil nil t))))

(magit-define-command push-tags ()
  "Push tags to a remote repository.

Push tags to the current branch's remote.  If that isn't set push
to \"origin\" or if that remote doesn't exit but only a single
remote is defined use that.  Otherwise or with a prefix argument
ask the user what remote to use."
  (interactive)
  (let* ((branch  (magit-get-current-branch))
         (remotes (magit-git-lines "remote"))
         (remote  (or (and branch (magit-get-remote branch))
                      (car (member  "origin" remotes))
                      (and (= (length remotes) 1)
                           (car remotes)))))
    (when (or current-prefix-arg (not remote))
      (setq remote (magit-read-remote "Push to remote: ")))
    (magit-run-git-async "push" remote "--tags")))

(magit-define-command push ()
  "Push the current branch to a remote repository.

By default push to the remote specified by the git-config(1) option
branch.<name>.remote or else origin.  Otherwise or with a prefix
argument instead ask the user what remote to push to.

When pushing to branch.<name>.remote push to the branch specified by
branch.<name>.merge.  When pushing to another remote or if the latter
option is not set push to the remote branch with the same name as the
local branch being pushed.  With two or more prefix arguments instead
ask the user what branch to push to.  In this last case actually push
even if `magit-set-upstream-on-push's value is `refuse'."
  (interactive)
  (let* ((branch (or (magit-get-current-branch)
                     (error "Don't push a detached head.  That's gross")))
         (branch-remote (and branch (magit-get "branch" branch "remote")))
         (origin-remote (and (magit-get "remote" "origin" "url") "origin"))
         (push-remote (if (or current-prefix-arg
                              (and (not branch-remote)
                                   (not origin-remote)))
                          (magit-read-remote
                           (format "Push %s to remote" branch)
                           (or branch-remote origin-remote))
                        (or branch-remote origin-remote)))
         (ref-branch (or (and (>= (prefix-numeric-value current-prefix-arg) 16)
                              (concat "refs/heads/"
                                      (magit-read-remote-branch
                                       push-remote
                                       (format "Push %s as branch" branch))))
                         (and (equal branch-remote push-remote)
                              (magit-get "branch" branch "merge")))))
    (if (and (not ref-branch)
             (eq magit-set-upstream-on-push 'refuse))
        (error "Not pushing since no upstream has been set")
      (let ((set-upstream-on-push (and (not ref-branch)
                                       (or (eq magit-set-upstream-on-push 'dontask)
                                           (and (or (eq magit-set-upstream-on-push t)
                                                    (and (not branch-remote)
                                                         (eq magit-set-upstream-on-push 'askifnotset)))
                                                (yes-or-no-p "Set upstream while pushing? "))))))
        (apply 'magit-run-git-async "push" "-v" push-remote
               (if ref-branch
                   (format "%s:%s" branch ref-branch)
                 branch)
               (if set-upstream-on-push
                   (cons "--set-upstream" magit-custom-options)
                 magit-custom-options))
        ;; Although git will automatically set up the remote,
        ;; it doesn't set up the branch to merge (at least as of Git 1.6.6.1),
        ;; so we have to do that manually.
        (when (and ref-branch
                   (or set-upstream-on-push
                       (member "-u" magit-custom-options)))
          (magit-set ref-branch "branch" branch "merge"))))))

;;; Log edit mode

(defvar magit-log-edit-buffer-name "*magit-edit-log*"
  "Buffer name for composing commit messages.")

(defvar magit-log-edit-mode-map
  (let ((map (make-sparse-keymap)))
    (define-key map (kbd "C-c C-c") 'magit-log-edit-commit)
    (define-key map (kbd "C-x #") 'magit-log-edit-commit)
    (define-key map (kbd "C-c C-a") 'magit-log-edit-toggle-amending)
    (define-key map (kbd "C-c C-s") 'magit-log-edit-toggle-signoff)
    (define-key map (kbd "C-c C-v") 'magit-log-edit-toggle-gpgsign)
    (define-key map (kbd "C-c C-n") 'magit-log-edit-toggle-no-verify)
    (define-key map (kbd "C-c C-t") 'magit-log-edit-toggle-author)
    (define-key map (kbd "C-c C-e") 'magit-log-edit-toggle-allow-empty)
    (define-key map (kbd "M-p") 'log-edit-previous-comment)
    (define-key map (kbd "M-n") 'log-edit-next-comment)
    (define-key map (kbd "C-c C-k") 'magit-log-edit-cancel-log-message)
    (define-key map (kbd "C-c C-]") 'magit-log-edit-cancel-log-message)
    (define-key map (kbd "C-x C-s") (lambda ()
                                      (interactive)
                                      (message "Not saved. Use C-c C-c to finalize this commit message.")))
    map))

(defvar magit-pre-log-edit-window-configuration nil)

(easy-menu-define magit-log-edit-mode-menu magit-log-edit-mode-map
  "Log Edit menu"
  '("Log Edit"
    ["Previous" log-edit-previous-comment t]
    ["Next" log-edit-next-comment t]
    "-"
    ["Amend" magit-log-edit-toggle-amending
     :style toggle
     :selected (string= (magit-log-edit-get-field 'amend) "yes")
     :help "If selected this commit will be an amendment to the previous commit."]
    ["Sign-Off" magit-log-edit-toggle-signoff
     :style toggle
     :selected (let ((sign-off-field (magit-log-edit-get-field 'sign-off)))
                 (if sign-off-field
                     (equal sign-off-field "yes")
                   magit-commit-signoff))
     :help "If selected a Signed-off-by line will be added."]
    ["GPG Sign" magit-log-edit-toggle-gpgsign
     :style toggle
     :selected (let ((gpg-sign-field (magit-log-edit-get-field 'gpg-sign)))
                 (if gpg-sign-field
                     (equal gpg-sign-field "yes")
                   magit-commit-gpgsign))
     :help "If selected the commit will be signed."]
    ["No Verify" magit-log-edit-toggle-no-verify
     :style toggle
     :selected (let ((no-verify-field (magit-log-edit-get-field 'no-verify)))
                 (if no-verify-field
                     (equal no-verify-field "yes")
                   magit-commit-no-verify))
     :help "If selected the commit will bypass the pre-commit and commit-msg hooks."]
    ["Author" magit-log-edit-toggle-author
     :style toggle
     :selected (magit-log-edit-get-field 'author)
     :help "If selected this commit will include an author."]
    ["Allow Empty" magit-log-edit-toggle-allow-empty
     :style toggle
     :selected (string= (magit-log-edit-get-field 'allow-empty) "yes")
     :help "If selected the commit is allowed to be empty."]
    "-"
    ["Cancel" magit-log-edit-cancel-log-message t]
    ["Commit" magit-log-edit-commit t]))

(define-derived-mode magit-log-edit-mode text-mode "Magit Log Edit"
  ;; Recognize changelog-style paragraphs
  (set (make-local-variable 'paragraph-start)
       (concat paragraph-start "\\|*\\|(")))

(defun magit-log-edit-cleanup ()
  (save-excursion
    (goto-char (point-min))
    (goto-char (point-min))
    (if (re-search-forward "[ \t\n]*\\'" nil t)
        (replace-match "\n" nil nil))))

(defun magit-log-edit-append (str)
  (with-current-buffer (get-buffer-create magit-log-edit-buffer-name)
    (goto-char (point-max))
    (insert str "\n")))

(defconst magit-log-header-end "-- End of Magit header --\n")

(defun magit-log-edit-get-fields ()
  (let ((buf (get-buffer magit-log-edit-buffer-name))
        (result nil))
    (if buf
        (with-current-buffer buf
          (goto-char (point-min))
          (while (looking-at "^\\([A-Za-z0-9-_]+\\): *\\(.+\\)?$")
            (setq result (cons (cons (intern (downcase (match-string 1)))
                                     (read (or (match-string 2) "nil")))
                               result))
            (forward-line))
          (if (not (looking-at (regexp-quote magit-log-header-end)))
              (setq result nil))))
    (nreverse result)))

(defun magit-log-edit-set-fields (fields)
  (let ((buf (get-buffer-create magit-log-edit-buffer-name)))
    (with-current-buffer buf
      (goto-char (point-min))
      (if (search-forward-regexp (format "^\\([A-Za-z0-9-_]+:.*\n\\)*%s"
                                         (regexp-quote magit-log-header-end))
                                 nil t)
          (delete-region (match-beginning 0) (match-end 0)))
      (goto-char (point-min))
      (when fields
        (while fields
          (insert (capitalize (symbol-name (caar fields))) ": "
                  (prin1-to-string (cdar fields)) "\n")
          (setq fields (cdr fields)))
        (insert magit-log-header-end)))))

(defun magit-log-edit-set-field (name value)
  (let* ((fields (magit-log-edit-get-fields))
         (cell (assq name fields)))
    (cond (cell
           (if value
               (rplacd cell value)
             (setq fields (delq cell fields))))
          (t
           (if value
               (setq fields (append fields (list (cons name value)))))))
    (magit-log-edit-set-fields fields)))

(defun magit-log-edit-get-field (name)
  (cdr (assq name (magit-log-edit-get-fields))))

(defun magit-log-edit-toggle-field (name default)
  "Toggle the log-edit field named NAME.
If it's currently unset, set it to DEFAULT (t or nil).

Return nil if the field is toggled off, and non-nil if it's
toggled on.  When it's toggled on for the first time, return
'first."
  (let* ((fields (magit-log-edit-get-fields))
         (cell (assq name fields)) yesp)
    (if cell
        (progn
          (setq yesp (equal (cdr cell) "yes"))
          (rplacd cell (if yesp "no" "yes")))
      (setq fields (cons (cons name (if default "yes" "no")) fields))
      (setq yesp (if default 'first)))
    (magit-log-edit-set-fields fields)
    yesp))

(defun magit-log-edit-toggle-input (name default)
  "Toggle the log-edit input named NAME.
If it's currently unset, set it to DEFAULT (a string). If it is
set remove it.

Return nil if the input is toggled off, and its valud if it's
toggled on."
  (let* ((fields (magit-log-edit-get-fields))
         (cell (assq name fields))
         result)
    (if cell
        (progn
          (setq fields (assq-delete-all name fields)
                result (cdr cell)))
      (setq fields (cons (cons name default) fields)))
    (magit-log-edit-set-fields fields)
    result))

(defun magit-log-edit-setup-author-env (author)
  "Set GIT_AUTHOR_* variables from AUTHOR spec.
If AUTHOR is nil, honor default values from
environment (potentially empty)."
  (when author
    ;; XXX - this is a bit strict, probably.
    (or (string-match "\\(.*\\) <\\(.*\\)>\\(?:,\\s-*\\(.+\\)\\)?" author)
        (error "Can't parse author string"))
    ;; Shucks, setenv destroys the match data.
    (let ((name (match-string 1 author))
          (email (match-string 2 author))
          (date  (match-string 3 author)))
      (make-local-variable 'process-environment)
      (setenv "GIT_AUTHOR_NAME" name)
      (setenv "GIT_AUTHOR_EMAIL" email)
      (if date
          (setenv "GIT_AUTHOR_DATE" date)))))

(defun magit-log-edit-push-to-comment-ring (comment)
  (when (or (ring-empty-p log-edit-comment-ring)
            (not (equal comment (ring-ref log-edit-comment-ring 0))))
    (ring-insert log-edit-comment-ring comment)))

(defun magit-log-edit-commit ()
  "Finish edits and create new commit object.
\('git commit ...')"
  (interactive)
  (let* ((fields (magit-log-edit-get-fields))
         (amend (equal (cdr (assq 'amend fields)) "yes"))
         (allow-empty (equal (cdr (assq 'allow-empty fields)) "yes"))
         (commit-all (equal (cdr (assq 'commit-all fields)) "yes"))
         (sign-off-field (assq 'sign-off fields))
         (sign-off (if sign-off-field
                       (equal (cdr sign-off-field) "yes")
                     magit-commit-signoff))
         (gpg-sign-field (assq 'gpg-sign fields))
         (gpg-sign (if gpg-sign-field
                       (equal (cdr gpg-sign-field) "yes")
                     magit-commit-gpgsign))
         (no-verify-field (assq 'no-verify fields))
         (no-verify (if no-verify-field
                       (equal (cdr no-verify-field) "yes")
                     magit-commit-no-verify))
         (tag-rev (cdr (assq 'tag-rev fields)))
         (tag-name (cdr (assq 'tag-name fields)))
         (author (cdr (assq 'author fields)))
         (tag-options (cdr (assq 'tag-options fields))))

    (unless (or (magit-anything-staged-p)
                allow-empty
                amend
                tag-name
                (file-exists-p (concat (magit-git-dir) "MERGE_HEAD"))
                (and commit-all
                     (not (magit-everything-clean-p))))
      (error "Refusing to create empty commit. Maybe you want to amend (%s) or allow-empty (%s)?"
             (key-description (car (where-is-internal
                                    'magit-log-edit-toggle-amending)))
             (key-description (car (where-is-internal
                                    'magit-log-edit-toggle-allow-empty)))))

    (magit-log-edit-push-to-comment-ring (buffer-string))
    (magit-log-edit-setup-author-env author)
    (magit-log-edit-set-fields nil)
    (magit-log-edit-cleanup)
    (if (= (buffer-size) 0)
        (insert "(Empty description)\n"))
    (let ((env process-environment)
          (commit-buf (current-buffer)))
      (with-current-buffer (magit-find-status-buffer default-directory)
        (let ((process-environment env))
          (cond (tag-name
                 (apply #'magit-run-git-with-input commit-buf
                        "tag" (append tag-options
                                      (list tag-name "-a" "-F" "-" tag-rev))))
                (t
                 (apply #'magit-run-async-with-input commit-buf
                        magit-git-executable
                        (append magit-git-standard-options
                                '("commit")
                                magit-custom-options
                                '("-F" "-")
                                (when (and commit-all (not allow-empty))
                                  '("--all"))
                                (when amend '("--amend"))
                                (when allow-empty '("--allow-empty"))
                                (when sign-off '("--signoff"))
                                (when gpg-sign '("-S"))
                                (when no-verify '("--no-verify")))))))))
    ;; shouldn't we kill that buffer altogether?
    (erase-buffer)
    ;; potentially the local environment has been altered with settings that
    ;; were specific to this commit. Let's revert it
    (kill-local-variable 'process-environment)
    (let ((magit-buf magit-buffer-internal))
      (bury-buffer)
      (set-buffer magit-buf))
    (when (file-exists-p (concat (magit-git-dir) "MERGE_MSG"))
      (delete-file (concat (magit-git-dir) "MERGE_MSG")))
    (magit-update-vc-modeline default-directory)
    (when magit-pre-log-edit-window-configuration
      (set-window-configuration magit-pre-log-edit-window-configuration)
      (setq magit-pre-log-edit-window-configuration nil))))

(defun magit-log-edit-cancel-log-message ()
  "Abort edits and erase commit message being composed."
  (interactive)
  (when (or (not magit-log-edit-confirm-cancellation)
            (yes-or-no-p
             "Really cancel editing the log (any changes will be lost)?"))
    (erase-buffer)
    (bury-buffer)
    (when magit-pre-log-edit-window-configuration
      (set-window-configuration magit-pre-log-edit-window-configuration)
      (setq magit-pre-log-edit-window-configuration nil))))

(defun magit-log-edit-toggle-amending ()
  "Toggle whether this will be an amendment to the previous commit.
\(i.e., whether eventual commit does 'git commit --amend')"
  (interactive)
  (when (eq (magit-log-edit-toggle-field 'amend t) 'first)
    (magit-log-edit-append
     (magit-trim-line (magit-format-commit "HEAD" "%s%n%n%b")))))

(defun magit-log-edit-toggle-signoff ()
  "Toggle whether this commit will include a signoff.
\(i.e., whether eventual commit does 'git commit --signoff')"
  (interactive)
  (magit-log-edit-toggle-field 'sign-off (not magit-commit-signoff)))

(defun magit-log-edit-toggle-gpgsign ()
  "Toggle whether this commit will be GPG-signed.
\(i.e., whether eventual commit does 'git commit -S')"
  (interactive)
  (magit-log-edit-toggle-field 'gpg-sign (not magit-commit-gpgsign)))

(defun magit-log-edit-toggle-no-verify ()
  "Toggle whether this commit will bypass the pre-commit and commit-msg hooks.
\(i.e., whether eventual commit does 'git commit --no-verify')"
  (interactive)
  (magit-log-edit-toggle-field 'no-verify (not magit-commit-no-verify)))

(defun magit-log-edit-toggle-author ()
  "Toggle whether this commit will include an author.
\(i.e., whether eventual commit is run with GIT_AUTHOR_NAME and
GIT_AUTHOR_EMAIL set)"
  (interactive)
  (magit-log-edit-toggle-input 'author (format "%s <%s>"
                                               (or (magit-get "user" "name") "Author Name")
                                               (or (magit-get "user" "email") "author@email"))))

(defun magit-log-edit-toggle-allow-empty ()
  "Toggle whether this commit is allowed to be empty.
This means that the eventual commit does 'git commit --allow-empty'."
  (interactive)
  (magit-log-edit-toggle-field 'allow-empty t))

(defun magit-pop-to-log-edit (operation)
  (let ((dir default-directory)
        (magit-buf (current-buffer))
        (buf (get-buffer-create magit-log-edit-buffer-name)))
    (setq magit-pre-log-edit-window-configuration
          (current-window-configuration))
    (pop-to-buffer buf)
    (setq default-directory dir)
    (when (file-exists-p (concat (magit-git-dir) "MERGE_MSG"))
      (insert-file-contents (concat (magit-git-dir) "MERGE_MSG")))
    (magit-log-edit-mode)
    (make-local-variable 'magit-buffer-internal)
    (setq magit-buffer-internal magit-buf)
    (message "Type C-c C-c to %s (C-c C-k to cancel)." operation)))

(defun magit-log-edit (&optional arg)
  "Bring up a buffer to allow editing of commit messages.

Giving a simple prefix arg will amend a previous commit, while
a double prefix arg will allow creating an empty one.

If there is a rebase in progress, offer the user the option to
continue it.

\\{magit-log-edit-mode-map}"
  (interactive "P")
  ;; If repository is dirty there is no point in trying to
  ;; suggest to continue the rebase. Git will rebuke you and exit with
  ;; error code, so suggest it only if theres absolutely nothing else
  ;; to do and rebase is ongoing.
  (if (and (magit-everything-clean-p)
           (magit-rebase-info)
           (y-or-n-p "Rebase in progress.  Continue it? "))
      (magit-run-git-async "rebase" "--continue")

    ;; If there's nothing staged, set commit flag to `nil', thus
    ;; avoiding unnescessary popping up of the log edit buffer in case
    ;; when user chose to forgo commiting all unstaged changes
    (let ((amend-p (= (prefix-numeric-value arg) 4))
          (empty-p (= (prefix-numeric-value arg) 16)))
      (when (and magit-commit-all-when-nothing-staged
                 (not (magit-everything-clean-p))
                 (not (magit-anything-staged-p)))
        (cond ((eq magit-commit-all-when-nothing-staged 'ask-stage)
               (when (y-or-n-p "Nothing staged.  Stage everything now? ")
                 (magit-stage-all)))
              ((not (magit-log-edit-get-field 'commit-all))
               (when (or (eq magit-commit-all-when-nothing-staged t)
                         (y-or-n-p
                          "Nothing staged.  Commit all unstaged changes? "))
                 (magit-log-edit-set-field 'commit-all "yes")))))
      (when amend-p
        (magit-log-edit-toggle-amending))
      (when empty-p
        (magit-log-edit-toggle-allow-empty))
      (let ((author-email (or (getenv "GIT_AUTHOR_EMAIL") ""))
            (author-name (or (getenv "GIT_AUTHOR_NAME") ""))
            (author-date (or (getenv "GIT_AUTHOR_DATE") "")))
        (if (not (string= author-email ""))
            (magit-log-edit-set-field 'author (format "%s <%s>%s"
                                                      (if (string= "" author-name) author-email author-name)
                                                      author-email
                                                      (if (string= "" author-date) "" (format ", %s" author-date))))))
      (magit-pop-to-log-edit "commit"))))

(defun magit-add-log ()
  (interactive)
  (cond ((magit-rebase-info)
         (if (y-or-n-p "Rebase in progress.  Continue it? ")
             (magit-run-git-async "rebase" "--continue")))
        (t
         (let ((section (magit-current-section)))
           (let ((fun (if (eq (magit-section-type section) 'hunk)
                          (save-window-excursion
                            (save-excursion
                              (magit-visit-item)
                              (add-log-current-defun)))
                        nil))
                 (file (magit-diff-item-file
                        (cond ((eq (magit-section-type section) 'hunk)
                               (magit-hunk-item-diff section))
                              ((eq (magit-section-type section) 'diff)
                               section)
                              (t
                               (error "No change at point"))))))
             (magit-log-edit nil)
             (goto-char (point-min))
             (cond ((not (search-forward-regexp
                          (format "^\\* %s" (regexp-quote file)) nil t))
                    ;; No entry for file, create it.
                    (goto-char (point-max))
                    (insert (format "\n* %s" file))
                    (if fun
                        (insert (format " (%s)" fun)))
                    (insert ": "))
                   (fun
                    ;; found entry for file, look for fun
                    (let ((limit (or (save-excursion
                                       (and (search-forward-regexp "^\\* "
                                                                   nil t)
                                            (match-beginning 0)))
                                     (point-max))))
                      (cond ((search-forward-regexp (format "(.*\\<%s\\>.*):"
                                                            (regexp-quote fun))
                                                    limit t)
                             ;; found it, goto end of current entry
                             (if (search-forward-regexp "^(" limit t)
                                 (backward-char 2)
                               (goto-char limit)))
                            (t
                             ;; not found, insert new entry
                             (goto-char limit)
                             (if (bolp)
                                 (open-line 1)
                               (newline))
                             (insert (format "(%s): " fun))))))
                   (t
                    ;; found entry for file, look for beginning  it
                    (when (looking-at ":")
                      (forward-char 2)))))))))

;;; Tags

(magit-define-command tag (name rev)
  "Create a new lightweight tag with the given NAME at REV.
\('git tag NAME')."
  (interactive
   (list
    (read-string "Tag name: ")
    (magit-read-rev "Place tag on: " (or (magit-default-rev) "HEAD"))))
  (apply #'magit-run-git "tag" (append magit-custom-options (list name rev))))

(magit-define-command annotated-tag (name rev)
  "Start composing an annotated tag with the given NAME.
Tag will point to the current 'HEAD'."
  (interactive
   (list
    (read-string "Tag name: ")
    (magit-read-rev "Place tag on: " (or (magit-default-rev) "HEAD"))))
  (magit-log-edit-set-field 'tag-name name)
  (magit-log-edit-set-field 'tag-rev rev)
  (magit-log-edit-set-field 'tag-options magit-custom-options)
  (magit-pop-to-log-edit "tag"))

;;; Stashing

(defun magit-wash-stash ()
  (if (search-forward-regexp "stash@{\\(.*?\\)}" (line-end-position) t)
      (let ((stash (match-string-no-properties 0))
            (name (match-string-no-properties 1)))
        (delete-region (match-beginning 0) (match-end 0))
        (goto-char (match-beginning 0))
        (fixup-whitespace)
        (goto-char (line-beginning-position))
        (insert name)
        (goto-char (line-beginning-position))
        (magit-with-section stash 'stash
          (magit-set-section-info stash)
          (forward-line)))
    (forward-line))
  t)

(defun magit-wash-stashes ()
  (let ((magit-old-top-section nil))
    (magit-wash-sequence #'magit-wash-stash)))

(magit-define-inserter stashes ()
  (magit-git-section 'stashes
                     "Stashes:" 'magit-wash-stashes
                     "stash" "list"))

(defvar magit-read-stash-history nil
  "The history of inputs to `magit-stash'.")

(magit-define-command stash (description)
  "Create new stash of working tree and staging area named DESCRIPTION.
Working tree and staging area revert to the current 'HEAD'.
With prefix argument, changes in staging area are kept.
\('git stash save [--keep-index] DESCRIPTION')"
  (interactive (list (read-string "Stash description: "
                                  nil
                                  'magit-read-stash-history)))
  (apply 'magit-run-git `("stash" "save" ,@magit-custom-options "--" ,description)))

(magit-define-command stash-snapshot ()
  "Create new stash of working tree and staging area; keep changes in place.
\('git stash save \"Snapshot...\"; git stash apply stash@{0}')"
  (interactive)
  (magit-with-refresh
    (apply 'magit-run-git `("stash" "save" ,@magit-custom-options
                   ,(format-time-string "Snapshot taken at %Y-%m-%d %H:%M:%S"
                                       (current-time))))
    (magit-run-git "stash" "apply" "stash@{0}")))

(defvar magit-currently-shown-stash nil)

(define-derived-mode magit-stash-mode magit-mode "Magit Stash"
  "Mode for looking at a git stash.

\\{magit-stash-mode-map}"
  :group 'magit)

(defvar magit-stash-buffer-name "*magit-stash*"
  "Buffer name for displaying a stash.")

(defun magit-show-stash (stash &optional scroll)
  (when (magit-section-p stash)
    (setq stash (magit-section-info stash)))
  (let ((dir default-directory)
        (buf (get-buffer-create magit-stash-buffer-name))
        (stash-id (magit-git-string "rev-list" "-1" stash)))
    (cond ((and (equal magit-currently-shown-stash stash-id)
                (with-current-buffer buf
                  (> (length (buffer-string)) 1)))
           (let ((win (get-buffer-window buf)))
             (cond ((not win)
                    (display-buffer buf))
                   (scroll
                    (with-selected-window win
                      (funcall scroll))))))
          (t
           (setq magit-currently-shown-stash stash-id)
           (display-buffer buf)
           (with-current-buffer buf
             (set-buffer buf)
             (goto-char (point-min))
             (let* ((range (cons (concat stash "^2^") stash))
                    (magit-current-diff-range range)
                    (args (magit-rev-range-to-git range)))
               (magit-mode-init dir 'magit-diff-mode #'magit-refresh-diff-buffer
                                range args)))))))
;;; Commits

(defun magit-commit-at-point (&optional nil-ok-p)
  (let* ((section (magit-current-section))
         (commit (if (and section
                          (eq (magit-section-type section) 'commit))
                     (magit-section-info section)
                 (get-text-property (point) 'revision))))
    (if nil-ok-p
        commit
      (or commit
          (error "No commit at point")))))

(defun magit-apply-commit (commit &optional docommit noerase revert)
  (let* ((parent-id (magit-choose-parent-id commit "cherry-pick"))
         (success (magit-run* `(,magit-git-executable
                                ,@magit-git-standard-options
                                ,(if revert "revert" "cherry-pick")
                                ,@(if parent-id
                                      (list "-m" (number-to-string parent-id)))
                                ,@(if (not docommit) (list "--no-commit"))
                                ,commit)
                              nil noerase)))
    (when (and (not docommit) success)
      (cond (revert
             (magit-log-edit-append
              (magit-format-commit commit "Reverting \"%s\"")))
            (t
             (magit-log-edit-append
              (magit-format-commit commit "%s%n%n%b"))
             (magit-log-edit-set-field
              'author
              (magit-format-commit commit "%an <%ae>, %ai")))))
    success))

(defun magit-apply-item ()
  (interactive)
  (magit-section-action (item info "apply")
    ((pending commit)
     (magit-apply-commit info)
     (magit-rewrite-set-commit-property info 'used t))
    ((commit)
     (magit-apply-commit info))
    ((unstaged *)
     (error "Change is already in your working tree"))
    ((staged *)
     (error "Change is already in your working tree"))
    ((hunk)
     (magit-apply-hunk-item item))
    ((diff)
     (magit-apply-diff-item item))
    ((stash)
     (magit-run-git "stash" "apply" info))))

(defun magit-cherry-pick-item ()
  (interactive)
  (magit-section-action (item info "cherry-pick")
    ((pending commit)
     (magit-apply-commit info t)
     (magit-rewrite-set-commit-property info 'used t))
    ((commit)
     (magit-apply-commit info t))
    ((stash)
     (magit-run-git "stash" "pop" info))))

(defmacro magit-with-revert-confirmation (&rest body)
  `(when (or (not magit-revert-item-confirm)
             (yes-or-no-p "Really revert this item? "))
     ,@body))

(defun magit-revert-item ()
  (interactive)
  (magit-section-action (item info "revert")
    ((pending commit)
     (magit-with-revert-confirmation
      (magit-apply-commit info nil nil t)
      (magit-rewrite-set-commit-property info 'used nil)))
    ((commit)
     (magit-with-revert-confirmation
      (magit-apply-commit info nil nil t)))
    ;; Reverting unstaged changes cannot be undone
    ((unstaged *)
     (magit-discard-item))
    ((hunk)
     (magit-with-revert-confirmation
      (magit-apply-hunk-item-reverse item)))
    ((diff)
     (magit-with-revert-confirmation
      (magit-apply-diff-item item "--reverse")))))

(defun magit-log-show-more-entries (&optional arg)
  "Grow the number of log entries shown.

With no prefix optional ARG, show twice as many log entries.
With a numerical prefix ARG, add this number to the number of shown log entries.
With a non numeric prefix ARG, show all entries"
  (interactive "P")
  (make-local-variable 'magit-log-cutoff-length)
  (cond
   ((numberp arg)
    (setq magit-log-cutoff-length (+ magit-log-cutoff-length arg)))
   (arg
    (setq magit-log-cutoff-length magit-log-infinite-length))
   (t (setq magit-log-cutoff-length (* magit-log-cutoff-length 2))))
  (let ((old-point (point)))
    (magit-refresh)
    (goto-char old-point)))

(defun magit-refresh-log-buffer (range style args)
  (magit-configure-have-graph)
  (magit-configure-have-decorate)
  (magit-configure-have-abbrev)
  (setq magit-current-range range)
  (magit-create-log-buffer-sections
    (apply #'magit-git-section nil
           (magit-rev-range-describe range "Commits")
           (apply-partially 'magit-wash-color-log style)
           `("log"
             ,(format "--max-count=%s" magit-log-cutoff-length)
             "--abbrev-commit"
             ,(format "--abbrev=%s" magit-sha1-abbrev-length)
             ,@(cond ((eq style 'long) (append
                                        (list "--stat" "-z")
                                        (when magit-log-show-gpg-status
                                          (list "--show-signature"))))
                     ((eq style 'oneline)
                      (let ((fmt
                             (if magit-log-show-gpg-status
                                 "%h%d %G?[%an][%ar]%s"
                               "%h%d [%an][%ar]%s")))
                        (list (format "--pretty=format:%s" fmt))))
                     (t nil))
             ,@(if magit-have-decorate (list "--decorate=full"))
             ,@(if magit-have-graph (list "--graph"))
             "--color"
             ,@args
             "--"))))

(define-derived-mode magit-log-mode magit-mode "Magit Log"
  "Mode for looking at git log.

\\{magit-log-mode-map}"
  :group 'magit)

(magit-define-command log-ranged ()
  (interactive)
  (magit-log t))
(define-obsolete-function-alias 'magit-display-log-ranged 'magit-log-ranged)

(magit-define-command log (&optional ask-for-range &rest extra-args)
  (interactive)
  (let* ((log-range (if ask-for-range
                        (magit-read-rev-range "Log" "HEAD")
                      "HEAD"))
         (topdir (magit-get-top-dir default-directory))
         (args (nconc (list (magit-rev-range-to-git log-range))
                      magit-custom-options
                      extra-args)))
    (magit-buffer-switch magit-log-buffer-name)
    (magit-mode-init topdir 'magit-log-mode #'magit-refresh-log-buffer log-range
                     'oneline args)))

(define-obsolete-function-alias 'magit-display-log 'magit-log)

(magit-define-command log-long-ranged ()
  (interactive)
  (magit-log-long t))

(magit-define-command log-long (&optional ranged)
  (interactive)
  (let* ((range (if ranged
                    (magit-read-rev-range "Long log" "HEAD")
                  "HEAD"))
         (topdir (magit-get-top-dir default-directory))
         (args (append (list (magit-rev-range-to-git range))
                       magit-custom-options)))
    (magit-buffer-switch magit-log-buffer-name)
    (magit-mode-init topdir 'magit-log-mode #'magit-refresh-log-buffer range
                     'long args)))

;;; Reflog

(defvar magit-reflog-head nil
  "The HEAD of the reflog in the current buffer.
This is only non-nil in reflog buffers.")
(make-variable-buffer-local 'magit-reflog-head)

(defun magit-refresh-reflog-buffer (head args)
  (setq magit-reflog-head head)
  (magit-create-log-buffer-sections
    (apply #'magit-git-section
           'reflog (format "Local history of head %s" head) 'magit-wash-log "log"
           (append magit-git-log-options
                   (list
                    "--walk-reflogs"
                    (format "--max-count=%s" magit-log-cutoff-length)
                    args)))))

(define-derived-mode magit-reflog-mode magit-log-mode "Magit Reflog"
  "Mode for looking at git reflog.

\\{magit-reflog-mode-map}"
  :group 'magit)

(magit-define-command reflog (&optional ask-for-range)
  (interactive)
  (let ((at (or (if ask-for-range
                    (magit-read-rev "Reflog of" (or (magit-guess-branch) "HEAD")))
                "HEAD")))
    (let* ((topdir (magit-get-top-dir default-directory))
           (args (magit-rev-to-git at)))
      (magit-buffer-switch "*magit-reflog*")
      (magit-mode-init topdir 'magit-reflog-mode
                       #'magit-refresh-reflog-buffer at args))))

(magit-define-command reflog-ranged ()
  (interactive)
  (magit-reflog t))

;;; Diffing

(defvar magit-ediff-buffers nil
  "List of buffers that may be killed by `magit-ediff-restore'.")

(defvar magit-ediff-windows nil
  "The window configuration that will be restored when Ediff is finished.")

(defun magit-ediff ()
  "View the current DIFF section in ediff."
  (interactive)
  (let ((diff (magit-current-section)))
    (when (magit-section-hidden diff)
      ;; Range is not set until the first time the diff is visible.
      ;; This somewhat hackish code makes sure it's been visible at least once.
      (magit-toggle-section)
      (magit-toggle-section)
      (setq diff (magit-current-section)))
    (if (eq 'hunk (magit-section-type diff))
        (setq diff (magit-section-parent diff)))
    (unless (eq 'diff (magit-section-type diff))
      (error "No diff at this location"))
    (let* ((type (magit-diff-item-kind diff))
           (file1 (magit-diff-item-file diff))
           (file2 (magit-diff-item-file2 diff))
           (range (magit-diff-item-range diff)))
      (cond
       ((memq type '(new deleted typechange))
        (message "Why ediff a %s file?" type))
       ((and (eq type 'unmerged)
             (eq (cdr range) 'working))
        (magit-interactive-resolve file1))
       ((consp (car range))
        (magit-ediff* (magit-show (caar range) file2)
                      (magit-show (cdar range) file2)
                      (magit-show (cdr range) file1)))
       (t
        (magit-ediff* (magit-show (car range) file2)
                      (magit-show (cdr range) file1)))))))

(defun magit-ediff-add-cleanup ()
  (make-local-variable 'magit-ediff-buffers)
  (setq-default magit-ediff-buffers ())

  (make-local-variable 'magit-ediff-windows)
  (setq-default magit-ediff-windows ())

  (add-hook 'ediff-cleanup-hook 'magit-ediff-restore 'append 'local))

(defun magit-ediff* (a b &optional c)
  (setq magit-ediff-buffers (list a b c))
  (setq magit-ediff-windows (current-window-configuration))
  (if c
      (ediff-buffers3 a b c '(magit-ediff-add-cleanup))
      (ediff-buffers a b '(magit-ediff-add-cleanup))))

(defun magit-ediff-restore ()
  "Kill any buffers in `magit-ediff-buffers' that are not visiting files and
restore the window state that was saved before ediff was called."
  (dolist (buffer magit-ediff-buffers)
    (when (and (null (buffer-file-name buffer))
               (buffer-live-p buffer))
      (with-current-buffer buffer
        (when (and (eq magit-show-current-version 'index)
                   (buffer-modified-p))
          (magit-save-index)))
      (kill-buffer buffer)))
  (let ((buf (current-buffer)))
    (set-window-configuration magit-ediff-windows)
    (set-buffer buf)))

(defun magit-refresh-diff-buffer (range args)
  (let ((magit-current-diff-range (cond
                                   ((stringp range)
                                    (cons range 'working))
                                   ((null (cdr range))
                                    (cons (car range) 'working))
                                   (t
                                    range))))
    (setq magit-current-range range)
    (magit-create-buffer-sections
      (apply #'magit-git-section
             'diffbuf
             (magit-rev-range-describe range "Changes")
             'magit-wash-diffs
             "diff" (magit-diff-U-arg)
             `(,@(if magit-show-diffstat (list "--patch-with-stat"))
               ,args "--")))))

(define-derived-mode magit-diff-mode magit-mode "Magit Diff"
  "Mode for looking at a git diff.

\\{magit-diff-mode-map}"
  :group 'magit)

(magit-define-command diff (range)
  (interactive (list (magit-read-rev-range "Diff")))
  (if range
      (let* ((dir default-directory)
             (args (magit-rev-range-to-git range))
             (buf (get-buffer-create "*magit-diff*")))
        (display-buffer buf)
        (with-current-buffer buf
          (magit-mode-init dir 'magit-diff-mode #'magit-refresh-diff-buffer range args)))))

(magit-define-command diff-working-tree (rev)
  (interactive (list (magit-read-rev-with-default "Diff with")))
  (magit-diff (or rev "HEAD")))

(defun magit-diff-with-mark ()
  (interactive)
  (magit-diff (cons (magit-marked-commit)
                    (magit-commit-at-point))))

;;; Wazzup

(defvar magit-wazzup-head nil
  "The integration head for the current wazzup buffer.
This is only non-nil in wazzup buffers.")
(make-variable-buffer-local 'magit-wazzup-head)

(defvar magit-wazzup-all-p nil
  "Non-nil if the current wazzup buffer displays excluded branches.
This is only meaningful in wazzup buffers.")
(make-variable-buffer-local 'magit-wazzup-all-p)

(defun magit-wazzup-toggle-ignore (branch edit)
  (let ((ignore-file (concat (magit-git-dir) "info/wazzup-exclude")))
    (if edit
        (setq branch (read-string "Branch to ignore for wazzup: " branch)))
    (let ((ignored (magit-file-lines ignore-file)))
      (cond ((member branch ignored)
             (when (or (not edit)
                       (y-or-n-p "Branch %s is already ignored.  Unignore? "))
               (setq ignored (delete branch ignored))))
            (t
             (setq ignored (append ignored (list branch)))))
      (magit-write-file-lines ignore-file ignored)
      (magit-need-refresh))))

(defun magit-refresh-wazzup-buffer (head all)
  (setq magit-wazzup-head head)
  (setq magit-wazzup-all-p all)
  (let ((branch-desc (or head "(detached) HEAD")))
    (unless head (setq head "HEAD"))
    (magit-create-buffer-sections
      (magit-with-section 'wazzupbuf nil
        (insert (format "Wazzup, %s\n\n" branch-desc))
        (let* ((excluded (magit-file-lines (concat (magit-git-dir) "info/wazzup-exclude")))
               (all-branches (magit-list-interesting-refs))
               (branches (if all all-branches
                           (delq nil (mapcar
                                      (lambda (b)
                                        (and (not
                                              (member (cdr b) excluded))
                                             b))
                                      all-branches))))
               (reported (make-hash-table :test #'equal)))
          (dolist (branch branches)
            (let* ((name (car branch))
                   (ref (cdr branch))
                   (hash (magit-rev-parse ref))
                   (reported-branch (gethash hash reported)))
              (unless (or (and reported-branch
                               (string= (file-name-nondirectory ref)
                                        reported-branch))
                          (not (magit-git-string "merge-base" head ref)))
                (puthash hash (file-name-nondirectory ref) reported)
                (let* ((n (length (magit-git-lines "log" "--pretty=oneline"
                                                   (concat head ".." ref))))
                       (section
                        (let ((magit-section-hidden-default t))
                          (magit-git-section
                           (cons ref 'wazzup)
                           (format "%s unmerged commits in %s%s"
                                   n name
                                   (if (member ref excluded)
                                       " (normally ignored)"
                                     ""))
                           'magit-wash-log
                           "log"
                           (format "--max-count=%s" magit-log-cutoff-length)
                           "--abbrev-commit"
                           (format "--abbrev=%s" magit-sha1-abbrev-length)
                           "--graph"
                           "--pretty=oneline"
                           (format "%s..%s" head ref)
                           "--"))))
                  (magit-set-section-info ref section))))))))))

(define-derived-mode magit-wazzup-mode magit-mode "Magit Wazzup"
  "Mode for looking at commits that could be merged from other branches.

\\{magit-wazzup-mode-map}"
  :group 'magit)

(defun magit-wazzup (&optional all)
  (interactive "P")
  (let ((topdir (magit-get-top-dir default-directory))
        (current-branch (magit-get-current-branch)))
    (magit-buffer-switch "*magit-wazzup*")
    (magit-mode-init topdir 'magit-wazzup-mode
                     #'magit-refresh-wazzup-buffer
                     current-branch all)))

(defun magit-filename (filename)
  "Return the path of FILENAME relative to its git repository.

If FILENAME is absolute, return a path relative to the git
repository containing it. Otherwise, return a path relative to
the current git repository."
  (let ((topdir (expand-file-name
                 (magit-get-top-dir (or (file-name-directory filename)
                                        default-directory))))
        (file (file-truename filename)))
    (when (and (not (string= topdir ""))
               ;; FILE must start with the git repository path
               (zerop (string-match-p (concat "\\`" topdir) file)))
      (substring file (length topdir)))))

;; This variable is used to keep track of the current file in the
;; *magit-log* buffer when this one is dedicated to showing the log of
;; just 1 file.
(defvar magit-file-log-file nil)
(make-variable-buffer-local 'magit-file-log-file)

(defun magit-refresh-file-log-buffer (file range style)
  "Refresh the current file-log buffer by calling git.

FILE is the path of the file whose log must be displayed.

`magit-current-range' will be set to the value of RANGE.

STYLE controls the display. It is either `'long',  `'oneline', or something else."
  (magit-configure-have-graph)
  (magit-configure-have-decorate)
  (magit-configure-have-abbrev)
  (setq magit-current-range range)
  (setq magit-file-log-file file)
  (magit-create-log-buffer-sections
    (apply #'magit-git-section nil
           (magit-rev-range-describe range (format "Commits for file %s" file))
           (apply-partially 'magit-wash-log style)
           `("log"
             ,(format "--max-count=%s" magit-log-cutoff-length)
             ,"--abbrev-commit"
             ,(format "--abbrev=%s" magit-sha1-abbrev-length)
             ,@(cond ((eq style 'long) (list "--stat" "-z"))
                     ((eq style 'oneline) (list "--pretty=oneline"))
                     (t nil))
             ,@(if magit-have-decorate (list "--decorate=full"))
             ,@(if magit-have-graph (list "--graph"))
             "--"
             ,file))))

(defun magit-file-log (&optional all)
  "Display the log for the currently visited file or another one.

With a prefix argument or if no file is currently visited, ask
for the file whose log must be displayed."
  (interactive "P")
  (let ((topdir (magit-get-top-dir default-directory))
        (current-file (magit-filename
                       (if (or current-prefix-arg (not buffer-file-name))
                           (magit-read-file-from-rev (magit-get-current-branch))
                        buffer-file-name)))
        (range "HEAD"))
    (magit-buffer-switch magit-log-buffer-name)
    (magit-mode-init topdir 'magit-log-mode
                     #'magit-refresh-file-log-buffer
                     current-file range 'oneline)))

(magit-define-command single-file-log (&optional ranged)
  (interactive)
  (magit-file-log))

(defun magit-show-file-revision ()
  "Open a new buffer showing the current file in the revision at point."
  (interactive)
  (let ((show-file-from-diff
         (lambda (item)
           (switch-to-buffer-other-window
            (magit-show (cdr (magit-diff-item-range item))
                        (magit-diff-item-file item))))))
    (magit-section-action (item info "show")
      ((commit)
       (let ((current-file (or magit-file-log-file
                               (magit-read-file-from-rev info))))
         (switch-to-buffer-other-window
          (magit-show info current-file))))
      ((hunk) (funcall show-file-from-diff (magit-hunk-item-diff item)))
      ((diff) (funcall show-file-from-diff item)))))

;;; Miscellaneous

(defun magit-edit-ignore-string (file)
  "Prompt the user for the string to be ignored.
A list of predefined values with wildcards is derived from the
filename FILE."
  (let* ((extension (concat "*." (file-name-extension file)))
         (extension-in-dir (concat (file-name-directory file) extension))
         (filename (file-name-nondirectory file))
         (completions (list extension extension-in-dir filename file)))
    (magit-completing-read "File to ignore: " completions () () () () file)))

(defun magit-ignore-file (file &optional edit-ignore-string local)
  "Add FILE to the list of files to ignore.
If EDIT-IGNORE-STRING is non-nil, prompt the user for the string
to be ignored instead of using FILE.  The changes are written to
.gitignore except if LOCAL is non-nil in which case they are
written to .git/info/exclude."
  (let* ((local-ignore-dir (concat (magit-git-dir) "info/"))
         (ignore-file (if local
                          (concat local-ignore-dir "exclude")
                        ".gitignore")))
    (if edit-ignore-string
      (setq file (magit-edit-ignore-string file)))
    (if (and local (not (file-exists-p local-ignore-dir)))
        (make-directory local-ignore-dir t))
    (with-temp-buffer
      (when (file-exists-p ignore-file)
        (insert-file-contents ignore-file))
      (goto-char (point-max))
      (unless (bolp)
        (insert "\n"))
      (insert file "\n")
      (write-region nil nil ignore-file))
    (magit-need-refresh)))

(defun magit--ignore-item (arg &optional local)
  (interactive)
  (magit-section-action (item info "ignore")
    ((untracked file)
     (magit-ignore-file (concat "/" info) current-prefix-arg local))
    ((wazzup)
     (magit-wazzup-toggle-ignore info current-prefix-arg))))

(defun magit-ignore-item ()
  "Ignore the item at point."
  (interactive)
  (magit--ignore-item current-prefix-arg))

(defun magit-ignore-item-locally ()
  "Ignore the item at point locally only."
  (interactive)
  (magit--ignore-item current-prefix-arg t))

(defun magit-discard-diff (diff stagedp)
  (let ((kind (magit-diff-item-kind diff))
        (file (magit-diff-item-file diff)))
    (cond ((eq kind 'deleted)
           (when (yes-or-no-p (format "Resurrect %s? " file))
             (magit-run-git "reset" "-q" "--" file)
             (magit-run-git "checkout" "--" file)))
          ((eq kind 'new)
           (if (yes-or-no-p (format "Delete %s? " file))
               (magit-run-git "rm" "-f" "--" file)))
          (t
           (if (yes-or-no-p (format "Discard changes to %s? " file))
               (if stagedp
                   (magit-run-git "checkout" "HEAD" "--" file)
                 (magit-run-git "checkout" "--" file)))))))

(defun magit-discard-item ()
  (interactive)
  (magit-section-action (item info "discard")
    ((untracked file)
     (when (yes-or-no-p (format "Delete %s? " info))
       (if (and (file-directory-p info)
                (not (file-symlink-p info)))
           (magit-delete-directory info 'recursive)
         (delete-file info))
       (magit-refresh-buffer)))
    ((untracked)
     (if (yes-or-no-p "Delete all untracked files and directories? ")
         (magit-run-git "clean" "-df")))
    ((unstaged diff hunk)
     (when (yes-or-no-p (if (magit-use-region-p)
                            "Discard changes in region? "
                          "Discard hunk? "))
       (magit-apply-hunk-item-reverse item)))
    ((staged diff hunk)
     (if (magit-file-uptodate-p (magit-diff-item-file
                                 (magit-hunk-item-diff item)))
         (when (yes-or-no-p (if (magit-use-region-p)
                                "Discard changes in region? "
                              "Discard hunk? "))
           (magit-apply-hunk-item-reverse item "--index"))
       (error "Can't discard this hunk.  Please unstage it first")))
    ((unstaged diff)
     (magit-discard-diff item nil))
    ((staged diff)
     (if (magit-file-uptodate-p (magit-diff-item-file item))
         (magit-discard-diff item t)
       (error "Can't discard staged changes to this file.  Please unstage it first")))
    ((diff diff)
     (save-excursion
       (magit-goto-parent-section)
       (magit-discard-item)))
    ((diff diff hunk)
     (save-excursion
       (magit-goto-parent-section)
       (magit-goto-parent-section)
       (magit-discard-item)))
    ((hunk)
     (error "Can't discard this hunk"))
    ((diff)
     (error "Can't discard this diff"))
    ((stash)
     (when (yes-or-no-p "Discard stash? ")
       (magit-run-git "stash" "drop" info)))
    ((branch)
     (when (yes-or-no-p (if current-prefix-arg
                            (concat "Force delete branch [" info "]? ")
                          (concat "Delete branch [" info "]? ")))
       (magit-delete-branch info current-prefix-arg)))
    ((remote)
     (when (yes-or-no-p "Remove remote? ")
       (magit-remove-remote info)))))

(defun magit-move-item ()
  (interactive)
  (magit-section-action (item info "move")
    ((branch)
     (call-interactively 'magit-move-branch))
    ((remote)
     (call-interactively 'magit-rename-remote))))

(defmacro magit-visiting-file-item (&rest body)
  `(let ((marker (save-window-excursion
                   (magit-visit-file-item)
                   (set-marker (make-marker) (point)))))
     (save-excursion
       (with-current-buffer (marker-buffer marker)
         (goto-char marker)
         ,@body))))

(defun magit-add-change-log-entry-no-option (&optional other-window)
  "Add a change log entry for current change.
With a prefix argument, edit in other window.
The name of the change log file is set by variable change-log-default-name."
  (interactive "P")
  (if other-window
      (magit-visiting-file-item (add-change-log-entry-other-window))
    (magit-visiting-file-item (add-change-log-entry))))

(defun magit-add-change-log-entry-other-window ()
  (interactive)
  (magit-visiting-file-item (call-interactively 'add-change-log-entry-other-window)))

(eval-after-load 'dired-x
  '(defun magit-dired-jump (&optional other-window)
    "Visit current item.
With a prefix argument, visit in other window."
    (interactive "P")
    (require 'dired-x)
    (magit-section-action (item info "dired-jump")
      ((untracked file)
       (dired-jump other-window (file-truename info)))
      ((diff)
       (dired-jump other-window (file-truename (magit-diff-item-file item))))
      ((diffstat)
       (let ((file (magit-diffstat-item-file item)))
         (if file
             (dired-jump other-window (file-truename file))
           (error "Can't get the pathname for this file"))))
      ((hunk)
       (dired-jump other-window
                   (file-truename (magit-diff-item-file
                                   (magit-hunk-item-diff item))))))))

(defun magit-visit-file-item (&optional other-window)
  "Visit current file associated with item.
With a prefix argument, visit in other window."
  (interactive "P")
  (magit-section-action (item info "visit-file")
    ((untracked file)
     (funcall
      (if other-window 'find-file-other-window 'find-file)
      info))
    ((diff)
     (let ((file (magit-diff-item-file item)))
       (cond ((not (file-exists-p file))
              (error "Can't visit deleted file: %s" file))
             ((file-directory-p file)
              (magit-status file))
             (t
              (funcall
               (if other-window 'find-file-other-window 'find-file)
               file)))))
    ((diffstat)
     (let ((file (magit-diffstat-item-file item)))
       (cond ((null file)
              (error "Can't get pathname for this file"))
             ((not (file-exists-p file))
              (error "Can't visit deleted file: %s" file))
             ((file-directory-p file)
              (magit-status file))
             (t
              (funcall
               (if other-window 'find-file-other-window 'find-file)
               file)))))
    ((hunk)
     (let ((file (magit-diff-item-file (magit-hunk-item-diff item)))
           (line (magit-hunk-item-target-line item))
           (column (current-column)))
       (if (not (file-exists-p file))
           (error "Can't visit deleted file: %s" file))
       (funcall
        (if other-window 'find-file-other-window 'find-file)
        file)
       (goto-char (point-min))
       (forward-line (1- line))
       (when (> column 0)
         (move-to-column (1- column)))))))

(defun magit-visit-item (&optional other-window)
  "Visit current item.
With a prefix argument, visit in other window."
  (interactive "P")
  (magit-section-action (item info "visit")
    ((untracked file)
     (call-interactively 'magit-visit-file-item))
    ((diff)
     (call-interactively 'magit-visit-file-item))
    ((diffstat)
     (call-interactively 'magit-visit-file-item))
    ((hunk)
     (call-interactively 'magit-visit-file-item))
    ((commit)
     (magit-show-commit info nil nil 'select))
    ((stash)
     (magit-show-stash info)
     (pop-to-buffer magit-stash-buffer-name))
    ((branch)
     (magit-checkout info))
    ((longer)
     (magit-log-show-more-entries ()))))

(defun magit-show-item-or-scroll-up ()
  (interactive)
  (magit-section-case (item info)
    ((commit)
     (magit-show-commit info #'scroll-up))
    ((stash)
     (magit-show-stash info #'scroll-up))
    (t
     (scroll-up))))

(defun magit-show-item-or-scroll-down ()
  (interactive)
  (magit-section-case (item info)
    ((commit)
     (magit-show-commit info #'scroll-down))
    ((stash)
     (magit-show-stash info #'scroll-down))
    (t
     (scroll-down))))

(defun magit-mark-item (&optional unmark)
  (interactive "P")
  (if unmark
      (magit-set-marked-commit nil)
    (magit-section-action (item info "mark")
      ((commit)
       (magit-set-marked-commit (if (eq magit-marked-commit info)
                                    nil
                                  info))))))

(defun magit-describe-item ()
  (interactive)
  (let ((section (magit-current-section)))
    (message "Section: %s %s-%s %S %S %S"
             (magit-section-type section)
             (magit-section-beginning section)
             (magit-section-end section)
             (magit-section-title section)
             (magit-section-info section)
             (magit-section-context-type section))))

(defun magit-copy-item-as-kill ()
  "Copy sha1 of commit at point into kill ring."
  (interactive)
  (magit-section-action (item info "copy")
    ((commit)
     (kill-new info)
     (message "%s" info))))

(defun magit-server-running-p ()
  "Test whether server is running (works with < 23 as well).

Return values:
  nil              the server is definitely not running.
  t                the server seems to be running.
  something else   we cannot determine whether it's running without using
                   commands which may have to wait for a long time."
  (require 'server)
  (if (functionp 'server-running-p)
      (server-running-p)
    (condition-case nil
        (if server-use-tcp
            (with-temp-buffer
              (insert-file-contents-literally (expand-file-name server-name server-auth-dir))
              (or (and (looking-at "127\\.0\\.0\\.1:[0-9]+ \\([0-9]+\\)")
                       (assq 'comm
                             (process-attributes
                              (string-to-number (match-string 1))))
                       t)
                  :other))
          (delete-process
           (make-network-process
            :name "server-client-test" :family 'local :server nil :noquery t
            :service (expand-file-name server-name server-socket-dir)))
          t)
      (file-error nil))))

(defun magit-interactive-rebase ()
  "Start a git rebase -i session, old school-style."
  (interactive)
  (unless (magit-server-running-p)
    (server-start))
  (let* ((section (get-text-property (point) 'magit-section))
         (commit (and (member 'commit (magit-section-context-type section))
                      (magit-section-info section)))
         (old-editor (getenv "GIT_EDITOR")))
    (if (executable-find "emacsclient")
        (setenv "GIT_EDITOR"
                (cond ((string= server-name "server")
                       (executable-find "emacsclient"))
                      ((eq system-type 'windows-nt)
                       (message "We don't know how to deal with non-default server name on windows")
                       ())
                      (t (concat (executable-find "emacsclient")
                                 " -s " server-name))))
        (message "Cannot find emacsclient, using default git editor, please check your PATH"))
    (unwind-protect
        (magit-run-git-async "rebase" "-i"
                             (or (and commit (concat commit "^"))
                                 (magit-read-rev "Interactively rebase to" (magit-guess-branch))))
      (if old-editor
          (setenv "GIT_EDITOR" old-editor)))))

(define-derived-mode magit-branch-manager-mode magit-mode "Magit Branch"
  "Magit Branches")

(defun magit-quit-window (&optional kill-buffer)
  "Bury the buffer and delete its window.
With a prefix argument, kill the buffer instead."
  (interactive "P")
  (quit-window kill-buffer (selected-window)))

(defun magit--branch-name-at-point ()
  "Get the branch name in the line at point."
  (let ((branch (magit-section-info (magit-current-section))))
    (or branch (error "No branch at point"))))

(defun magit--branches-for-remote-repo (remote)
  "Return a list of remote branch names for REMOTE.
These are the branch names with the remote name stripped."
  (remq nil
        (mapcar (lambda (line)
                  (save-match-data
                    (if (and (not (string-match-p " -> " line))
                             (string-match (concat "^ +" remote "/\\([^ $]+\\)")
                                           line))
                        (match-string 1 line))))
                (magit-git-lines "branch" "-r"))))

(defvar magit-branches-buffer-name "*magit-branches*")

(defun magit--is-branch-at-point-remote ()
  "Return non-nil if the branch at point is a remote tracking branch."
  (magit-remote-part-of-branch (magit--branch-name-at-point)))

(defun magit-remote-part-of-branch (branch)
  (when (string-match-p "^\\(?:refs/\\)?remotes\\/" branch)
    (cl-loop for remote in (magit-git-lines "remote")
             when (string-match-p (format "^\\(?:refs/\\)?remotes\\/%s\\/" (regexp-quote remote)) branch) return remote)))

(defun magit-branch-no-remote (branch)
  (let ((remote (magit-remote-part-of-branch branch)))
    (if remote
        (progn
          ;; This has to match if remote is non-nil
          (cl-assert (string-match (format "^\\(?:refs/\\)?remotes\\/%s\\/\\(.*\\)" (regexp-quote remote)) branch)
                     'show-args "Unexpected string-match failure: %s %s")
          (match-string 1 branch))
      branch)))

(defun magit-wash-branch-line (&optional remote-name)
  (looking-at (concat
               "^\\([ *] \\)"                 ; 1: current branch marker
               "\\(.+?\\) +"                  ; 2: branch name

               "\\(?:"

               "\\([0-9a-fA-F]+\\)"           ; 3: sha1
               " "
               "\\(?:\\["
               "\\([^:\n]+?\\)"               ; 4: tracking (non-greedy + to avoid matching \n)
               "\\(?:: \\)?"
               "\\(?:ahead \\([0-9]+\\)\\)?"  ; 5: ahead
               "\\(?:, \\)?"
               "\\(?:behind \\([0-9]+\\)\\)?" ; 6: behind
               "\\] \\)?"
               "\\(?:.*\\)"                   ; message

               "\\|"                          ; or

               "-> "                          ; the pointer to
               "\\(.+\\)"                     ; 7: a ref

               "\\)\n"))

  (let* ((current-string (match-string 1))
         (branch         (match-string 2))
         (sha1           (match-string 3))
         (tracking       (match-string 4))
         (ahead          (match-string 5))
         (behind         (match-string 6))
         (other-ref      (match-string 7))
         (current (string-match-p "^\\*" current-string)))

    ;; the current line is deleted before being reconstructed
    (delete-region (point)
                   (line-beginning-position 2))

    (magit-with-section branch 'branch
      (magit-set-section-info branch)
      (insert-before-markers
       ;; sha1
       (propertize (or sha1
                       (make-string magit-sha1-abbrev-length ? ))
                   'face 'magit-log-sha1)
       " "
       ;; current marker
       (if current
           "# "
         "  ")
       ;; branch name
       (apply 'propertize (magit-branch-no-remote branch)
              (if current
                  '(face magit-branch)))
       ;; other ref that this branch is pointing to
       (if other-ref
           (concat " -> " (substring other-ref (+ 1 (length remote-name))))
         "")
       ;; tracking information
       (if (and tracking
                (equal (magit-remote-branch-for branch t)
                       (concat "refs/remotes/" tracking)))
           (concat " ["
                   ;; getting rid of the tracking branch name if it is
                   ;; the same as the branch name
                   (let* ((tracking-remote (magit-get "branch" branch "remote"))
                          (tracking-branch (substring tracking (+ 1 (length tracking-remote)))))
                     (propertize (if (string= branch tracking-branch)
                                     (concat "@ " tracking-remote)
                                   (concat tracking-branch " @ " tracking-remote))
                                 'face 'magit-log-head-label-remote))
                   ;; ahead/behind information
                   (if (or ahead
                           behind)
                       ": "
                     "")
                   (if ahead
                       (concat "ahead "
                               (propertize ahead
                                           'face (if current
                                                     'magit-branch))
                               (if behind
                                   ", "
                                 ""))
                     "")
                   (if behind
                       (concat "behind "
                               (propertize behind
                                           'face 'magit-log-head-label-remote))
                     "")
                   "]")
         "")
       "\n"))))

(defun magit-wash-remote-branches-group (group)
  (let* ((remote-name (car group))
         (url (magit-get "remote" remote-name "url"))
         (push-url (magit-get "remote" remote-name "pushurl"))
         (urls (concat url (if push-url
                               (concat ", "push-url)
                             "")))
         (marker (cadr group)))

    (magit-with-section (concat "remote:" remote-name) 'remote
      (magit-set-section-info remote-name)
      (insert-before-markers (propertize (format "%s (%s):" remote-name urls) 'face 'magit-section-title) "\n")
      (magit-wash-branches-between-point-and-marker marker remote-name))
    (insert-before-markers "\n")))

(defun magit-wash-branches-between-point-and-marker (marker &optional remote-name)
  (save-restriction
    (narrow-to-region (point) marker)
    (magit-wash-sequence
     (if remote-name
         (apply-partially 'magit-wash-branch-line remote-name)
       #'magit-wash-branch-line))))

(defun magit-wash-branches ()
  ;; get the names of the remotes
  (let* ((remotes (magit-git-lines "remote"))
         ;; get the location of remotes in the buffer
         (markers
          (append (mapcar (lambda (remote)
                            (save-excursion
                              (when (search-forward-regexp
                                     (concat "^  remotes\\/" remote) nil t)
                                (beginning-of-line)
                                (point-marker))))
                          remotes)
                  (list (save-excursion
                          (goto-char (point-max))
                          (point-marker)))))
         ;; list of remote elements to display in the buffer
         (remote-groups (cl-loop for remote in remotes
                              for end-markers on (cdr markers)
                              for marker = (cl-loop for x in end-markers thereis x)
                              collect (list remote marker))))

    ;; actual displaying of information
    (magit-with-section "local" nil
      (insert-before-markers (propertize "Local:" 'face 'magit-section-title) "\n")
      (magit-set-section-info ".")
      (magit-wash-branches-between-point-and-marker
       (cl-loop for x in markers thereis x)))

    (insert-before-markers "\n")

    (mapc 'magit-wash-remote-branches-group remote-groups)

    ;; make sure markers point to nil so that they can be garbage collected
    (mapc (lambda (marker)
            (when marker
             (set-marker marker nil)))
          markers)))

(defun magit-refresh-branch-manager ()
  (magit-create-buffer-sections
    (apply #'magit-git-section
           "branches" nil 'magit-wash-branches
           "branch"
           "-vva"
           (format "--abbrev=%s" magit-sha1-abbrev-length)
           magit-custom-options)))

(magit-define-command branch-manager ()
  (interactive)
  (let ((topdir (magit-get-top-dir default-directory)))
    (magit-buffer-switch magit-branches-buffer-name)
    (magit-mode-init topdir 'magit-branch-manager-mode #'magit-refresh-branch-manager)))

(defun magit-change-what-branch-tracks ()
  "Change which remote branch the current branch tracks."
  (interactive)
  (if (magit--is-branch-at-point-remote)
      (error "Cannot modify a remote branch"))
  (let* ((local-branch (magit--branch-name-at-point))
         (new-tracked (magit-read-rev  "Change tracked branch to"
                                       nil
                                       (lambda (ref)
                                         (not (string-match-p "refs/remotes/"
                                                              ref)))))
         new-remote new-branch)
    (unless (string= (or new-tracked "") "")
      (cond (;; Match refs that are unknown in the local repository if
             ;; `magit-remote-ref-format' is set to
             ;; `name-then-remote'. Can be useful if you want to
             ;; create a new branch in a remote repository.
             (string-match "^\\([^ ]+\\) +(\\(.+\\))$" ; 1: branch name; 2: remote name
                           new-tracked)
             (setq new-remote (match-string 2 new-tracked)
                   new-branch (concat "refs/heads/" (match-string 1 new-tracked))))
            ((string-match "^\\(?:refs/remotes/\\)?\\([^/]+\\)/\\(.+\\)" ; 1: remote name; 2: branch name
                           new-tracked)
             (setq new-remote (match-string 1 new-tracked)
                   new-branch (concat "refs/heads/" (match-string 2 new-tracked))))
            (t (error "Cannot parse the remote and branch name"))))
    (magit-set new-remote "branch" local-branch "remote")
    (magit-set new-branch "branch" local-branch "merge")
    (magit-branch-manager)
    (if (string= (magit-get-current-branch) local-branch)
        (magit-refresh-buffer (magit-find-status-buffer default-directory)))))

(defvar magit-ediff-file)

(defun magit-interactive-resolve (file)
  (require 'ediff)
  (let ((merge-status (magit-git-string "ls-files" "-u" "--" file))
        (base-buffer (generate-new-buffer (concat file ".base")))
        (our-buffer (generate-new-buffer (concat file ".current")))
        (their-buffer (generate-new-buffer (concat file ".merged")))
        (windows (current-window-configuration)))
    (if (null merge-status)
        (error "Cannot resolve %s" file))
    (with-current-buffer base-buffer
      (if (string-match "^[0-9]+ [0-9a-f]+ 1" merge-status)
          (insert (magit-git-output `("cat-file" "blob" ,(concat ":1:" file))))))
    (with-current-buffer our-buffer
      (if (string-match "^[0-9]+ [0-9a-f]+ 2" merge-status)
          (insert (magit-git-output `("cat-file" "blob" ,(concat ":2:" file)))))
      (let ((buffer-file-name file))
        (normal-mode)))
    (with-current-buffer their-buffer
      (if (string-match "^[0-9]+ [0-9a-f]+ 3" merge-status)
          (insert (magit-git-output `("cat-file" "blob" ,(concat ":3:" file)))))
      (let ((buffer-file-name file))
        (normal-mode)))
    ;; We have now created the 3 buffer with ours, theirs and the ancestor files
    (with-current-buffer (ediff-merge-buffers-with-ancestor our-buffer their-buffer base-buffer () () file)
      (setq ediff-show-clashes-only t)
      (make-local-variable 'magit-ediff-windows)
      (setq magit-ediff-windows windows)
      (make-local-variable 'ediff-quit-hook)
      (add-hook 'ediff-quit-hook
                (lambda ()
                  (let ((buffer-A ediff-buffer-A)
                        (buffer-B ediff-buffer-B)
                        (buffer-C ediff-buffer-C)
                        (buffer-Ancestor ediff-ancestor-buffer)
                        (windows magit-ediff-windows))
                    (ediff-cleanup-mess)
                    (kill-buffer buffer-A)
                    (kill-buffer buffer-B)
                    (when (bufferp buffer-Ancestor) (kill-buffer buffer-Ancestor))
                    (set-window-configuration windows)))))))

(defun magit-interactive-resolve-item ()
  (interactive)
  (magit-section-action (item info "resolv")
    ((diff)
     (magit-interactive-resolve (cadr info)))))

(defun magit-submodule-update (&optional init)
  "Update the submodule of the current git repository.
With a prefix arg, do a submodule update --init."
  (interactive "P")
  (let ((default-directory (magit-get-top-dir default-directory)))
    (apply #'magit-run-git-async "submodule" "update" (if init '("--init") ()))))

(defun magit-submodule-update-init ()
  "Update and init the submodule of the current git repository."
  (interactive)
  (magit-submodule-update t))

(defun magit-submodule-init ()
  "Initialize the submodules."
  (interactive)
  (let ((default-directory (magit-get-top-dir default-directory)))
    (magit-run-git-async "submodule" "init")))

(defun magit-submodule-sync ()
  "Synchronizes submodule's remote URL configuration."
  (interactive)
  (let ((default-directory (magit-get-top-dir default-directory)))
    (magit-run-git-async "submodule" "sync")))

(defun magit-run-git-gui ()
  "Run `git gui' for the current git repository."
  (interactive)
  (let* ((default-directory (magit-get-top-dir default-directory)))
    (magit-start-process "Git Gui" nil magit-git-executable "gui")))

(defun magit-run-gitk ()
  "Run `gitk --all' for the current git repository."
  (interactive)
  (let ((default-directory (magit-get-top-dir default-directory)))
    (cond
     ((eq system-type 'windows-nt)
      ;; Gitk is a shell script, and Windows doesn't know how to
      ;; "execute" it.  The Windows version of Git comes with an
      ;; implementation of "sh" and everything else it needs, but
      ;; Windows users might not have added the directory where it's
      ;; installed to their path
      (let ((git-bin-dir (file-name-directory magit-gitk-executable))
            (exec-path exec-path)
            (process-environment process-environment))
        (when git-bin-dir
          ;; Adding it onto the end so that anything the user
          ;; specified will get tried first.  Emacs looks in
          ;; exec-path; PATH is the environment variable inherited by
          ;; the process.  I need to change both.
          (setq exec-path (append exec-path (list git-bin-dir)))
          (push (format "PATH=%s;%s"
                        (getenv "PATH")
                        (replace-regexp-in-string "/" "\\\\" git-bin-dir))
                process-environment))
        (magit-start-process "Gitk" nil "sh" magit-gitk-executable "--all")))
     (t
      (magit-start-process "Gitk" nil magit-gitk-executable "--all")))))

(defun magit-load-config-extensions ()
  "Try to load magit extensions that are defined at git config layer.
This can be added to `magit-mode-hook' for example"
  (dolist (ext (magit-get-all "magit.extension"))
    (let ((sym (intern (format "magit-%s-mode" ext))))
      (when (and (fboundp sym)
                 (not (eq sym 'magit-wip-save-mode)))
        (funcall sym 1)))))

(magit-define-command grep (&optional pattern)
  (interactive)
  (let ((pattern (or pattern
                     (read-string "git grep: "
                                  (shell-quote-argument (grep-tag-default))))))
    (with-current-buffer (generate-new-buffer "*Magit Grep*")
      (let ((default-directory (magit-get-top-dir default-directory)))
        (insert magit-git-executable " "
                (mapconcat 'identity magit-git-standard-options " ")
                " grep -n "
                (shell-quote-argument pattern) "\n\n")
        (magit-git-insert (list "grep" "--line-number" pattern))
        (grep-mode)
        (pop-to-buffer (current-buffer))))))

(defconst magit-font-lock-keywords
  (eval-when-compile
    `((,(concat "(\\(" (regexp-opt
                     '("magit-define-level-shower"
                       "magit-define-section-jumper"
                       "magit-define-inserter"
                       "magit-define-command"))
                "\\)\\>[ \t'\(]*\\(\\sw+\\)?")
       (1 font-lock-keyword-face)
       (2 font-lock-function-name-face nil t))
      (,(concat "(" (regexp-opt
                     '("magit-with-refresh"
                       "magit-with-silent-modifications"
                       "magit-with-section"
                       "magit-create-buffer-sections"
                       "magit-section-action"
                       "magit-add-action-clauses"
                       "with-magit-tmp-buffer"
                       "magit-create-log-buffer-sections"
                       "magit-with-revert-confirmation"
                       "magit-visiting-file-item") t)
                "\\>")
<<<<<<< HEAD
       . 1))))
=======
       . 1)))
  "Magit expressions to highlight in Emacs-Lisp mode.
To highlight Magit expressions add something like this to your
init file:

  (require 'magit)
  (font-lock-add-keywords 'emacs-lisp-mode
                          magit-font-lock-keywords)")
>>>>>>> b4fdafab

(provide 'magit)

;; rest of magit core
(require 'magit-key-mode)
(require 'magit-bisect)
(require 'magit-cherry)

;;; magit.el ends here<|MERGE_RESOLUTION|>--- conflicted
+++ resolved
@@ -6899,9 +6899,6 @@
                        "magit-with-revert-confirmation"
                        "magit-visiting-file-item") t)
                 "\\>")
-<<<<<<< HEAD
-       . 1))))
-=======
        . 1)))
   "Magit expressions to highlight in Emacs-Lisp mode.
 To highlight Magit expressions add something like this to your
@@ -6910,7 +6907,6 @@
   (require 'magit)
   (font-lock-add-keywords 'emacs-lisp-mode
                           magit-font-lock-keywords)")
->>>>>>> b4fdafab
 
 (provide 'magit)
 
