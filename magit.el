;;; magit.el -- control Git from Emacs.

;; Copyright (C) 2010 Aaron Culich.
;; Copyright (C) 2010 Alan Falloon.
;; Copyright (C) 2008, 2010 Alex Ott.
;; Copyright (C) 2008, 2009, 2010 Alexey Voinov.
;; Copyright (C) 2010 Ben Walton.
;; Copyright (C) 2010 Chris Bernard.
;; Copyright (C) 2010 Christian Kluge.
;; Copyright (C) 2008 Daniel Farina.
;; Copyright (C) 2010 David Abrahams.
;; Copyright (C) 2009 David Wallin.
;; Copyright (C) 2009, 2010 Hannu Koivisto.
;; Copyright (C) 2009 Ian Eure.
;; Copyright (C) 2009 Jesse Alama.
;; Copyright (C) 2009 John Wiegley.
;; Copyright (C) 2010 Leo.
;; Copyright (C) 2008, 2009 Marcin Bachry.
;; Copyright (C) 2008, 2009 Marius Vollmer.
;; Copyright (C) 2010 Mark Hepburn.
;; Copyright (C) 2010 Moritz Bunkus.
;; Copyright (C) 2010 Nathan Weizenbaum.
;; Copyright (C) 2010 Oscar Fuentes.
;; Copyright (C) 2009 Pavel Holejsovsky.
;; Copyright (C) 2011 Peter J Weisberg
;; Copyright (C) 2009, 2010 Phil Jackson.
;; Copyright (C) 2010 Philip Weaver.
;; Copyright (C) 2010 Ramkumar Ramachandra.
;; Copyright (C) 2010 Remco van 't Veer.
;; Copyright (C) 2009 René Stadler.
;; Copyright (C) 2010 Robin Green.
;; Copyright (C) 2010 Roger Crew.
;; Copyright (C) 2009, 2010, 2011 Rémi Vanicat.
;; Copyright (C) 2010 Sean Bryant.
;; Copyright (C) 2009, 2011 Steve Purcell.
;; Copyright (C) 2010 Timo Juhani Lindfors.
;; Copyright (C) 2010, 2011 Yann Hodique.
;; Copyright (C) 2010 Ævar Arnfjörð Bjarmason.
;; Copyright (C) 2010 Óscar Fuentes.

;; Original Author: Marius Vollmer <marius.vollmer@nokia.com>
;; Former Maintainer: Phil Jackson <phil@shellarchive.co.uk>
;; Maintenance Group: https://github.com/organizations/magit/teams/53130
;;   Currently composed of:
;;   - Phil Jackson
;;   - Peter J Weisberg
;;   - Yann Hodique
;;   - Rémi Vanicat
;; Version: @GIT_DEV_VERSION@
;; Keywords: tools

;;
;; Magit is free software; you can redistribute it and/or modify it
;; under the terms of the GNU General Public License as published by
;; the Free Software Foundation; either version 3, or (at your option)
;; any later version.
;;
;; Magit is distributed in the hope that it will be useful, but WITHOUT
;; ANY WARRANTY; without even the implied warranty of MERCHANTABILITY
;; or FITNESS FOR A PARTICULAR PURPOSE.  See the GNU General Public
;; License for more details.
;;
;; You should have received a copy of the GNU General Public License
;; along with Magit.  If not, see <http://www.gnu.org/licenses/>.

;;; Commentary:

;; Invoking the magit-status function will show a buffer with the
;; status of the current git repository and its working tree.  That
;; buffer offers key bindings for manipulating the status in simple
;; ways.
;;
;; The status buffer mainly shows the difference between the working
;; tree and the index, and the difference between the index and the
;; current HEAD.  You can add individual hunks from the working tree
;; to the index, and you can commit the index.
;;
;; See the Magit User Manual for more information.

;;; Code:

(eval-when-compile (require 'cl))
(require 'log-edit)
(require 'easymenu)
(require 'diff-mode)

;; Silences byte-compiler warnings
(eval-when-compile  (require 'view))
(declare-function view-mode 'view)
(eval-when-compile (require 'iswitchb))
(eval-when-compile (require 'ido))
(eval-when-compile (require 'ediff))

;; Dummy to be used by the defcustoms when first loading the file.
(eval-when (load eval)
  (defalias 'magit-set-variable-and-refresh 'set-default))

;;; Code:
(defgroup magit nil
  "Controlling Git from Emacs."
  :prefix "magit-"
  :group 'tools)

(defcustom magit-git-executable "git"
  "The name of the Git executable."
  :group 'magit
  :type 'string)

(defcustom magit-gitk-executable (concat (file-name-directory magit-git-executable)
                                         "gitk")
  "The name of the Gitk executable."
  :group 'magit
  :type 'string)

(defcustom magit-git-standard-options '("--no-pager")
  "Standard options when running Git."
  :group 'magit
  :type '(repeat string))

(defcustom magit-repo-dirs nil
  "Directories containing Git repositories.
Magit will look into these directories for Git repositories and
offer them as choices for `magit-status'."
  :group 'magit
  :type '(repeat string))

(defcustom magit-repo-dirs-depth 3
  "The maximum depth to look for Git repos.
When looking for a Git repository below the directories in `magit-repo-dirs',
Magit will only descend this many levels deep."
  :group 'magit
  :type 'integer)

(defcustom magit-set-upstream-on-push nil
  "Non-nil means that \\[magit-push] will use --set-upstream when pushing a branch.
This only applies if the branch does not have an upstream set yet.
Setting this to t will ask if --set-upstream should be used.
Setting it to 'dontask will always use --set-upstream.
Setting it to 'refuse will refuse to push unless a remote branch has already been set.

--set-upstream is supported with git > 1.7.0"
  :group 'magit
  :type '(choice (const :tag "Never" nil)
                 (const :tag "Ask" t)
                 (const :tag "Refuse" refuse)
                 (const :tag "Always" dontask)))

(defcustom magit-save-some-buffers t
  "Non-nil means that \\[magit-status] will save modified buffers before running.
Setting this to t will ask which buffers to save, setting it to 'dontask will
save all modified buffers without asking."
  :group 'magit
  :type '(choice (const :tag "Never" nil)
                 (const :tag "Ask" t)
                 (const :tag "Save without asking" dontask)))

(defcustom magit-save-some-buffers-predicate
  'magit-save-buffers-predicate-tree-only
  "Specifies a predicate function on \\[magit-save-some-buffers] to determine which
   unsaved buffers should be prompted for saving."

  :group 'magit
  :type '(radio (function-item magit-save-buffers-predicate-tree-only)
                (function-item magit-save-buffers-predicate-all)
                (function :tag "Other")))

(defcustom magit-default-tracking-name-function
  'magit-default-tracking-name-remote-plus-branch
  "Specifies the function to use to generate default tracking branch names
when doing a \\[magit-checkout].

The default is magit-default-tracking-name-remote-plus-branch,
which generates a tracking name of the form 'REMOTE-BRANCHNAME'."
  :group 'magit
  :type '(radio (function-item magit-default-tracking-name-remote-plus-branch)
                (function-item magit-default-tracking-name-branch-only)
                (function :tag "Other")))

(defcustom magit-commit-all-when-nothing-staged 'ask
  "Determines what \\[magit-log-edit] does when nothing is staged.
Setting this to nil will make it do nothing, setting it to t will
arrange things so that the actual commit command will use the \"--all\" option,
setting it to 'ask will first ask for confirmation whether to do this,
and setting it to 'ask-stage will cause all changes to be staged,
after a confirmation."
  :group 'magit
  :type '(choice (const :tag "No" nil)
                 (const :tag "Always" t)
                 (const :tag "Ask" ask)
                 (const :tag "Ask to stage everything" ask-stage)))

(defcustom magit-commit-signoff nil
  "Add the \"Signed-off-by:\" line when committing."
  :group 'magit
  :type 'boolean)

(defcustom magit-sha1-abbrev-length 7
  "The number of digits to show when a sha1 is displayed in abbreviated form."
  :group 'magit
  :type 'integer)

(defcustom magit-log-cutoff-length 100
  "The maximum number of commits to show in the log and whazzup buffers."
  :group 'magit
  :type 'integer)

(defcustom magit-log-infinite-length 99999
  "Number of log used to show as maximum for `magit-log-cutoff-length'."
  :group 'magit
  :type 'integer)

(defcustom magit-log-auto-more nil
  "Insert more log entries automatically when moving past the last entry.

Only considered when moving past the last entry with
`magit-goto-*-section' commands."
  :group 'magit
  :type 'boolean)

(defcustom magit-process-popup-time -1
  "Popup the process buffer if a command takes longer than this many seconds."
  :group 'magit
  :type '(choice (const :tag "Never" -1)
                 (const :tag "Immediately" 0)
                 (integer :tag "After this many seconds")))

(defcustom magit-revert-item-confirm t
  "Require acknowledgment before reverting an item."
  :group 'magit
  :type 'boolean)

(defcustom magit-log-edit-confirm-cancellation nil
  "Require acknowledgment before canceling the log edit buffer."
  :group 'magit
  :type 'boolean)

(defcustom magit-remote-ref-format 'branch-then-remote
  "What format to use for autocompleting refs, in pariticular for remotes.

Autocompletion is used by functions like `magit-checkout',
`magit-interactive-rebase' and others which offer branch name
completion.

The value 'name-then-remote means remotes will be of the
form \"name (remote)\", while the value 'remote-slash-name
means that they'll be of the form \"remote/name\". I.e. something that's
listed as \"remotes/upstream/next\" by \"git branch -l -a\"
will be \"upstream/next\"."
  :group 'magit
  :type '(choice (const :tag "name (remote)" branch-then-remote)
                 (const :tag "remote/name" remote-slash-branch)))

(defcustom magit-process-connection-type (not (eq system-type 'cygwin))
  "Connection type used for the git process.

nil mean pipe, it is usually faster and more efficient, and work on cygwin.
t mean pty, it enable magit to prompt for passphrase when needed."
  :group 'magit
  :type 'boolean)

(defcustom magit-completing-read-function 'magit-builtin-completing-read
  "Function to be called when requesting input from the user."
  :group 'magit
  :type '(radio (function-item magit-iswitchb-completing-read)
                (function-item magit-ido-completing-read)
                (function-item magit-builtin-completing-read)
                (function :tag "Other")))

(defcustom magit-create-branch-behaviour 'at-head
  "Where magit will create a new branch if not supplied a branchname or ref.

The value 'at-head means a new branch will be created at the tip
of your current branch, while the value 'at-point means magit
will try to find a valid reference at point..."
  :group 'magit
  :type '(choice (const :tag "at HEAD" at-head)
                 (const :tag "at point" at-point)))

(defcustom magit-status-buffer-switch-function 'pop-to-buffer
  "Function for `magit-status' to use for switching to the status buffer.

The function is given one argument, the status buffer."
  :group 'magit
  :type '(radio (function-item switch-to-buffer)
                (function-item pop-to-buffer)
                (function :tag "Other")))

(defcustom magit-rewrite-inclusive t
  "Whether magit includes the selected base commit in a rewrite operation.

t means both the selected commit as well as any subsequent
commits will be rewritten. This is magit's default behaviour,
equivalent to 'git rebase -i ${REV}~1'

  A'---B'---C'---D'
  ^

nil means the selected commit will be literally used as 'base',
so only subsequent commits will be rewritten. This is consistent
with git-rebase, equivalent to 'git rebase -i ${REV}', yet more
cumbersome to use from the status buffer.

  A---B'---C'---D'
  ^
"
  :group 'magit
  :type '(choice (const :tag "Always" t)
                 (const :tag "Never" nil)
                 (const :tag "Ask"   ask)))

(defcustom magit-highlight-whitespace t
  "Specifies where to highlight whitespace errors.  See
`magit-highlight-trailing-whitespace',
`magit-highlight-indentation'.  `t' means in all diffs, the
symbol `status' means only in the status buffer, and `nil' means
nowhere."
  :group 'magit
  :type '(choice (const :tag "Always" t)
                 (const :tag "Never" nil)
                 (const :tag "In status buffer" status))
  :set 'magit-set-variable-and-refresh)

(defcustom magit-highlight-trailing-whitespace t
  "If `magit-highlight-whitespace' is enabled, highlight
whitespace at the end of a line in diffs."
  :group 'magit
  :type 'boolean
  :set 'magit-set-variable-and-refresh)

(defcustom magit-highlight-indentation nil
  "If `magit-highlight-whitespace' is enabled, highlight the
\"wrong\" indentation style.

The value is a list of cons cells.  The car is a regular
expression, and the cdr is the value that applies to repositories
whose directory matches the regular expression.  If more than one
item matches, then the *last* item in the list applies.  So, the
default value should come first in the list.

If the value is `tabs', highlight indentation with tabs.  If the
value is an integer, highlight indentation with at least that
many spaces.  Otherwise, highlight neither."
  :group 'magit
  :type `(repeat (cons (string :tag "Directory regexp")
                       (choice (const :tag "Tabs" tabs)
                               (integer :tag "Spaces" :value ,tab-width)
                               (const :tag "Neither" nil))))
  :set 'magit-set-variable-and-refresh)

(defvar magit-current-indentation nil
  "Indentation highlight used in the current buffer, as specified
in `magit-highlight-indentation'.")
(make-variable-buffer-local 'magit-current-indentation)

(defgroup magit-faces nil
  "Customize the appearance of Magit."
  :prefix "magit-"
  :group 'faces
  :group 'magit)

(defface magit-header
  '((t :inherit header-line))
  "Face for generic header lines.

Many Magit faces inherit from this one by default."
  :group 'magit-faces)

(defface magit-section-title
  '((t :inherit magit-header))
  "Face for section titles."
  :group 'magit-faces)

(defface magit-branch
  '((t :inherit magit-header))
  "Face for the current branch."
  :group 'magit-faces)

(defface magit-diff-file-header
  '((t :inherit diff-file-header))
  "Face for diff file header lines."
  :group 'magit-faces)

(defface magit-diff-hunk-header
  '((t :inherit diff-hunk-header))
  "Face for diff hunk header lines."
  :group 'magit-faces)

(defface magit-diff-add
  '((t :inherit diff-added))
  "Face for lines in a diff that have been added."
  :group 'magit-faces)

(defface magit-diff-none
  '((t :inherit diff-context))
  "Face for lines in a diff that are unchanged."
  :group 'magit-faces)

(defface magit-diff-del
  '((t :inherit diff-removed))
  "Face for lines in a diff that have been deleted."
  :group 'magit-faces)

(defface magit-log-graph
  '((((class color) (background light))
     :foreground "grey11")
    (((class color) (background dark))
     :foreground "grey80"))
  "Face for the graph element of the log output."
  :group 'magit-faces)

(defface magit-log-sha1
  '((((class color) (background light))
     :foreground "firebrick")
    (((class color) (background dark))
     :foreground "tomato"))
  "Face for the sha1 element of the log output."
  :group 'magit-faces)

(defface magit-log-message
  '((t))
  "Face for the message element of the log output."
  :group 'magit-faces)

(defface magit-item-highlight
  '((t :inherit highlight))
  "Face for highlighting the current item."
  :group 'magit-faces)

(defface magit-item-mark
  '((t :inherit secondary-selection))
  "Face for highlighting marked item."
  :group 'magit-faces)

(defface magit-log-head-label-bisect-good
  '((((class color) (background light))
     :box t
     :background "light green"
     :foreground "dark olive green")
    (((class color) (background dark))
     :box t
     :background "light green"
     :foreground "dark olive green"))
  "Face for good bisect refs."
  :group 'magit-faces)

(defface magit-log-head-label-bisect-bad
  '((((class color) (background light))
     :box t
     :background "IndianRed1"
     :foreground "IndianRed4")
    (((class color) (background dark))
     :box t
     :background "IndianRed1"
     :foreground "IndianRed4"))
  "Face for bad bisect refs."
  :group 'magit-faces)

(defface magit-log-head-label-remote
  '((((class color) (background light))
     :box t
     :background "Grey85"
     :foreground "OliveDrab4")
    (((class color) (background dark))
     :box t
     :background "Grey11"
     :foreground "DarkSeaGreen2"))
  "Face for remote branch head labels shown in log buffer."
  :group 'magit-faces)

(defface magit-log-head-label-tags
  '((((class color) (background light))
     :box t
     :background "LemonChiffon1"
     :foreground "goldenrod4")
    (((class color) (background dark))
     :box t
     :background "LemonChiffon1"
     :foreground "goldenrod4"))
  "Face for tag labels shown in log buffer."
  :group 'magit-faces)

(defface magit-log-head-label-patches
  '((((class color) (background light))
     :box t
     :background "IndianRed1"
     :foreground "IndianRed4")
    (((class color) (background dark))
     :box t
     :background "IndianRed1"
     :foreground "IndianRed4"))
  "Face for Stacked Git patches."
  :group 'magit-faces)

(defface magit-whitespace-warning-face
  '((t :inherit trailing-whitespace))
  "Face for highlighting whitespace errors in Magit diffs."
  :group 'magit-faces)

(defvar magit-custom-options '()
  "List of custom options to pass to Git.
Do not customize this (used in the `magit-key-mode' implementation).")

(defvar magit-read-rev-history nil
  "The history of inputs to `magit-read-rev'.")

(defvar magit-back-navigation-history nil
  "History items that will be visited by successively going \"back\".")
(make-variable-buffer-local 'magit-back-navigation-history)
(put 'magit-back-navigation-history 'permanent-local t)

(defvar magit-forward-navigation-history nil
  "History items that will be visited by successively going \"forward\".")
(make-variable-buffer-local 'magit-forward-navigation-history)
(put 'magit-forward-navigation-history 'permanent-local t)

(defvar magit-omit-untracked-dir-contents nil
  "When non-nil magit will only list an untracked directory, not its contents.")

(defvar magit-tmp-buffer-name " *magit-tmp*")

(defface magit-log-head-label-local
  '((((class color) (background light))
     :box t
     :background "Grey85"
     :foreground "LightSkyBlue4")
    (((class color) (background dark))
     :box t
     :background "Grey13"
     :foreground "LightSkyBlue1"))
  "Face for local branch head labels shown in log buffer."
  :group 'magit-faces)

(defface magit-log-head-label-default
  '((((class color) (background light))
     :box t
     :background "Grey50")
    (((class color) (background dark))
     :box t
     :background "Grey50"))
  "Face for unknown ref labels shown in log buffer."
  :group 'magit-faces)

(defvar magit-mode-map
  (let ((map (make-keymap)))
    (suppress-keymap map t)
    (define-key map (kbd "n") 'magit-goto-next-section)
    (define-key map (kbd "p") 'magit-goto-previous-section)
    (define-key map (kbd "^") 'magit-goto-parent-section)
    (define-key map (kbd "M-n") 'magit-goto-next-sibling-section)
    (define-key map (kbd "M-p") 'magit-goto-previous-sibling-section)
    (define-key map (kbd "TAB") 'magit-toggle-section)
    (define-key map (kbd "<backtab>") 'magit-expand-collapse-section)
    (define-key map (kbd "1") 'magit-show-level-1)
    (define-key map (kbd "2") 'magit-show-level-2)
    (define-key map (kbd "3") 'magit-show-level-3)
    (define-key map (kbd "4") 'magit-show-level-4)
    (define-key map (kbd "M-1") 'magit-show-level-1-all)
    (define-key map (kbd "M-2") 'magit-show-level-2-all)
    (define-key map (kbd "M-3") 'magit-show-level-3-all)
    (define-key map (kbd "M-4") 'magit-show-level-4-all)
    (define-key map (kbd "M-h") 'magit-show-only-files)
    (define-key map (kbd "M-H") 'magit-show-only-files-all)
    (define-key map (kbd "M-s") 'magit-show-level-4)
    (define-key map (kbd "M-S") 'magit-show-level-4-all)
    (define-key map (kbd "g") 'magit-refresh)
    (define-key map (kbd "G") 'magit-refresh-all)
    (define-key map (kbd "?") 'magit-describe-item)
    (define-key map (kbd "!") 'magit-key-mode-popup-running)
    (define-key map (kbd ":") 'magit-git-command)
    (define-key map (kbd "C-x 4 a") 'magit-add-change-log-entry-other-window)
    (define-key map (kbd "RET") 'magit-visit-item)
    (define-key map (kbd "SPC") 'magit-show-item-or-scroll-up)
    (define-key map (kbd "DEL") 'magit-show-item-or-scroll-down)
    (define-key map (kbd "C-w") 'magit-copy-item-as-kill)
    (define-key map (kbd "R") 'magit-rebase-step)
    (define-key map (kbd "t") 'magit-key-mode-popup-tagging)
    (define-key map (kbd "r") 'magit-key-mode-popup-rewriting)
    (define-key map (kbd "P") 'magit-key-mode-popup-pushing)
    (define-key map (kbd "f") 'magit-key-mode-popup-fetching)
    (define-key map (kbd "b") 'magit-key-mode-popup-branching)
    (define-key map (kbd "B") 'magit-key-mode-popup-bisecting)
    (define-key map (kbd "F") 'magit-key-mode-popup-pulling)
    (define-key map (kbd "l") 'magit-key-mode-popup-logging)
    (define-key map (kbd "$") 'magit-display-process)
    (define-key map (kbd "c") 'magit-log-edit)
    (define-key map (kbd "E") 'magit-interactive-rebase)
    (define-key map (kbd "e") 'magit-ediff)
    (define-key map (kbd "w") 'magit-wazzup)
    (define-key map (kbd "q") 'magit-quit-window)
    (define-key map (kbd "m") 'magit-key-mode-popup-merging)
    (define-key map (kbd "x") 'magit-reset-head)
    (define-key map (kbd "v") 'magit-revert-item)
    (define-key map (kbd "a") 'magit-apply-item)
    (define-key map (kbd "A") 'magit-cherry-pick-item)
    (define-key map (kbd "d") 'magit-diff-working-tree)
    (define-key map (kbd "D") 'magit-diff)
    (define-key map (kbd "-") 'magit-diff-smaller-hunks)
    (define-key map (kbd "+") 'magit-diff-larger-hunks)
    (define-key map (kbd "0") 'magit-diff-default-hunks)
    (define-key map (kbd "h") 'diff-refine-hunk)
    map))

(defvar magit-commit-mode-map
  (let ((map (make-sparse-keymap)))
    (define-key map (kbd "C-c C-b") 'magit-show-commit-backward)
    (define-key map (kbd "C-c C-f") 'magit-show-commit-forward)
    map))

(defvar magit-status-mode-map
  (let ((map (make-sparse-keymap)))
    (define-key map (kbd "s") 'magit-stage-item)
    (define-key map (kbd "S") 'magit-stage-all)
    (define-key map (kbd "u") 'magit-unstage-item)
    (define-key map (kbd "U") 'magit-unstage-all)
    (define-key map (kbd "i") 'magit-ignore-item)
    (define-key map (kbd "I") 'magit-ignore-item-locally)
    (define-key map (kbd ".") 'magit-mark-item)
    (define-key map (kbd "=") 'magit-diff-with-mark)
    (define-key map (kbd "k") 'magit-discard-item)
    (define-key map (kbd "C") 'magit-add-log)
    (define-key map (kbd "X") 'magit-reset-working-tree)
    (define-key map (kbd "z") 'magit-key-mode-popup-stashing)
    map))

(defvar magit-log-mode-map
  (let ((map (make-sparse-keymap)))
    (define-key map (kbd ".") 'magit-mark-item)
    (define-key map (kbd "=") 'magit-diff-with-mark)
    (define-key map (kbd "e") 'magit-log-show-more-entries)
    map))

(defvar magit-wazzup-mode-map
  (let ((map (make-sparse-keymap)))
    (define-key map (kbd ".") 'magit-mark-item)
    (define-key map (kbd "=") 'magit-diff-with-mark)
    (define-key map (kbd "i") 'magit-ignore-item)
    map))

(defvar magit-branch-manager-mode-map
  (let ((map (make-sparse-keymap)))
    (define-key map (kbd "k") 'magit-remove-branch)
    (define-key map (kbd "K") 'magit-remove-branch-in-remote-repo)
    (define-key map (kbd "T") 'magit-change-what-branch-tracks)
    map))

(defvar magit-bug-report-url
  "http://github.com/magit/magit/issues")

(defconst magit-version "@GIT_DEV_VERSION@"
  "The version of Magit that you're using.")

(defun magit-bug-report (str)
  (message (concat
            "Unknown error: %s\n"
            "Please, with as much information as possible, file a bug at\n"
            "%s\n"
            "You are using Magit version %s.")
           str magit-bug-report-url magit-version))

(defun magit-buffer-switch (buf)
  (if (string-match "magit" (buffer-name))
      (switch-to-buffer buf)
    (pop-to-buffer buf)))

;;; Macros

(defmacro magit-with-refresh (&rest body)
  (declare (indent 0))
  `(magit-refresh-wrapper (lambda () ,@body)))

;;; Git features

(defvar magit-have-graph 'unset)
(defvar magit-have-decorate 'unset)
(defvar magit-have-abbrev 'unset)
(make-variable-buffer-local 'magit-have-graph)
(put 'magit-have-graph 'permanent-local t)
(make-variable-buffer-local 'magit-have-decorate)
(put 'magit-have-decorate 'permanent-local t)
(make-variable-buffer-local 'magit-have-abbrev)
(put 'magit-have-abbrev 'permanent-local t)

(defun magit-configure-have-graph ()
  (if (eq magit-have-graph 'unset)
      (let ((res (magit-git-exit-code "log" "--graph" "--max-count=0")))
        (setq magit-have-graph (eq res 0)))))

(defun magit-configure-have-decorate ()
  (if (eq magit-have-decorate 'unset)
      (let ((res (magit-git-exit-code "log" "--decorate=full" "--max-count=0")))
        (setq magit-have-decorate (eq res 0)))))

(defun magit-configure-have-abbrev ()
  (if (eq magit-have-abbrev 'unset)
      (let ((res (magit-git-exit-code "log" "--no-abbrev-commit" "--max-count=0")))
        (setq magit-have-abbrev (eq res 0)))))

;;; Compatibilities

(eval-and-compile
  (defun magit-max-args-internal (function)
    "Returns the maximum number of arguments accepted by FUNCTION."
    (if (symbolp function)
        (setq function (symbol-function function)))
    (if (subrp function)
        (let ((max (cdr (subr-arity function))))
          (if (eq 'many max)
              most-positive-fixnum
            max))
      (if (eq 'macro (car-safe function))
          (setq function (cdr function)))
      (let ((arglist (if (byte-code-function-p function)
                         (aref function 0)
                       (second function))))
        (if (memq '&rest arglist)
            most-positive-fixnum
          (length (remq '&optional arglist))))))

  (if (functionp 'start-file-process)
      (defalias 'magit-start-process 'start-file-process)
    (defalias 'magit-start-process 'start-process))

  (unless (fboundp 'string-match-p)
    (defun string-match-p (regexp string &optional start)
      "Same as `string-match' except this function does not
change the match data."
      (let ((inhibit-changing-match-data t))
        (string-match regexp string start))))

  (if (fboundp 'with-silent-modifications)
      (defalias 'magit-with-silent-modifications 'with-silent-modifications)
    (defmacro magit-with-silent-modifications (&rest body)
      "Execute body without changing `buffer-modified-p'. Also, do not
record undo information."
      `(set-buffer-modified-p
        (prog1 (buffer-modified-p)
          (let ((buffer-undo-list t)
                before-change-functions
                after-change-functions)
            ,@body)))))

  (if (>= (magit-max-args-internal 'delete-directory) 2)
      (defalias 'magit-delete-directory 'delete-directory)
    (defun magit-delete-directory (directory &optional recursive)
      "Deletes a directory named DIRECTORY.  If RECURSIVE is non-nil,
recursively delete all of DIRECTORY's contents as well.

Does not follow symlinks."
      (if (or (file-symlink-p directory)
              (not (file-directory-p directory)))
          (delete-file directory)
        (if recursive
            ;; `directory-files-no-dot-files-regex' borrowed from Emacs 23
            (dolist (file (directory-files directory 'full "\\([^.]\\|\\.\\([^.]\\|\\..\\)\\).*"))
              (magit-delete-directory file recursive)))
        (delete-directory directory)))))

;;; Utilities

(defun magit-set-variable-and-refresh (symbol value)
  "Set SYMBOL to VALUE and call `magit-refresh-all'"
  (set-default symbol value)
  (magit-refresh-all))

(defun magit-iswitchb-completing-read (prompt choices &optional predicate require-match
                                              initial-input hist def)
  "iswitchb-based completing-read almost-replacement."
  (require 'iswitchb)
  (let ((iswitchb-make-buflist-hook
         (lambda ()
           (setq iswitchb-temp-buflist (if (consp (first choices))
                                           (mapcar #'car choices)
                                         choices)))))
    (iswitchb-read-buffer prompt (or initial-input def) require-match)))

(defun magit-ido-completing-read (prompt choices &optional predicate require-match initial-input hist def)
  "ido-based completing-read almost-replacement."
  (require 'ido)
  (let ((selected (ido-completing-read prompt (if (consp (first choices))
                                                  (mapcar #'car choices)
                                                choices)
                                       predicate require-match initial-input hist def)))
    (if (consp (first choices))
        (or (cdr (assoc selected choices))
            selected)
      selected)))

(defun magit-builtin-completing-read (prompt choices &optional predicate require-match
                                             initial-input hist def)
  "Magit wrapper for standard `completing-read' function."
  (completing-read (if (and def (> (length prompt) 2)
                            (string-equal ": " (substring prompt -2)))
                       (format "%s (default %s): " (substring prompt 0 -2) def)
                     prompt)
                   choices predicate require-match initial-input hist def))

(defun magit-completing-read (prompt choices &optional predicate require-match
                                     initial-input hist def)
  (funcall magit-completing-read-function prompt choices predicate require-match
           initial-input hist def))

(defun magit-use-region-p ()
  (if (fboundp 'use-region-p)
      (use-region-p)
    (and transient-mark-mode mark-active)))

(defun magit-goto-line (line)
  "Like `goto-line' but doesn't set the mark."
  (save-restriction
    (widen)
    (goto-char 1)
    (forward-line (1- line))))

(defun magit-trim-line (str)
  (if (string= str "")
      nil
    (if (equal (elt str (- (length str) 1)) ?\n)
        (substring str 0 (- (length str) 1))
      str)))

(defun magit-split-lines (str)
  (if (string= str "")
      nil
    (let ((lines (nreverse (split-string str "\n"))))
      (if (string= (car lines) "")
          (setq lines (cdr lines)))
      (nreverse lines))))

(defun magit-git-insert (args)
  (insert (magit-git-output args)))

(defun magit-git-output (args)
  (magit-cmd-output magit-git-executable (append magit-git-standard-options args)))

(defun magit-cmd-insert (cmd args)
  (insert (magit-cmd-output cmd args)))

(defun magit-cmd-output (cmd args)
  (let ((cmd-output (with-output-to-string
                      (with-current-buffer standard-output
                        (apply #'process-file
                               cmd
                               nil (list t nil) nil
                               args)))))
    (replace-regexp-in-string "\e\\[.*?m" "" cmd-output)))

(defun magit-git-string (&rest args)
  (magit-trim-line (magit-git-output args)))

(defun magit-git-lines (&rest args)
  (magit-split-lines (magit-git-output args)))

(defun magit-git-exit-code (&rest args)
  (apply #'process-file magit-git-executable nil nil nil
         (append magit-git-standard-options args)))

(defun magit-file-lines (file)
  (when (file-exists-p file)
    (with-temp-buffer
      (insert-file-contents file)
      (let ((rev (nreverse (split-string (buffer-string) "\n"))))
        (nreverse (if (equal (car rev) "")
                      (cdr rev)
                    rev))))))

(defun magit-write-file-lines (file lines)
  (with-temp-buffer
    (dolist (l lines)
      (insert l "\n"))
    (write-file file)))

(defun magit-get (&rest keys)
  "Return the value of Git config entry specified by KEYS."
  (magit-git-string "config" (mapconcat 'identity keys ".")))

(defun magit-get-all (&rest keys)
  "Return all values of the Git config entry specified by KEYS."
  (magit-git-lines "config" "--get-all" (mapconcat 'identity keys ".")))

(defun magit-set (val &rest keys)
  "Set Git config settings specified by KEYS to VAL."
  (if val
      (magit-git-string "config" (mapconcat 'identity keys ".") val)
    (magit-git-string "config" "--unset" (mapconcat 'identity keys "."))))

(defun magit-remove-conflicts (alist)
  (let ((dict (make-hash-table :test 'equal))
        (result nil))
    (dolist (a alist)
      (puthash (car a) (cons (cdr a) (gethash (car a) dict))
               dict))
    (maphash (lambda (key value)
               (if (= (length value) 1)
                   (push (cons key (car value)) result)
                 (let ((sub (magit-remove-conflicts
                             (mapcar (lambda (entry)
                                       (let ((dir (directory-file-name
                                                   (substring entry 0 (- (length key))))))
                                         (cons (concat (file-name-nondirectory dir) "/" key)
                                               entry)))
                                     value))))
                   (setq result (append result sub)))))
             dict)
    result))

(defun magit-git-repo-p (dir)
  (file-exists-p (expand-file-name ".git" dir)))

(defun magit-no-commit-p ()
  "Return non-nil if there is no commit in the current git repository."
  (not (magit-git-string
        "rev-list" "HEAD" "--max-count=1")))

(defun magit-list-repos* (dir level)
  (if (magit-git-repo-p dir)
      (list dir)
    (apply #'append
           (mapcar (lambda (entry)
                     (unless (or (string= (substring entry -3) "/..")
                                 (string= (substring entry -2) "/."))
                       (magit-list-repos* entry (+ level 1))))
                   (and (file-directory-p dir)
                        (< level magit-repo-dirs-depth)
                        (directory-files dir t nil t))))))

(defun magit-list-repos (dirs)
  (magit-remove-conflicts
   (apply #'append
          (mapcar (lambda (dir)
                    (mapcar #'(lambda (repo)
                                (cons (file-name-nondirectory repo)
                                      repo))
                            (magit-list-repos* dir 0)))
                  dirs))))

(defun magit-get-top-dir (cwd)
  (let ((cwd (expand-file-name (file-truename cwd))))
    (when (file-directory-p cwd)
      (let* ((default-directory (file-name-as-directory cwd))
             (cdup (magit-git-string "rev-parse" "--show-cdup")))
        (when cdup
          (file-name-as-directory (expand-file-name cdup cwd)))))))

(defun magit-get-ref (ref)
  (magit-git-string "symbolic-ref" "-q" ref))

(defun magit-get-current-branch ()
  (let* ((head (magit-get-ref "HEAD"))
         (pos (and head (string-match "^refs/heads/" head))))
    (if pos
        (substring head 11)
      nil)))

(defun magit-get-remote (branch)
  "Return the name of the remote for BRANCH.
If branch is nil or it has no remote, but a remote named
\"origin\" exists, return that. Otherwise, return nil."
  (let ((remote (or (and branch (magit-get "branch" branch "remote"))
                    (and (magit-get "remote" "origin" "url") "origin"))))
    (if (string= remote "") nil remote)))

(defun magit-get-current-remote ()
  "Return the name of the remote for the current branch.
If there is no current branch, or no remote for that branch,
but a remote named \"origin\" is configured, return that.
Otherwise, return nil."
  (magit-get-remote (magit-get-current-branch)))

(defun magit-ref-exists-p (ref)
  (= (magit-git-exit-code "show-ref" "--verify" ref) 0))

(defun magit-read-top-dir (dir)
  "Ask the user for a Git repository.  The choices offered by
auto-completion will be the repositories under `magit-repo-dirs'.
If `magit-repo-dirs' is nil or DIR is non-nill, then
autocompletion will offer directory names."
  (if (and (not dir) magit-repo-dirs)
      (let* ((repos (magit-list-repos magit-repo-dirs))
             (reply (magit-completing-read "Git repository: " repos)))
        (file-name-as-directory
         (or (cdr (assoc reply repos))
             (if (file-directory-p reply)
                 (expand-file-name reply)
               (error "Not a repository or a directory: %s" reply)))))
    (file-name-as-directory
     (read-directory-name "Git repository: "
                          (or (magit-get-top-dir default-directory)
                              default-directory)))))

(defun magit-rev-parse (ref)
  "Return the SHA hash for REF."
  (magit-git-string "rev-parse" ref))

(defun magit-ref-ambiguous-p (ref)
  "Return whether or not REF is ambiguous."
  ;; If REF is ambiguous, rev-parse just prints errors,
  ;; so magit-git-string returns nil.
  (not (magit-git-string "rev-parse" "--abbrev-ref" ref)))

(defun magit-name-rev (rev)
  "Return a human-readable name for REV.
Unlike git name-rev, this will remove tags/ and remotes/ prefixes
if that can be done unambiguously.  In addition, it will filter
out revs involving HEAD."
  (when rev
    (let ((name (magit-git-string "name-rev" "--no-undefined" "--name-only" rev)))
      ;; There doesn't seem to be a way of filtering HEAD out from name-rev,
      ;; so we have to do it manually.
      ;; HEAD-based names are too transient to allow.
      (when (and (stringp name)
                 (string-match "^\\(.*\\<HEAD\\)\\([~^].*\\|$\\)" name))
        (let ((head-ref (match-string 1 name))
              (modifier (match-string 2 name)))
          ;; Sometimes when name-rev gives a HEAD-based name,
          ;; rev-parse will give an actual branch or remote name.
          (setq name (concat (magit-git-string "rev-parse" "--abbrev-ref" head-ref)
                             modifier))
          ;; If rev-parse doesn't give us what we want, just use the SHA.
          (when (or (null name) (string-match-p "\\<HEAD\\>" name))
            (setq name (magit-rev-parse rev)))))
      (setq rev (or name rev))
      (when (string-match "^\\(?:tags\\|remotes\\)/\\(.*\\)" rev)
        (let ((plain-name (match-string 1 rev)))
          (unless (magit-ref-ambiguous-p plain-name)
            (setq rev plain-name))))
      rev)))

(defun magit-highlight-line-whitespace ()
  (when (and magit-highlight-whitespace
             (or (derived-mode-p 'magit-status-mode)
                 (not (eq magit-highlight-whitespace 'status))))
    (if (and magit-highlight-trailing-whitespace
             (looking-at "^[-+].*?\\([ \t]+\\)$"))
        (overlay-put (make-overlay (match-beginning 1) (match-end 1))
                     'face 'magit-whitespace-warning-face))
    (if (or (and (eq magit-current-indentation 'tabs)
                 (looking-at "^[-+]\\( *\t[ \t]*\\)"))
            (and (integerp magit-current-indentation)
                 (looking-at (format "^[-+]\\([ \t]* \\{%s,\\}[ \t]*\\)"
                                     magit-current-indentation))))
        (overlay-put (make-overlay (match-beginning 1) (match-end 1))
                     'face 'magit-whitespace-warning-face))))

(defun magit-put-line-property (prop val)
  (put-text-property (line-beginning-position) (line-beginning-position 2)
                     prop val))

(defun magit-format-commit (commit format)
  (magit-git-string "log" "--max-count=1"
                    (concat "--pretty=format:" format)
                    commit))

(defun magit-current-line ()
  (buffer-substring-no-properties (line-beginning-position)
                                  (line-end-position)))

(defun magit-insert-region (beg end buf)
  (let ((text (buffer-substring-no-properties beg end)))
    (with-current-buffer buf
      (insert text))))

(defun magit-insert-current-line (buf)
  (let ((text (buffer-substring-no-properties
               (line-beginning-position) (line-beginning-position 2))))
    (with-current-buffer buf
      (insert text))))

(defun magit-file-uptodate-p (file)
  (eq (magit-git-exit-code "diff" "--quiet" "--" file) 0))

(defun magit-anything-staged-p ()
  (not (eq (magit-git-exit-code "diff" "--quiet" "--cached") 0)))

(defun magit-everything-clean-p ()
  (and (not (magit-anything-staged-p))
       (eq (magit-git-exit-code "diff" "--quiet") 0)))

(defun magit-commit-parents (commit)
  (cdr (split-string (magit-git-string "rev-list" "-1" "--parents" commit))))

;; XXX - let the user choose the parent

(defun magit-choose-parent-id (commit op)
  (let* ((parents (magit-commit-parents commit)))
    (if (> (length parents) 1)
        (error "Can't %s merge commits" op)
      nil)))

;;; Revisions and ranges

(defvar magit-current-range nil
  "The range described by the current buffer.
This is only non-nil in diff and log buffers.

This has three possible (non-nil) forms.  If it's a string REF or
a singleton list (REF), then the range is from REF to the current
working directory state (or HEAD in a log buffer).  If it's a
pair (START . END), then the range is START..END.")
(make-variable-buffer-local 'magit-current-range)

(defun magit-list-interesting-refs (&optional uninteresting)
  "Return interesting references as given by `git show-ref'.
Removes references matching UNINTERESTING from the
results. UNINTERESTING can be either a function taking a single
argument or a list of strings used as regexps."
  (let ((refs ()))
    (dolist (line (magit-git-lines "show-ref"))
      (if (string-match "[^ ]+ +\\(.*\\)" line)
          (let ((ref (match-string 1 line)))
            (cond ((and (functionp uninteresting)
                        (funcall uninteresting ref)))
                  ((and (not (functionp uninteresting))
                        (loop for i in uninteresting thereis (string-match i ref))))
                  ((string-match "refs/heads/\\(.*\\)" ref)
                   (let ((branch (match-string 1 ref)))
                     (push (cons branch branch) refs)))
                  ((string-match "refs/tags/\\(.*\\)" ref)
                   (push (cons (format
                                (if (eq magit-remote-ref-format 'branch-then-remote)
                                    "%s (tag)" "%s")
                                (match-string 1 ref))
                               ref)
                         refs))
                  ((string-match "refs/remotes/\\([^/]+\\)/\\(.+\\)" ref)
                   (push (cons (if (eq magit-remote-ref-format 'branch-then-remote)
                                   (format "%s (%s)"
                                           (match-string 2 ref)
                                           (match-string 1 ref))
                                 (format "%s/%s"
                                         (match-string 1 ref)
                                         (match-string 2 ref)))
                               ref)
                         refs))))))
    (nreverse refs)))

(defun magit-tree-contents (treeish)
  "Returns a list of all files under TREEISH.  TREEISH can be a tree,
a commit, or any reference to one of those."
  (let ((return-value nil))
    (with-temp-buffer
      (magit-git-insert (list "ls-tree" "-r" treeish))
      (if (eql 0 (buffer-size))
          (error "%s is not a commit or tree." treeish))
      (goto-char (point-min))
      (while (search-forward-regexp "\t\\(.*\\)" nil 'noerror)
        (push (match-string 1) return-value)))
    return-value))

(defvar magit-uninteresting-refs '("refs/remotes/\\([^/]+\\)/HEAD$"))

(defun magit-read-file-from-rev (revision)
  (magit-completing-read (format "Retrieve file from %s: " revision)
                         (magit-tree-contents revision)
                         nil
                         'require-match
                         nil
                         'magit-read-file-hist
                         (if buffer-file-name
                             (let ((topdir-length (length (magit-get-top-dir default-directory))))
                               (substring (buffer-file-name) topdir-length)))))

;; TODO: fix this so that def can (must?) be git rev instead of, say, "master (origin)"
;; which involves a particular display strategy and shouldn't be visible to callers
;; of magit-read-rev
(defun magit-read-rev (prompt &optional def uninteresting)
  (let* ((interesting-refs (magit-list-interesting-refs
                            (or uninteresting magit-uninteresting-refs)))
         (reply (magit-completing-read (concat prompt ": ") interesting-refs
                                       nil nil nil 'magit-read-rev-history def))
         (rev (or (cdr (assoc reply interesting-refs)) reply)))
    (if (string= rev "")
        nil
      rev)))

(defun magit-read-rev-range (op &optional def-beg def-end)
  (let ((beg (magit-read-rev (format "%s start" op)
                             def-beg)))
    (if (not beg)
        nil
      (save-match-data
        (if (string-match "^\\(.+\\)\\.\\.\\(.+\\)$" beg)
            (cons (match-string 1 beg) (match-string 2 beg))
          (let ((end (magit-read-rev (format "%s end" op) def-end)))
            (cons beg end)))))))

(defun magit-rev-to-git (rev)
  (or rev
      (error "No revision specified"))
  (if (string= rev ".")
      (magit-marked-commit)
    rev))

(defun magit-rev-range-to-git (range)
  (or range
      (error "No revision range specified"))
  (if (stringp range)
      range
    (if (cdr range)
        (format "%s..%s"
                (magit-rev-to-git (car range))
                (magit-rev-to-git (cdr range)))
      (format "%s" (magit-rev-to-git (car range))))))

(defun magit-rev-describe (rev)
  (or rev
      (error "No revision specified"))
  (if (string= rev ".")
      "mark"
    (magit-name-rev rev)))

(defun magit-rev-range-describe (range things)
  (or range
      (error "No revision range specified"))
  (if (stringp range)
      (format "%s in %s" things range)
    (if (cdr range)
        (format "%s from %s to %s" things
                (magit-rev-describe (car range))
                (magit-rev-describe (cdr range)))
      (format "%s at %s" things (magit-rev-describe (car range))))))

(defun magit-default-rev ()
  (or (magit-name-rev (magit-commit-at-point t))
      (let ((branch (magit-guess-branch)))
        (if branch
            (if (string-match "^refs/\\(.*\\)" branch)
                (match-string 1 branch)
              branch)))))

(defun magit-read-remote (&optional prompt def)
  "Read the name of a remote.
PROMPT is used as the prompt, and defaults to \"Remote\".
DEF is the default value, and defaults to the value of `magit-get-current-branch'."
  (let* ((prompt (or prompt "Remote: "))
         (def (or def (magit-get-current-remote)))
         (remotes (magit-git-lines "remote"))
         (reply (magit-completing-read prompt remotes
                                       nil nil nil nil def)))
    (if (string= reply "") nil reply)))

(defun magit-read-remote-branch (remote &optional prompt default)
  (let* ((prompt (or prompt (format "Remote branch (in %s): " remote)))
         (branches (delete nil
                           (mapcar
                            (lambda (b)
                              (and (not (string-match " -> " b))
                                   (string-match (format "^ *%s/\\(.*\\)$"
                                                         remote) b)
                                   (match-string 1 b)))
                            (magit-git-lines "branch" "-r"))))
         (reply (magit-completing-read prompt branches
                                       nil nil nil nil default)))
    (if (string= reply "") nil reply)))

;;; Sections

;; A buffer in magit-mode is organized into hierarchical sections.
;; These sections are used for navigation and for hiding parts of the
;; buffer.
;;
;; Most sections also represent the objects that Magit works with,
;; such as files, diffs, hunks, commits, etc.  The 'type' of a section
;; identifies what kind of object it represents (if any), and the
;; parent and grand-parent, etc provide the context.

(defstruct magit-section
  parent title beginning end children hidden type info
  needs-refresh-on-show)

(defvar magit-top-section nil
  "The top section of the current buffer.")
(make-variable-buffer-local 'magit-top-section)
(put 'magit-top-section 'permanent-local t)

(defvar magit-old-top-section nil)

(defvar magit-section-hidden-default nil)

(defun magit-new-section (title type)
  "Create a new section with title TITLE and type TYPE in current buffer.

If not `magit-top-section' exist, the new section will be the new top-section
otherwise, the new-section will be a child of the current top-section.

If TYPE is nil, the section won't be highlighted."
  (let* ((s (make-magit-section :parent magit-top-section
                                :title title
                                :type type
                                :hidden magit-section-hidden-default))
         (old (and magit-old-top-section
                   (magit-find-section (magit-section-path s)
                                       magit-old-top-section))))
    (if magit-top-section
        (push s (magit-section-children magit-top-section))
      (setq magit-top-section s))
    (if old
        (setf (magit-section-hidden s) (magit-section-hidden old)))
    s))

(defun magit-cancel-section (section)
  "Delete the section SECTION."
  (delete-region (magit-section-beginning section)
                 (magit-section-end section))
  (let ((parent (magit-section-parent section)))
    (if parent
        (setf (magit-section-children parent)
              (delq section (magit-section-children parent)))
      (setq magit-top-section nil))))

(defmacro magit-with-section (title type &rest body)
  "Create a new section of title TITLE and type TYPE and evaluate BODY there.

Sections created inside BODY will become children of the new
section. BODY must leave point at the end of the created section.

If TYPE is nil, the section won't be highlighted."
  (declare (indent 2))
  (let ((s (make-symbol "*section*")))
    `(let* ((,s (magit-new-section ,title ,type))
            (magit-top-section ,s))
       (setf (magit-section-beginning ,s) (point))
       ,@body
       (setf (magit-section-end ,s) (point))
       (setf (magit-section-children ,s)
             (nreverse (magit-section-children ,s)))
       ,s)))

(defun magit-set-section (title type start end)
  "Create a new section of title TITLE and type TYPE with specified start and
end positions."
  (let ((section (magit-new-section title type)))
    (setf (magit-section-beginning section) start)
    (setf (magit-section-end section) end)
    section))

(defun magit-set-section-info (info &optional section)
  (setf (magit-section-info (or section magit-top-section)) info))

(defun magit-set-section-needs-refresh-on-show (flag &optional section)
  (setf (magit-section-needs-refresh-on-show
         (or section magit-top-section))
        flag))

(defmacro magit-create-buffer-sections (&rest body)
  "Empty current buffer of text and Magit's sections, and then evaluate BODY."
  (declare (indent 0))
  `(let ((inhibit-read-only t))
     (erase-buffer)
     (let ((magit-old-top-section magit-top-section))
       (setq magit-top-section nil)
       ,@body
       (when (null magit-top-section)
         (magit-with-section 'top nil
           (insert "(empty)\n")))
       (magit-propertize-section magit-top-section)
       (magit-section-set-hidden magit-top-section
                                 (magit-section-hidden magit-top-section)))))

(defun magit-propertize-section (section)
  "Add text-property needed for SECTION."
  (put-text-property (magit-section-beginning section)
                     (magit-section-end section)
                     'magit-section section)
  (dolist (s (magit-section-children section))
    (magit-propertize-section s)))

(defun magit-find-section (path top)
  "Find the section at the path PATH in subsection of section TOP."
  (if (null path)
      top
    (let ((secs (magit-section-children top)))
      (while (and secs (not (equal (car path)
                                   (magit-section-title (car secs)))))
        (setq secs (cdr secs)))
      (and (car secs)
           (magit-find-section (cdr path) (car secs))))))

(defun magit-section-path (section)
  "Return the path of SECTION."
  (if (not (magit-section-parent section))
      '()
    (append (magit-section-path (magit-section-parent section))
            (list (magit-section-title section)))))

(defun magit-find-section-after (pos)
  "Find the first section that begins after POS."
  (magit-find-section-after* pos (list magit-top-section)))

(defun magit-find-section-after* (pos secs)
  "Find the first section that begins after POS in the list SECS
\(including children of sections in SECS)."
  (while (and secs
              (<= (magit-section-beginning (car secs)) pos))
    (setq secs (if (magit-section-hidden (car secs))
                   (cdr secs)
                 (append (magit-section-children (car secs))
                         (cdr secs)))))
  (car secs))

(defun magit-find-section-before (pos)
  "Return the last section that begins before POS."
  (let ((section (magit-find-section-at pos)))
    (do* ((current (or (magit-section-parent section)
                       section)
                   next)
          (next (if (not (magit-section-hidden current))
                    (magit-find-section-before* pos (magit-section-children current)))
                (if (not (magit-section-hidden current))
                    (magit-find-section-before* pos (magit-section-children current)))))
        ((null next) current))))

(defun magit-find-section-before* (pos secs)
  "Find the last section that begins before POS in the list SECS."
  (let ((prev nil))
    (while (and secs
                (< (magit-section-beginning (car secs)) pos))
      (setq prev (car secs))
      (setq secs (cdr secs)))
    prev))

(defun magit-current-section ()
  "Return the Magit section at point."
  (magit-find-section-at (point)))

(defun magit-find-section-at (pos)
  "Return the Magit section at POS."
  (or (get-text-property pos 'magit-section)
      magit-top-section))

(defun magit-insert-section (section-title-and-type
                             buffer-title washer cmd &rest args)
  "Run CMD and put its result in a new section.

SECTION-TITLE-AND-TYPE is either a string that is the title of the section
or (TITLE . TYPE) where TITLE is the title of the section and TYPE is its type.

If there is no type, or if type is nil, the section won't be highlighted.

BUFFER-TITLE is the inserted title of the section

WASHER is a function that will be run after CMD.
The buffer will be narrowed to the inserted text.
It should add sectioning as needed for Magit interaction.

CMD is an external command that will be run with ARGS as arguments."
  (let* ((body-beg nil)
         (section-title (if (consp section-title-and-type)
                            (car section-title-and-type)
                          section-title-and-type))
         (section-type (if (consp section-title-and-type)
                           (cdr section-title-and-type)
                         nil))
         (section
          (magit-with-section section-title section-type
            (if buffer-title
                (insert (propertize buffer-title 'face 'magit-section-title)
                        "\n"))
            (setq body-beg (point))
            (magit-cmd-insert cmd args)
            (if (not (eq (char-before) ?\n))
                (insert "\n"))
            (if washer
                (save-restriction
                  (narrow-to-region body-beg (point))
                  (goto-char (point-min))
                  (funcall washer)
                  (goto-char (point-max)))))))
    (if (= body-beg (point))
        (magit-cancel-section section)
      (insert "\n"))
    section))

(defun magit-git-section (section-title-and-type
                          buffer-title washer &rest args)
  "Run git and put its result in a new section.

see `magit-insert-section' for meaning of the arguments"
  (apply #'magit-insert-section
         section-title-and-type
         buffer-title
         washer
         magit-git-executable
         (append magit-git-standard-options args)))

(defun magit-goto-next-section ()
  "Go to the next section."
  (interactive)
  (let ((next (magit-find-section-after (point))))
    (if next
        (magit-goto-section next)
      (message "No next section"))))

(defun magit-goto-previous-section ()
  "Go to the previous section."
  (interactive)
  (if (eq (point) 1)
      (message "No previous section")
    (magit-goto-section (magit-find-section-before (point)))))

(defun magit-goto-parent-section ()
  "Go to the parent section."
  (interactive)
  (let ((parent (magit-section-parent (magit-current-section))))
    (when parent
      (goto-char (magit-section-beginning parent)))))

(defun magit-goto-next-sibling-section ()
  "Go to the next sibling section."
  (interactive)
  (let* ((initial (point))
         (section (magit-current-section))
         (end (- (magit-section-end section) 1))
         (parent (magit-section-parent section))
         (siblings (magit-section-children parent))
         (next-sibling (magit-find-section-after* end siblings)))
    (if next-sibling
        (magit-goto-section next-sibling)
      (magit-goto-next-section))))

(defun magit-goto-previous-sibling-section ()
  "Go to the previous sibling section."
  (interactive)
  (let* ((section (magit-current-section))
         (beginning (magit-section-beginning section))
         (parent (magit-section-parent section))
         (siblings (magit-section-children parent))
         (previous-sibling (magit-find-section-before* beginning siblings)))
    (if previous-sibling
        (magit-goto-section previous-sibling)
      (magit-goto-parent-section))))

(defun magit-goto-section (section)
  (goto-char (magit-section-beginning section))
  (cond
   ((and magit-log-auto-more
         (eq (magit-section-type section) 'longer))
    (magit-log-show-more-entries)
    (forward-line -1)
    (magit-goto-next-section))
   ((and (eq (magit-section-type section) 'commit)
         (derived-mode-p 'magit-log-mode))
    (magit-show-commit section))
   ((and (eq (magit-section-type section) 'hunk)
         diff-auto-refine-mode)
    (condition-case-no-debug nil (diff-refine-hunk) (error nil)))))

(defun magit-goto-section-at-path (path)
  "Go to the section described by PATH."
  (let ((sec (magit-find-section path magit-top-section)))
    (if sec
        (goto-char (magit-section-beginning sec))
      (message "No such section"))))

(defun magit-for-all-sections (func &optional top)
  "Run FUNC on TOP and recursively on all its children.

Default value for TOP is `magit-top-section'"
  (let ((section (or top magit-top-section)))
    (when section
      (funcall func section)
      (dolist (c (magit-section-children section))
        (magit-for-all-sections func c)))))

(defun magit-section-set-hidden (section hidden)
  "Hide SECTION if HIDDEN is not nil, show it otherwise."
  (setf (magit-section-hidden section) hidden)
  (if (and (not hidden)
           (magit-section-needs-refresh-on-show section))
      (magit-refresh)
    (let ((inhibit-read-only t)
          (beg (save-excursion
                 (goto-char (magit-section-beginning section))
                 (forward-line)
                 (point)))
          (end (magit-section-end section)))
      (if (< beg end)
          (put-text-property beg end 'invisible hidden)))
    (if (not hidden)
        (dolist (c (magit-section-children section))
          (magit-section-set-hidden c (magit-section-hidden c))))))

(defun magit-section-any-hidden (section)
  "Return true if SECTION or any of its children is hidden."
  (or (magit-section-hidden section)
      (let ((kids (magit-section-children section)))
        (while (and kids (not (magit-section-any-hidden (car kids))))
          (setq kids (cdr kids)))
        kids)))

(defun magit-section-collapse (section)
  "Show SECTION and hide all its children."
  (dolist (c (magit-section-children section))
    (setf (magit-section-hidden c) t))
  (magit-section-set-hidden section nil))

(defun magit-section-expand (section)
  "Show SECTION and all its children."
  (dolist (c (magit-section-children section))
    (setf (magit-section-hidden c) nil))
  (magit-section-set-hidden section nil))

(defun magit-section-expand-all-aux (section)
  "Show recursively all SECTION's children."
  (dolist (c (magit-section-children section))
    (setf (magit-section-hidden c) nil)
    (magit-section-expand-all-aux c)))

(defun magit-section-expand-all (section)
  "Show SECTION and all its children."
  (magit-section-expand-all-aux section)
  (magit-section-set-hidden section nil))

(defun magit-section-hideshow (flag-or-func)
  "Show or hide current section depending on FLAG-OR-FUNC.

If FLAG-OR-FUNC is a function, it will be ran on current section
IF FLAG-OR-FUNC is a Boolean value, the section will be hidden if its true, shown otherwise"
  (let ((section (magit-current-section)))
    (when (magit-section-parent section)
      (goto-char (magit-section-beginning section))
      (if (functionp flag-or-func)
          (funcall flag-or-func section)
        (magit-section-set-hidden section flag-or-func)))))

(defun magit-show-section ()
  "Show current section."
  (interactive)
  (magit-section-hideshow nil))

(defun magit-hide-section ()
  "Hide current section."
  (interactive)
  (magit-section-hideshow t))

(defun magit-collapse-section ()
  "Hide all subsection of current section."
  (interactive)
  (magit-section-hideshow #'magit-section-collapse))

(defun magit-expand-section ()
  "Show all subsection of current section."
  (interactive)
  (magit-section-hideshow #'magit-section-expand))

(defun magit-toggle-file-section ()
  "Like `magit-toggle-section' but toggle at file granularity."
  (interactive)
  (when (eq 'hunk (first (magit-section-context-type (magit-current-section))))
    (magit-goto-parent-section))
  (magit-toggle-section))

(defun magit-toggle-section ()
  "Toggle hidden status of current section."
  (interactive)
  (magit-section-hideshow
   (lambda (s)
     (magit-section-set-hidden s (not (magit-section-hidden s))))))

(defun magit-expand-collapse-section ()
  "Toggle hidden status of subsections of current section."
  (interactive)
  (magit-section-hideshow
   (lambda (s)
     (cond ((magit-section-any-hidden s)
            (magit-section-expand-all s))
           (t
            (magit-section-collapse s))))))

(defun magit-cycle-section ()
  "Cycle between expanded, hidden and collapsed state for current section.

Hidden: only the first line of the section is shown
Collapsed: only the first line of the subsection is shown
Expanded: everything is shown."
  (interactive)
  (magit-section-hideshow
   (lambda (s)
     (cond ((magit-section-hidden s)
            (magit-section-collapse s))
           ((notany #'magit-section-hidden (magit-section-children s))
            (magit-section-set-hidden s t))
           (t
            (magit-section-expand s))))))

(defun magit-section-lineage (s)
  "Return list of parent, grand-parents... for section S."
  (when s
    (cons s (magit-section-lineage (magit-section-parent s)))))

(defun magit-section-show-level (section level threshold path)
  (magit-section-set-hidden section (>= level threshold))
  (when (and (< level threshold)
             (not (magit-no-commit-p)))
    (if path
        (magit-section-show-level (car path) (1+ level) threshold (cdr path))
      (dolist (c (magit-section-children section))
        (magit-section-show-level c (1+ level) threshold nil)))))

(defun magit-show-level (level all)
  "Show section whose level is less than LEVEL, hide the others.
If ALL is non nil, do this in all sections,
otherwise do it only on ancestors and descendants of current section."
  (magit-with-refresh
    (if all
        (magit-section-show-level magit-top-section 0 level nil)
      (let ((path (reverse (magit-section-lineage (magit-current-section)))))
        (magit-section-show-level (car path) 0 level (cdr path))))))

(defun magit-show-only-files ()
  "Show section that are files, but not there subsection.

Do this in on ancestors and descendants of current section."
  (interactive)
  (if (derived-mode-p 'magit-status-mode)
      (call-interactively 'magit-show-level-2)
    (call-interactively 'magit-show-level-1)))

(defun magit-show-only-files-all ()
  "Show section that are files, but not there subsection.

Do this for all sections"
  (interactive)
  (if (derived-mode-p 'magit-status-mode)
      (call-interactively 'magit-show-level-2-all)
    (call-interactively 'magit-show-level-1-all)))

(defmacro magit-define-level-shower-1 (level all)
  "Define an interactive function to show function of level LEVEL.

If ALL is non nil, this function will affect all section,
otherwise it will affect only ancestors and descendants of current section."
  (let ((fun (intern (format "magit-show-level-%s%s"
                             level (if all "-all" ""))))
        (doc (format "Show sections on level %s." level)))
    `(defun ,fun ()
       ,doc
       (interactive)
       (magit-show-level ,level ,all))))

(defmacro magit-define-level-shower (level)
  "Define two interactive function to show function of level LEVEL.
one for all, one for current lineage."
  `(progn
     (magit-define-level-shower-1 ,level nil)
     (magit-define-level-shower-1 ,level t)))

(defmacro magit-define-section-jumper (sym title)
  "Define an interactive function to go to section SYM.

TITLE is the displayed title of the section."
  (let ((fun (intern (format "magit-jump-to-%s" sym)))
        (doc (format "Jump to section `%s'." title)))
    `(defun ,fun ()
       ,doc
       (interactive)
       (magit-goto-section-at-path '(,sym)))))

(defmacro magit-define-inserter (sym arglist &rest body)
  (declare (indent defun))
  (let ((fun (intern (format "magit-insert-%s" sym)))
        (before (intern (format "magit-before-insert-%s-hook" sym)))
        (after (intern (format "magit-after-insert-%s-hook" sym)))
        (doc (format "Insert items for `%s'." sym)))
    `(defun ,fun ,arglist
       ,doc
       (run-hooks ',before)
       ,@body
       (run-hooks ',after))))

(defvar magit-highlight-overlay nil)

(defvar magit-highlighted-section nil)

(defun magit-highlight-section ()
  "Highlight current section if it has a type."
  (let ((section (magit-current-section)))
    (when (not (eq section magit-highlighted-section))
      (setq magit-highlighted-section section)
      (if (not magit-highlight-overlay)
          (let ((ov (make-overlay 1 1)))
            (overlay-put ov 'face 'magit-item-highlight)
            (setq magit-highlight-overlay ov)))
      (if (and section (magit-section-type section))
          (move-overlay magit-highlight-overlay
                        (magit-section-beginning section)
                        (magit-section-end section)
                        (current-buffer))
        (delete-overlay magit-highlight-overlay)))))

(defun magit-section-context-type (section)
  (if (null section)
      '()
    (let ((c (or (magit-section-type section)
                 (if (symbolp (magit-section-title section))
                     (magit-section-title section)))))
      (if c
          (cons c (magit-section-context-type
                   (magit-section-parent section)))
        '()))))

(defun magit-prefix-p (prefix list)
  "Returns non-nil if PREFIX is a prefix of LIST.  PREFIX and LIST should both be
lists.

If the car of PREFIX is the symbol '*, then return non-nil if the cdr of PREFIX
is a sublist of LIST (as if '* matched zero or more arbitrary elements of LIST)"
  ;;; Very schemish...
  (or (null prefix)
      (if (eq (car prefix) '*)
          (or (magit-prefix-p (cdr prefix) list)
              (and (not (null list))
                   (magit-prefix-p prefix (cdr list))))
        (and (not (null list))
             (equal (car prefix) (car list))
             (magit-prefix-p (cdr prefix) (cdr list))))))

(defmacro magit-section-case (head &rest clauses)
  "Make different action depending of current section.

HEAD is (SECTION INFO &optional OPNAME),
  SECTION will be bind to the current section,
  INFO will be bind to the info's of the current section,
  OPNAME is a string that will be used to describe current action,

CLAUSES is a list of CLAUSE, each clause is (SECTION-TYPE &BODY)
where SECTION-TYPE describe section where BODY will be run.

This returns non-nil if some section matches. If the
corresponding body return a non-nil value, it is returned,
otherwise it roturn t.

If no section matches, this returns nil if no OPNAME was given
and throws an error otherwise."
  (declare (indent 1))
  (let ((section (car head))
        (info (cadr head))
        (type (make-symbol "*type*"))
        (context (make-symbol "*context*"))
        (opname (caddr head)))
    `(let* ((,section (magit-current-section))
            (,info (magit-section-info ,section))
            (,type (magit-section-type ,section))
            (,context (magit-section-context-type ,section)))
       (cond ,@(mapcar (lambda (clause)
                         (if (eq (car clause) t)
                             `(t (or (progn ,@(cdr clause))
                                     t))
                           (let ((prefix (reverse (car clause)))
                                 (body (cdr clause)))
                             `((magit-prefix-p ',prefix ,context)
                               (or (progn ,@body)
                                   t)))))
                       clauses)
             ,@(when opname
                 `(((run-hook-with-args-until-success
                     ',(intern (format "magit-%s-action-hook" opname))))
                   ((not ,type)
                    (error "Nothing to %s here" ,opname))
                   (t
                    (error "Can't %s a %s"
                           ,opname
                           (or (get ,type 'magit-description)
                               ,type)))))))))

(defmacro magit-section-action (head &rest clauses)
  (declare (indent 1))
  `(magit-with-refresh
     (magit-section-case ,head ,@clauses)))

(defmacro magit-add-action (head &rest clauses)
  "Add additional actions to a pre-existing operator.
The syntax is identical to `magit-section-case', except that
OPNAME is mandatory and specifies the operation to which to add
the actions."
  (declare (indent 1))
  (let ((section (car head))
        (info (cadr head))
        (type (caddr head)))
    `(add-hook ',(intern (format "magit-%s-action-hook" type))
               (lambda ()
                 ,(macroexpand
                   ;; Don't pass in the opname so we don't recursively
                   ;; run the hook again, and so we don't throw an
                   ;; error if no action matches.
                   `(magit-section-case (,section ,info)
                      ,@clauses))))))

(defun magit-wash-sequence (func)
  "Run FUNC until end of buffer is reached.

FUNC should leave point at the end of the modified region"
  (while (and (not (eobp))
              (funcall func))))

(defmacro magit-define-command (sym arglist &rest body)
  "Macro to define a magit command.
It will define the magit-SYM function having ARGLIST as argument.
It will also define the magit-SYM-command-hook variable.

The defined function will call the function in the hook in
order until one return non nil. If they all return nil then body will be called.

It is used to define hookable magit command: command defined by this
function can be enriched by magit extension like magit-topgit and magit-svn"
  (declare (indent defun)
           (debug (&define name lambda-list
                           [&optional stringp]        ; Match the doc string, if present.
                           [&optional ("interactive" interactive)]
                           def-body)))
  (let ((fun (intern (format "magit-%s" sym)))
        (hook (intern (format "magit-%s-command-hook" sym)))
        (doc (format "Command for `%s'." sym))
        (inter nil)
        (instr body))
    (when (stringp (car body))
      (setq doc (car body)
            instr (cdr body)))
    (let ((form (car instr)))
      (when (eq (car form) 'interactive)
        (setq inter form
              instr (cdr instr))))
    `(defun ,fun ,arglist
       ,doc
       ,inter
       (or (run-hook-with-args-until-success
            ',hook ,@(remq '&optional (remq '&rest arglist)))
           ,@instr))))

;;; Running commands

(defun magit-set-mode-line-process (str)
  (let ((pr (if str (concat " " str) "")))
    (save-excursion
      (magit-for-all-buffers (lambda ()
                               (setq mode-line-process pr))))))

(defun magit-process-indicator-from-command (comps)
  (if (magit-prefix-p (cons magit-git-executable magit-git-standard-options)
                      comps)
      (setq comps (nthcdr (+ (length magit-git-standard-options) 1) comps)))
  (cond ((or (null (cdr comps))
             (not (member (car comps) '("remote"))))
         (car comps))
        (t
         (concat (car comps) " " (cadr comps)))))

(defvar magit-process nil)
(defvar magit-process-client-buffer nil)
(defvar magit-process-buffer-name "*magit-process*"
  "Buffer name for running git commands.")

(defun magit-run* (cmd-and-args
                   &optional logline noerase noerror nowait input)
  (if (and magit-process
           (get-buffer magit-process-buffer-name))
      (error "Git is already running"))
  (let ((cmd (car cmd-and-args))
        (args (cdr cmd-and-args))
        (dir default-directory)
        (buf (get-buffer-create magit-process-buffer-name))
        (successp nil))
    (magit-set-mode-line-process
     (magit-process-indicator-from-command cmd-and-args))
    (setq magit-process-client-buffer (current-buffer))
    (with-current-buffer buf
      (view-mode 1)
      (set (make-local-variable 'view-no-disable-on-exit) t)
      (setq view-exit-action
            (lambda (buffer)
              (with-current-buffer buffer
                (bury-buffer))))
      (setq buffer-read-only t)
      (let ((inhibit-read-only t))
        (setq default-directory dir)
        (if noerase
            (goto-char (point-max))
          (erase-buffer))
        (insert "$ " (or logline
                         (mapconcat 'identity cmd-and-args " "))
                "\n")
        (cond (nowait
               (setq magit-process
                     (let ((process-connection-type magit-process-connection-type))
                       (apply 'magit-start-process cmd buf cmd args)))
               (set-process-sentinel magit-process 'magit-process-sentinel)
               (set-process-filter magit-process 'magit-process-filter)
               (when input
                 (with-current-buffer input
                   (process-send-region magit-process
                                        (point-min) (point-max)))
                 (process-send-eof magit-process)
                 (sit-for 0.1 t))
               (cond ((= magit-process-popup-time 0)
                      (pop-to-buffer (process-buffer magit-process)))
                     ((> magit-process-popup-time 0)
                      (run-with-timer
                       magit-process-popup-time nil
                       (function
                        (lambda (buf)
                          (with-current-buffer buf
                            (when magit-process
                              (display-buffer (process-buffer magit-process))
                              (goto-char (point-max))))))
                       (current-buffer))))
               (setq successp t))
              (input
               (with-current-buffer input
                 (setq default-directory dir)
                 (setq magit-process
                       ;; Don't use a pty, because it would set icrnl
                       ;; which would modify the input (issue #20).
                       (let ((process-connection-type nil))
                         (apply 'magit-start-process cmd buf cmd args)))
                 (set-process-filter magit-process 'magit-process-filter)
                 (process-send-region magit-process
                                      (point-min) (point-max))
                 (process-send-eof magit-process)
                 (while (equal (process-status magit-process) 'run)
                   (sit-for 0.1 t))
                 (setq successp
                       (equal (process-exit-status magit-process) 0))
                 (setq magit-process nil))
               (magit-set-mode-line-process nil)
               (magit-need-refresh magit-process-client-buffer))
              (t
               (setq successp
                     (equal (apply 'process-file cmd nil buf nil args) 0))
               (magit-set-mode-line-process nil)
               (magit-need-refresh magit-process-client-buffer))))
      (or successp
          noerror
          (error
           "%s ... [Hit %s or see buffer %s for details]"
           (or (with-current-buffer (get-buffer magit-process-buffer-name)
                 (when (re-search-backward
                        (concat "^error: \\(.*\\)" paragraph-separate) nil t)
                   (match-string 1)))
               "Git failed")
           (with-current-buffer magit-process-client-buffer
             (key-description (car (where-is-internal
                                    'magit-display-process))))
           magit-process-buffer-name))
      successp)))

(autoload 'dired-uncache "dired")
(defun magit-process-sentinel (process event)
  (let ((msg (format "%s %s." (process-name process) (substring event 0 -1)))
        (successp (string-match "^finished" event))
        (key (with-current-buffer magit-process-client-buffer
               (key-description (car (where-is-internal
                                      'magit-display-process))))))
    (with-current-buffer (process-buffer process)
      (let ((inhibit-read-only t))
        (goto-char (point-max))
        (insert msg "\n")
        (message (if successp msg
                   (format "%s Hit %s or see buffer %s for details."
                           msg key (current-buffer)))))
      (unless (memq (process-status process) '(run open))
        (dired-uncache default-directory)))
    (setq magit-process nil)
    (magit-set-mode-line-process nil)
    (magit-refresh-buffer magit-process-client-buffer)))

(defun magit-password (proc string)
  "Checks if git/ssh asks for a password and ask the user for it."
  (let (ask)
    (cond ((or (string-match "^Enter passphrase for key '\\\(.*\\\)': $" string)
               (string-match "^\\\(.*\\\)'s password:" string))
           (setq ask (format "Password for '%s': " (match-string 1 string))))
          ((string-match "^[pP]assword:" string)
           (setq ask "Password:")))
    (when ask
      (process-send-string proc (concat (read-passwd ask nil) "\n")))))

(defun magit-process-filter (proc string)
  (save-current-buffer
    (set-buffer (process-buffer proc))
    (let ((inhibit-read-only t))
      (magit-password proc string)
      (goto-char (process-mark proc))
      ;; Find last ^M in string.  If one was found, ignore everything
      ;; before it and delete the current line.
      (let ((ret-pos (length string)))
        (while (and (>= (setq ret-pos (1- ret-pos)) 0)
                    (/= ?\r (aref string ret-pos))))
        (cond ((>= ret-pos 0)
               (goto-char (line-beginning-position))
               (delete-region (point) (line-end-position))
               (insert (substring string (+ ret-pos 1))))
              (t
               (insert string))))
      (set-marker (process-mark proc) (point)))))

(defun magit-run (cmd &rest args)
  (magit-with-refresh
    (magit-run* (cons cmd args))))

(defun magit-run-git (&rest args)
  (magit-with-refresh
    (magit-run* (append (cons magit-git-executable
                              magit-git-standard-options)
                        args))))

(defun magit-run-git-with-input (input &rest args)
  (magit-with-refresh
    (magit-run* (append (cons magit-git-executable
                              magit-git-standard-options)
                        args)
                nil nil nil nil input)))

(defun magit-run-git-async (&rest args)
  (message "Running %s %s" magit-git-executable (mapconcat 'identity args " "))
  (magit-run* (append (cons magit-git-executable
                            magit-git-standard-options)
                      args)
              nil nil nil t))

(defun magit-run-async-with-input (input cmd &rest args)
  (magit-run* (cons cmd args) nil nil nil t input))

(defun magit-display-process ()
  "Display output from most recent git command."
  (interactive)
  (unless (get-buffer magit-process-buffer-name)
    (error "No Git commands have run"))
  (display-buffer magit-process-buffer-name))

;;; Mode

;; We define individual functions (instead of using lambda etc) so
;; that the online help can show something meaningful.

(magit-define-section-jumper untracked "Untracked files")
(magit-define-section-jumper unstaged  "Unstaged changes")
(magit-define-section-jumper staged    "Staged changes")
(magit-define-section-jumper unpushed  "Unpushed commits")

(magit-define-level-shower 1)
(magit-define-level-shower 2)
(magit-define-level-shower 3)
(magit-define-level-shower 4)

(easy-menu-define magit-mode-menu magit-mode-map
  "Magit menu"
  '("Magit"
    ["Refresh" magit-refresh t]
    ["Refresh all" magit-refresh-all t]
    "---"
    ["Stage" magit-stage-item t]
    ["Stage all" magit-stage-all t]
    ["Unstage" magit-unstage-item t]
    ["Unstage all" magit-unstage-all t]
    ["Commit" magit-log-edit t]
    ["Add log entry" magit-add-log t]
    ["Tag" magit-tag t]
    ["Annotated tag" magit-annotated-tag t]
    "---"
    ["Diff working tree" magit-diff-working-tree t]
    ["Diff" magit-diff t]
    ("Log"
     ["Short Log" magit-log t]
     ["Long Log" magit-log-long t]
     ["Reflog" magit-reflog t]
     ["Extended..." magit-key-mode-popup-logging t])
    "---"
    ["Cherry pick" magit-cherry-pick-item t]
    ["Apply" magit-apply-item t]
    ["Revert" magit-revert-item t]
    "---"
    ["Ignore" magit-ignore-item t]
    ["Ignore locally" magit-ignore-item-locally t]
    ["Discard" magit-discard-item t]
    ["Reset head" magit-reset-head t]
    ["Reset working tree" magit-reset-working-tree t]
    ["Stash" magit-stash t]
    ["Snapshot" magit-stash-snapshot t]
    "---"
    ["Branch..." magit-checkout t]
    ["Merge" magit-automatic-merge t]
    ["Interactive resolve" magit-interactive-resolve-item t]
    ["Rebase" magit-rebase-step t]
    ("Rewrite"
     ["Start" magit-rewrite-start t]
     ["Stop" magit-rewrite-stop t]
     ["Finish" magit-rewrite-finish t]
     ["Abort" magit-rewrite-abort t]
     ["Set used" magit-rewrite-set-used t]
     ["Set unused" magit-rewrite-set-unused t])
    "---"
    ["Push" magit-push t]
    ["Pull" magit-pull t]
    ["Remote update" magit-remote-update t]
    ("Submodule"
     ["Submodule update" magit-submodule-update t]
     ["Submodule update and init" magit-submodule-update-init t]
     ["Submodule init" magit-submodule-init t]
     ["Submodule sync" magit-submodule-sync t])
    "---"
    ("Extensions")
    "---"
    ["Display Git output" magit-display-process t]
    ["Quit Magit" magit-quit-window t]))

(defvar magit-mode-hook nil "Hook run by `magit-mode'.")

(put 'magit-mode 'mode-class 'special)

(defvar magit-refresh-function nil)
(make-variable-buffer-local 'magit-refresh-function)
(put 'magit-refresh-function 'permanent-local t)

(defvar magit-refresh-args nil)
(make-variable-buffer-local 'magit-refresh-args)
(put 'magit-refresh-args 'permanent-local t)

(defvar last-point)

(defun magit-remember-point ()
  (setq last-point (point)))

(defun magit-invisible-region-end (pos)
  (while (and (not (= pos (point-max))) (invisible-p pos))
    (setq pos (next-char-property-change pos)))
  pos)

(defun magit-invisible-region-start (pos)
  (while (and (not (= pos (point-min))) (invisible-p pos))
    (setq pos (1- (previous-char-property-change pos))))
  pos)

(defun magit-correct-point-after-command ()
  "Move point outside of invisible regions.

Emacs often leaves point in invisible regions, it seems.  To fix
this, we move point ourselves and never let Emacs do its own
adjustments.

When point has to be moved out of an invisible region, it can be
moved to its end or its beginning.  We usually move it to its
end, except when that would move point back to where it was
before the last command."
  (if (invisible-p (point))
      (let ((end (magit-invisible-region-end (point))))
        (goto-char (if (= end last-point)
                       (magit-invisible-region-start (point))
                     end))))
  (setq disable-point-adjustment t))

(defun magit-post-command-hook ()
  (magit-correct-point-after-command)
  (magit-highlight-section))

(defun magit-mode ()
  "Review the status of a git repository and act on it.

Please see the manual for a complete description of Magit.

\\{magit-mode-map}"
  (kill-all-local-variables)
  (buffer-disable-undo)
  (setq buffer-read-only t
        truncate-lines t
        major-mode 'magit-mode
        mode-name "Magit"
        mode-line-process "")
  (add-hook 'pre-command-hook #'magit-remember-point nil t)
  (add-hook 'post-command-hook #'magit-post-command-hook t t)
  (use-local-map magit-mode-map)
  (setq magit-current-indentation (magit-indentation-for default-directory))
  ;; Emacs' normal method of showing trailing whitespace gives weird
  ;; results when `magit-whitespace-warning-face' is different from
  ;; `trailing-whitespace'.
  (if (and magit-highlight-whitespace magit-highlight-trailing-whitespace)
      (setq show-trailing-whitespace nil))
  (run-mode-hooks 'magit-mode-hook))

(defun magit-mode-init (dir submode refresh-func &rest refresh-args)
  (setq default-directory dir
        magit-refresh-function refresh-func
        magit-refresh-args refresh-args)
  (funcall submode)
  (magit-refresh-buffer))

(defun magit-indentation-for (dir)
  (let (result)
    (dolist (pair magit-highlight-indentation)
      (if (string-match-p (car pair) dir)
          (setq result (cdr pair))))
    result))

(defun magit-find-buffer (submode &optional dir)
  (let ((topdir (magit-get-top-dir (or dir default-directory))))
    (dolist (buf (buffer-list))
      (if (with-current-buffer buf
            (and (eq major-mode submode)
                 default-directory
                 (equal (expand-file-name default-directory) topdir)))
          (return buf)))))

(defun magit-find-status-buffer (&optional dir)
  (magit-find-buffer 'magit-status-mode dir))

(defun magit-for-all-buffers (func &optional dir)
  (dolist (buf (buffer-list))
    (with-current-buffer buf
      (if (and (derived-mode-p 'magit-mode)
               (or (null dir)
                   (equal default-directory dir)))
          (funcall func)))))

(defun magit-refresh-buffer (&optional buffer)
  (with-current-buffer (or buffer (current-buffer))
    (let* ((old-line (line-number-at-pos))
           (old-point (point))
           (old-section (magit-current-section))
           (old-path (and old-section
                          (magit-section-path (magit-current-section)))))
      (beginning-of-line)
      (let ((section-line (and old-section
                               (count-lines
                                (magit-section-beginning old-section)
                                (point))))
            (line-char (- old-point (point))))
        (if magit-refresh-function
            (apply magit-refresh-function
                   magit-refresh-args))
        (magit-refresh-marked-commits-in-buffer)
        (let ((s (and old-path (magit-find-section old-path magit-top-section))))
          (cond (s
                 (goto-char (magit-section-beginning s))
                 (forward-line section-line)
                 (forward-char line-char))
                (t
                 (magit-goto-line old-line)))
          (dolist (w (get-buffer-window-list (current-buffer)))
            (set-window-point w (point)))
          (magit-highlight-section))))))

(defun magit-string-has-prefix-p (string prefix)
  (eq (compare-strings string nil (length prefix) prefix nil nil) t))

(defun magit-revert-buffers (dir &optional ignore-modtime)
  (dolist (buffer (buffer-list))
    (when (and buffer
               (buffer-file-name buffer)
               ;; don't revert indirect buffers, as the parent will be reverted
               (not (buffer-base-buffer buffer))
               (magit-string-has-prefix-p (buffer-file-name buffer) dir)
               (file-readable-p (buffer-file-name buffer))
               (or ignore-modtime (not (verify-visited-file-modtime buffer)))
               (not (buffer-modified-p buffer)))
      (with-current-buffer buffer
        (condition-case var
            (revert-buffer t t nil)
          (error (let ((signal-data (cadr var)))
                   (cond (t (magit-bug-report signal-data))))))))))

(defun magit-update-vc-modeline (dir)
  "Update the modeline for buffers representable by magit."
  (dolist (buffer (buffer-list))
    (when (and buffer
               (buffer-file-name buffer)
               (magit-string-has-prefix-p (buffer-file-name buffer) dir))
      (with-current-buffer buffer
        (condition-case var
            (vc-find-file-hook)
          (error (let ((signal-data (cadr var)))
                   (cond (t (magit-bug-report signal-data))))))))))

(defvar magit-refresh-needing-buffers nil)
(defvar magit-refresh-pending nil)

(defun magit-refresh-wrapper (func)
  (if magit-refresh-pending
      (funcall func)
    (let* ((dir default-directory)
           (status-buffer (magit-find-status-buffer dir))
           (magit-refresh-needing-buffers nil)
           (magit-refresh-pending t))
      (unwind-protect
          (funcall func)
        (when magit-refresh-needing-buffers
          (magit-revert-buffers dir)
          (dolist (b (adjoin status-buffer
                             magit-refresh-needing-buffers))
            (magit-refresh-buffer b)))))))

(defun magit-need-refresh (&optional buffer)
  "Mark BUFFER as needing to be refreshed.  If BUFFER is nil, use the
current buffer."
  (pushnew (or buffer (current-buffer)) magit-refresh-needing-buffers :test 'eq))

(defun magit-refresh ()
  "Refresh current buffer to match repository state.
Also revert every unmodified buffer visiting files
in the corresponding directory."
  (interactive)
  (magit-with-refresh
    (magit-need-refresh)))

(defun magit-refresh-all ()
  "Refresh all magit buffers to match respective repository states.
Also revert every unmodified buffer visiting files
in the corresponding directories."
  (interactive)
  (magit-for-all-buffers #'magit-refresh-buffer default-directory))

;;; Untracked files

(defun magit-wash-untracked-file ()
  (if (looking-at "^? \\(.*\\)$")
      (let ((file (match-string-no-properties 1)))
        (delete-region (point) (+ (line-end-position) 1))
        (magit-with-section file 'file
          (magit-set-section-info file)
          (insert "\t" file "\n"))
        t)
    nil))

(defun magit-wash-untracked-files ()
  ;; Setting magit-old-top-section to nil speeds up washing: no time
  ;; is wasted looking up the old visibility, which doesn't matter for
  ;; untracked files.
  ;;
  ;; XXX - speed this up in a more general way.
  ;;
  (let ((magit-old-top-section nil))
    (magit-wash-sequence #'magit-wash-untracked-file)))

(defun magit-insert-untracked-files ()
  (unless (string= (magit-get "status" "showUntrackedFiles") "no")
    (apply 'magit-git-section
           `(untracked
             "Untracked files:"
             magit-wash-untracked-files
             "ls-files" "--others" "-t" "--exclude-standard"
             ,@(when magit-omit-untracked-dir-contents
                 '("--directory"))))))

;;; Diffs and Hunks

(defvar magit-diff-context-lines 3)

(defun magit-diff-U-arg ()
  (format "-U%d" magit-diff-context-lines))

(defun magit-diff-smaller-hunks (&optional count)
  "Decrease the context for diff hunks by COUNT."
  (interactive "p")
  (setq magit-diff-context-lines (max 0 (- magit-diff-context-lines count)))
  (magit-refresh))

(defun magit-diff-larger-hunks (&optional count)
  "Increase the context for diff hunks by COUNT."
  (interactive "p")
  (setq magit-diff-context-lines (+ magit-diff-context-lines count))
  (magit-refresh))

(defun magit-diff-default-hunks ()
  "Reset context for diff hunks to the default size."
  (interactive "")
  (setq magit-diff-context-lines 3)
  (magit-refresh))

(defun magit-diff-line-file ()
  (cond ((looking-at "^diff --git ./\\(.*\\) ./\\(.*\\)$")
         (match-string-no-properties 2))
        ((looking-at "^diff --cc +\\(.*\\)$")
         (match-string-no-properties 1))
        (t
         nil)))

(defun magit-wash-diffs ()
  (magit-wash-sequence #'magit-wash-diff-or-other-file))

(defun magit-wash-diff-or-other-file ()
  (or (magit-wash-diff)
      (magit-wash-other-file)))

(defun magit-wash-other-file ()
  (if (looking-at "^? \\(.*\\)$")
      (let ((file (match-string-no-properties 1)))
        (delete-region (point) (+ (line-end-position) 1))
        (magit-with-section file 'file
          (magit-set-section-info file)
          (insert "\tNew      " file "\n"))
        t)
    nil))

(defvar magit-hide-diffs nil)

(defvar magit-indentation-level 1)

(defun magit-insert-diff-title (status file file2)
  (let ((status-text (case status
                       ((unmerged)
                        (format "Unmerged   %s" file))
                       ((new)
                        (format "New        %s" file))
                       ((deleted)
                        (format "Deleted    %s" file))
                       ((renamed)
                        (format "Renamed    %s   (from %s)"
                                file file2))
                       ((modified)
                        (format "Modified   %s" file))
                       ((typechange)
                        (format "Typechange %s" file))
                       (t
                        (format "?          %s" file)))))
    (insert (make-string magit-indentation-level ?\t) status-text "\n")))

(defvar magit-current-diff-range nil
  "Used internally when setting up magit diff sections.")

(defun magit-wash-typechange-section (file)
  (magit-set-section-info (list 'typechange file))
  (let ((first-start (point-marker))
        (second-start (progn (forward-line 1)
                             (search-forward-regexp "^diff")
                             (beginning-of-line)
                             (point-marker))))
    (let ((magit-indentation-level (+ magit-indentation-level 1)))
      (save-restriction
        (narrow-to-region first-start second-start)
        (goto-char (point-min))
        (magit-with-section file 'diff
          (magit-wash-diff-section)))
      (save-restriction
        (narrow-to-region second-start (point-max))
        (goto-char (point-min))
        (magit-with-section file 'diff
          (magit-wash-diff-section))))))

(defun magit-wash-diff-section ()
  (cond ((looking-at "^\\* Unmerged path \\(.*\\)")
         (let ((file (match-string-no-properties 1)))
           (delete-region (point) (line-end-position))
           (insert "\tUnmerged " file "\n")
           (magit-set-section-info (list 'unmerged file nil))
           t))
        ((looking-at "^diff")
         (let ((file (magit-diff-line-file))
               (end (save-excursion
                      (forward-line) ;; skip over "diff" line
                      (if (search-forward-regexp "^diff\\|^@@" nil t)
                          (goto-char (match-beginning 0))
                        (goto-char (point-max)))
                      (point-marker))))
           (let* ((status (cond
                           ((looking-at "^diff --cc")
                            'unmerged)
                           ((save-excursion
                              (search-forward-regexp "^new file" end t))
                            'new)
                           ((save-excursion
                              (search-forward-regexp "^deleted" end t))
                            'deleted)
                           ((save-excursion
                              (search-forward-regexp "^rename" end t))
                            'renamed)
                           (t
                            'modified)))
                  (file2 (cond
                          ((save-excursion
                             (search-forward-regexp "^rename from \\(.*\\)"
                                                    end t))
                           (match-string-no-properties 1)))))
             (magit-set-section-info (list status
                                           file
                                           (or file2 file)
                                           magit-current-diff-range))
             (magit-insert-diff-title status file file2)
             (when (search-forward-regexp "\\(--- \\(.*\\)\n\\+\\+\\+ \\(.*\\)\n\\)" () t)
               (when (match-string 1)
                 (add-text-properties (match-beginning 1) (match-end 1)
                                      '(face magit-diff-hunk-header))
                 (add-text-properties (match-beginning 2) (match-end 2)
                                      '(face magit-diff-file-header))
                 (add-text-properties (match-beginning 3) (match-end 3)
                                      '(face magit-diff-file-header))))
             (goto-char end)
             (let ((magit-section-hidden-default nil))
               (magit-wash-sequence #'magit-wash-hunk))))
         t)
        (t
         nil)))

(defun magit-wash-diff ()
  (let ((magit-section-hidden-default magit-hide-diffs))
    (magit-with-section (magit-current-line) 'diff
      (magit-wash-diff-section))))

(defun magit-diff-item-kind (diff)
  (car (magit-section-info diff)))

(defun magit-diff-item-file (diff)
  (cadr (magit-section-info diff)))

(defun magit-diff-item-file2 (diff)
  (caddr (magit-section-info diff)))

(defun magit-diff-item-range (diff)
  (nth 3 (magit-section-info diff)))

(defun magit-wash-hunk ()
  (cond ((looking-at "\\(^@+\\)[^@]*@+.*")
         (let ((n-columns (1- (length (match-string 1))))
               (head (match-string 0)))
           (magit-with-section head 'hunk
             (add-text-properties (match-beginning 0) (match-end 0)
                                  '(face magit-diff-hunk-header))
             (forward-line)
             (while (not (or (eobp)
                             (looking-at "^diff\\|^@@")))
               (magit-highlight-line-whitespace)
               (let ((prefix (buffer-substring-no-properties
                              (point) (min (+ (point) n-columns) (point-max)))))
                 (cond ((string-match "\\+" prefix)
                        (magit-put-line-property 'face 'magit-diff-add))
                       ((string-match "-" prefix)
                        (magit-put-line-property 'face 'magit-diff-del))
                       (t
                        (magit-put-line-property 'face 'magit-diff-none))))
               (forward-line))))
         t)
        (t
         nil)))

(defvar magit-diff-options nil)

(defun magit-insert-diff (file status)
  (let ((cmd magit-git-executable)
        (args (append (list "diff")
                      (list (magit-diff-U-arg))
                      magit-diff-options
                      (list "--" file))))
    (let ((p (point)))
      (magit-git-insert args)
      (if (not (eq (char-before) ?\n))
          (insert "\n"))
      (save-restriction
        (narrow-to-region p (point))
        (goto-char p)
        (cond
         ((eq status 'typechange)
          (magit-insert-diff-title status file file)
          (magit-wash-typechange-section file))
         (t
          (magit-wash-diff-section)))
        (goto-char (point-max))))))

(defvar magit-last-raw-diff nil)
(defvar magit-ignore-unmerged-raw-diffs nil)

(defun magit-wash-raw-diffs ()
  (let ((magit-last-raw-diff nil))
    (magit-wash-sequence #'magit-wash-raw-diff)))

(defun magit-wash-raw-diff ()
  (if (looking-at
       ":\\([0-7]+\\) \\([0-7]+\\) [0-9a-f]+ [0-9a-f]+ \\(.\\)[0-9]*\t\\([^\t\n]+\\)$")
      (let ((old-perm (match-string-no-properties 1))
            (new-perm (match-string-no-properties 2))
            (status (case (string-to-char (match-string-no-properties 3))
                      (?A 'new)
                      (?D 'deleted)
                      (?M 'modified)
                      (?U 'unmerged)
                      (?T 'typechange)
                      (t     nil)))
            (file (match-string-no-properties 4)))
        ;; If this is for the same file as the last diff, ignore it.
        ;; Unmerged files seem to get two entries.
        ;; We also ignore unmerged files when told so.
        (if (or (equal file magit-last-raw-diff)
                (and magit-ignore-unmerged-raw-diffs (eq status 'unmerged)))
            (delete-region (point) (+ (line-end-position) 1))
          (setq magit-last-raw-diff file)
          ;; The 'diff' section that is created here will not work with
          ;; magit-insert-diff-item-patch etc when we leave it empty.
          ;; Luckily, raw diffs are only produced for staged and
          ;; unstaged changes, and we never call
          ;; magit-insert-diff-item-patch on them.  This is a bit
          ;; brittle, of course.
          (let ((magit-section-hidden-default magit-hide-diffs))
            (magit-with-section file 'diff
              (delete-region (point) (+ (line-end-position) 1))
              (if (not (magit-section-hidden magit-top-section))
                  (magit-insert-diff file status)
                (magit-set-section-info (list status file nil))
                (magit-set-section-needs-refresh-on-show t)
                (magit-insert-diff-title status file nil)))))
        t)
    nil))

(defun magit-hunk-item-diff (hunk)
  (let ((diff (magit-section-parent hunk)))
    (or (eq (magit-section-type diff) 'diff)
        (error "Huh?  Parent of hunk not a diff"))
    diff))

(defun magit-diff-item-insert-header (diff buf)
  (let ((beg (save-excursion
               (goto-char (magit-section-beginning diff))
               (forward-line)
               (point)))
        (end (if (magit-section-children diff)
                 (magit-section-beginning (car (magit-section-children diff)))
               (magit-section-end diff))))
    (magit-insert-region beg end buf)))

(defun magit-insert-diff-item-patch (diff buf)
  (let ((beg (save-excursion
               (goto-char (magit-section-beginning diff))
               (forward-line)
               (point)))
        (end (magit-section-end diff)))
    (magit-insert-region beg end buf)))

(defun magit-insert-hunk-item-patch (hunk buf)
  (magit-diff-item-insert-header (magit-hunk-item-diff hunk) buf)
  (magit-insert-region (magit-section-beginning hunk) (magit-section-end hunk)
                       buf))

(defun magit-insert-hunk-item-region-patch (hunk reverse beg end buf)
  (magit-diff-item-insert-header (magit-hunk-item-diff hunk) buf)
  (save-excursion
    (goto-char (magit-section-beginning hunk))
    (magit-insert-current-line buf)
    (forward-line)
    (let ((copy-op (if reverse "+" "-")))
      (while (< (point) (magit-section-end hunk))
        (if (and (<= beg (point)) (< (point) end))
            (magit-insert-current-line buf)
          (cond ((looking-at " ")
                 (magit-insert-current-line buf))
                ((looking-at copy-op)
                 (let ((text (buffer-substring-no-properties
                              (+ (point) 1) (line-beginning-position 2))))
                   (with-current-buffer buf
                     (insert " " text))))))
        (forward-line))))
  (with-current-buffer buf
    (diff-fixup-modifs (point-min) (point-max))))

(defun magit-hunk-item-is-conflict-p (hunk)
  ;;; XXX - Using the title is a bit too clever...
  (string-match "^diff --cc"
                (magit-section-title (magit-hunk-item-diff hunk))))

(defun magit-hunk-item-target-line (hunk)
  (save-excursion
    (beginning-of-line)
    (let ((line (line-number-at-pos)))
      (goto-char (magit-section-beginning hunk))
      (if (not (looking-at "@@+ .* \\+\\([0-9]+\\)\\(,[0-9]+\\)? @@+"))
          (error "Hunk header not found"))
      (let ((target (string-to-number (match-string 1))))
        (forward-line)
        (while (< (line-number-at-pos) line)
          ;; XXX - deal with combined diffs
          (if (not (looking-at "-"))
              (setq target (+ target 1)))
          (forward-line))
        target))))

(defun magit-show (commit filename &optional select prefix)
  "Returns a buffer containing the contents of the file FILENAME, as stored in
COMMIT.  COMMIT may be one of the following:

- A string with the name of a commit, such as \"head\" or \"dae86e\".  See 'git
  help revisions' for syntax.
- The symbol 'index, indicating that you want the version in Git's index or
  staging area.
- The symbol 'working, indicating that you want the version in the working
  directory.  In this case you'll get a buffer visiting the file.  If there's
  already a buffer visiting that file, you'll get that one.

When called interactively or when SELECT is non-nil, make the buffer active,
either in another window or (with a prefix argument) in the current window."
  (interactive (let* ((revision (magit-read-rev "Retrieve file from revision"))
                      (filename (magit-read-file-from-rev revision)))
                 (list revision filename t current-prefix-arg)))
  (if (eq commit 'working)
      (find-file-noselect filename)
    (let ((buffer (create-file-buffer (format "%s.%s" filename (replace-regexp-in-string ".*/" "" (prin1-to-string commit t))))))
      (cond
       ((eq commit 'index)
        (let ((checkout-string (magit-git-string "checkout-index"
                                                 "--temp"
                                                 filename)))
          (string-match "^\\(.*\\)\t" checkout-string)
          (with-current-buffer buffer
            (let ((tmpname (match-string 1 checkout-string)))
              (magit-with-silent-modifications
               (insert-file-contents tmpname nil nil nil t))
              (delete-file tmpname)))))
       (t
        (with-current-buffer buffer
          (magit-with-silent-modifications
           (magit-git-insert (list "cat-file" "-p"
                                   (concat commit ":" filename)))))))
      (with-current-buffer buffer
        (let ((buffer-file-name filename))
          (normal-mode))
        (goto-char (point-min)))
      (if select
          (if prefix
              (switch-to-buffer buffer)
            (switch-to-buffer-other-window buffer))
        buffer))))

(defmacro with-magit-tmp-buffer (var &rest body)
  (declare (indent 1)
           (debug (symbolp &rest form)))
  `(let ((,var (generate-new-buffer magit-tmp-buffer-name)))
     (unwind-protect
         (progn ,@body)
       (kill-buffer ,var))))

(defun magit-apply-diff-item (diff &rest args)
  (when (zerop magit-diff-context-lines)
    (setq args (cons "--unidiff-zero" args)))
  (with-magit-tmp-buffer tmp
    (magit-insert-diff-item-patch diff tmp)
    (apply #'magit-run-git-with-input tmp
           "apply" (append args (list "-")))))

(defun magit-apply-hunk-item* (hunk reverse &rest args)
  (when (zerop magit-diff-context-lines)
    (setq args (cons "--unidiff-zero" args)))
  (with-magit-tmp-buffer tmp
    (if (magit-use-region-p)
        (magit-insert-hunk-item-region-patch
         hunk reverse (region-beginning) (region-end) tmp)
      (magit-insert-hunk-item-patch hunk tmp))
    (apply #'magit-run-git-with-input tmp
           "apply" (append args (list "-")))))

(defun magit-apply-hunk-item (hunk &rest args)
  (apply #'magit-apply-hunk-item* hunk nil args))

(defun magit-apply-hunk-item-reverse (hunk &rest args)
  (apply #'magit-apply-hunk-item* hunk t (cons "--reverse" args)))

(magit-define-inserter unstaged-changes (title)
  (let ((magit-hide-diffs t)
        (magit-current-diff-range (cons 'index 'working)))
    (let ((magit-diff-options (append '() magit-diff-options)))
      (magit-git-section 'unstaged title 'magit-wash-raw-diffs
                         "diff-files"))))

(magit-define-inserter staged-changes (staged no-commit)
  (let ((magit-current-diff-range (cons "HEAD" 'index)))
    (when staged
      (let ((magit-hide-diffs t)
            (base (if no-commit
                      (magit-git-string "mktree")
                    "HEAD")))
        (let ((magit-diff-options (append '("--cached") magit-diff-options))
              (magit-ignore-unmerged-raw-diffs t))
          (magit-git-section 'staged "Staged changes:" 'magit-wash-raw-diffs
                             "diff-index" "--cached"
                             base))))))

;;; Logs and Commits

                                        ; Note: making this a plain defcustom would probably let users break
                                        ; the parser too easily
(defvar magit-git-log-options
  (list
   "--pretty=format:* %h %s"
   (format "--abbrev=%s" magit-sha1-abbrev-length)))
                                        ; --decorate=full otherwise some ref prefixes are stripped
                                        ;  '("--pretty=format:* %H%d %s" "--decorate=full"))

;;
;; Regexps for parsing ref names
;;
;; see the `git-check-ref-format' manpage for details

(defconst magit-ref-nonchars "\000-\037\177 ~^:?*[\\"
  "Characters specifically disallowed from appearing in Git symbolic refs.

Evaluate (man \"git-check-ref-format\") for details")

(defconst magit-ref-nonslash-re
  (concat "\\(?:"
          ;; "no slash-separated component can begin with a dot ." (rule 1)
          "[^" magit-ref-nonchars "./]"
          ;; "cannot have two consecutive dots ..  anywhere." (rule 3)
          "\\.?"
          "\\)*")
  "Regexp that matches the non-slash parts of a ref name.

Evaluate (man \"git-check-ref-format\") for details")

(defconst magit-refname-re
  (concat
   "\\(?:HEAD\\|"

   "\\(?:tag: \\)?"

   ;; optional non-slash sequence at the beginning
   magit-ref-nonslash-re

   ;; any number of slash-prefixed sequences
   "\\(?:"
   "/"
   magit-ref-nonslash-re
   "\\)*"

   "/" ;; "must contain at least one /." (rule 2)
   magit-ref-nonslash-re

   ;; "cannot end with a slash / nor a dot .." (rule 5)
   "[^" magit-ref-nonchars "./]"

   "\\)"
   )
  "Regexp that matches a git symbolic reference name.

Evaluate (man \"git-check-ref-format\") for details")

(defconst magit-log-oneline-re
  (concat
   "^\\([_\\*|/ -.]+\\)?"                          ; graph   (1)
   "\\(?:"
   "\\([0-9a-fA-F]+\\)"                            ; sha1    (2)
   "\\(?:"                                         ; refs    (3)
   " "
   "\\("
   "("
   magit-refname-re "\\(?:, " magit-refname-re "\\)*"
   ")"
   "\\)"
   "\\)?"
   "\\)?"
   " ?\\(.*\\)$"                                   ; msg     (4)
   ))

(defconst magit-log-longline-re
  (concat
   ;; use \0 delimiter (from -z option) to identify commits. this prevents
   ;; commit messages containing lines like "commit 00000" from polluting the
   ;; display
   "\\(?:\\(?:\\`\\|\0\\)"
   "\\([_\\*|/ -.]+\\)?"                           ; graph   (1)
   "commit "
   "\\([0-9a-fA-F]+\\)"                            ; sha1    (2)
   "\\(?:"                                         ; refs    (3)
   " "
   "\\("
   "("
   magit-refname-re "\\(?:, " magit-refname-re "\\)*"
   ")"
   "\\)"
   "\\)?"
   "$\\)?"
   " ?\\(.*\\)$"                                   ; msg     (4)
   ))

(defvar magit-present-log-line-function 'magit-present-log-line
  "The function to use when generating a log line.
It takes four args: CHART, SHA1, REFS and MESSAGE.  The function
must return a string which will represent the log line.")

(defun magit-log-get-bisect-state-color (suffix)
  (if (string= suffix "bad")
      (list suffix 'magit-log-head-label-bisect-bad)
    (list suffix 'magit-log-head-label-bisect-good)))

(defun magit-log-get-patches-color (suffix)
  (list (and (string-match ".+/\\(.+\\)" suffix)
             (match-string 1 suffix))
        'magit-log-head-label-patches))

(defvar magit-log-remotes-color-hook nil)

(defun magit-log-get-remotes-color (suffix)
  (or
   (run-hook-with-args-until-success
    'magit-log-remotes-color-hook suffix)
   (list suffix 'magit-log-head-label-remote)))

(defvar magit-refs-namespaces
  '(("tags" . magit-log-head-label-tags)
    ("remotes" magit-log-get-remotes-color)
    ("heads" . magit-log-head-label-local)
    ("patches" magit-log-get-patches-color)
    ("bisect" magit-log-get-bisect-state-color)))

(defun magit-ref-get-label-color (r)
  (let* ((ref-re "\\(?:tag: \\)?refs/\\(?:\\([^/]+\\)/\\)?\\(.+\\)")
         (label (and (string-match ref-re r)
                     (match-string 2 r)))
         (res (let ((colorizer
                     (cdr (assoc (match-string 1 r)
                                 magit-refs-namespaces))))
                (cond ((null colorizer)
                       (list r 'magit-log-head-label-default))
                      ((symbolp colorizer)
                       (list label colorizer))
                      ((listp colorizer)
                       (funcall (car colorizer)
                                (match-string 2 r)))
                      (t
                       (list r 'magit-log-head-label-default))))))
    res))

(defun magit-present-log-line (graph sha1 refs message)
  "The default log line generator."
  (let ((string-refs
         (when refs
           (let ((colored-labels
                  (delete nil
                          (mapcar (lambda (r)
                                    (destructuring-bind (label face)
                                        (magit-ref-get-label-color r)
                                      (and label
                                           (propertize label 'face face))))
                                  refs))))
             (concat
              (mapconcat 'identity colored-labels " ")
              " ")))))

    (concat
     (if sha1
         (propertize sha1 'face 'magit-log-sha1)
       (insert-char ? magit-sha1-abbrev-length))
     " "
     (when graph
       (propertize graph 'face 'magit-log-graph))
     string-refs
     (when message
       (propertize message 'face 'magit-log-message)))))

(defvar magit-log-count ()
  "Internal var used to count the number of logs actually added in a buffer.")

(defmacro magit-create-log-buffer-sections (&rest body)
  "Empty current buffer of text and magit's section, and then evaluate BODY.

if the number of logs inserted in the buffer is `magit-log-cutoff-length'
insert a line to tell how to insert more of them"
  (declare (indent 0))
  `(let ((magit-log-count 0) (inhibit-read-only t))
     (magit-create-buffer-sections
       (magit-with-section 'log nil
         ,@body
         (if (= magit-log-count magit-log-cutoff-length)
             (magit-with-section "longer"  'longer
               (insert "type \"e\" to show more logs\n")))))))

(defun magit-wash-log-line (style)
  (beginning-of-line)
  (let ((line-re (cond ((eq style 'long) magit-log-longline-re)
                       (t magit-log-oneline-re))))
    (cond
     ((looking-at line-re)
      (let ((chart (match-string 1))
            (sha1 (match-string 2))
            (msg (match-string 4))
            (refs (when (match-string 3)
                    (delq nil
                          (mapcar
                           (lambda (s)
                             (and (not
                                   (or (string= s "tag:")
                                       (string= s "HEAD"))) ; as of 1.6.6
                                  s))
                           (split-string (match-string 3) "[(), ]" t))))))
        (delete-region (point-at-bol) (point-at-eol))
        (insert (funcall magit-present-log-line-function chart sha1 refs msg))
        (goto-char (point-at-bol))
        (if sha1
            (magit-with-section sha1 'commit
              (when magit-log-count (setq magit-log-count (1+ magit-log-count)))
              (magit-set-section-info sha1)
              (forward-line))
          (forward-line))))
     (t
      (forward-line)))
    t))

(defun magit-wash-log (&optional style)
  (let ((magit-old-top-section nil))
    (magit-wash-sequence (apply-partially 'magit-wash-log-line style))))

(defvar magit-currently-shown-commit nil)

(defun magit-wash-commit ()
  (let ((magit-current-diff-range))
    (when (looking-at "^commit \\([0-9a-fA-F]\\{40\\}\\)")
      (setq magit-current-diff-range (match-string 1))
      (add-text-properties (match-beginning 1) (match-end 1)
                           '(face magit-log-sha1)))
    (cond
     ((search-forward-regexp "^Merge: \\([0-9a-fA-F]+\\) \\([0-9a-fA-F]+\\)$" nil t)
      (setq magit-current-diff-range (cons (cons (match-string 1)
                                                 (match-string 2))
                                           magit-current-diff-range))
      (let ((first (magit-set-section nil 'commit (match-beginning 1) (match-end 1)))
            (second (magit-set-section nil 'commit (match-beginning 2) (match-end 2))))
        (magit-set-section-info (match-string 1) first)
        (magit-set-section-info (match-string 2) second))
      (make-commit-button (match-beginning 1) (match-end 1))
      (make-commit-button (match-beginning 2) (match-end 2)))
     (t
      (setq magit-current-diff-range (cons (concat magit-current-diff-range "^")
                                           magit-current-diff-range))))
    (search-forward-regexp "^$")
    (while (and
            (search-forward-regexp "\\(\\b[0-9a-fA-F]\\{4,40\\}\\b\\)\\|\\(^diff\\)" nil 'noerror)
            (not (match-string 2)))
      (let ((sha1 (match-string 1))
            (start (match-beginning 1))
            (end (match-end 1)))
        (when (string-equal "commit" (magit-git-string "cat-file" "-t" sha1))
          (make-commit-button start end)
          (let ((section (magit-set-section sha1 'commit start end)))
            (magit-set-section-info sha1 section)))))
    (beginning-of-line)
    (when (looking-at "^diff")
      (magit-wash-diffs))
    (goto-char (point-max))
    (insert "\n")
    (if magit-back-navigation-history
        (magit-with-section "[back]" 'button
          (insert-text-button "[back]"
                              'help-echo "Previous commit"
                              'action 'magit-show-commit-backward
                              'follow-link t
                              'mouse-face 'magit-item-highlight)))
    (insert " ")
    (if magit-forward-navigation-history
        (magit-with-section "[forward]" 'button
          (insert-text-button "[forward]"
                              'help-echo "Next commit"
                              'action 'magit-show-commit-forward
                              'follow-link t
                              'mouse-face 'magit-item-highlight)))))

(defun make-commit-button (start end)
  (make-text-button start end
                    'help-echo "Visit commit"
                    'action (lambda (button)
                              (save-excursion
                                (goto-char button)
                                (magit-visit-item)))
                    'follow-link t
                    'mouse-face 'magit-item-highlight
                    'face 'magit-log-sha1))

(defun magit-refresh-commit-buffer (commit)
  (magit-configure-have-abbrev)
  (magit-configure-have-decorate)
  (magit-create-buffer-sections
    (apply #'magit-git-section nil nil
           'magit-wash-commit
           "log"
           "--max-count=1"
           "--pretty=medium"
           `(,@(if magit-have-abbrev (list "--no-abbrev-commit"))
             ,@(if magit-have-decorate (list "--decorate=full"))
             "--cc"
             "-p" ,commit))))

(define-derived-mode magit-commit-mode magit-mode "Magit"
  "Mode to view a git commit.

\\{magit-commit-mode-map}"
  :group 'magit)

(defvar magit-commit-buffer-name "*magit-commit*"
  "Buffer name for displaying commit log messages.")

(defun magit-show-commit (commit &optional scroll inhibit-history select)
  "Show information about a commit in the buffer named by
`magit-commit-buffer-name'.  COMMIT can be any valid name for a commit
in the current Git repository.

When called interactively or when SELECT is non-nil, switch to
the commit buffer using `pop-to-buffer'.

Unless INHIBIT-HISTORY is non-nil, the commit currently shown
will be pushed onto `magit-back-navigation-history' and
`magit-forward-navigation-history' will be cleared.

Noninteractively, if the commit is already displayed and SCROLL
is provided, call SCROLL's function definition in the commit
window.  (`scroll-up' and `scroll-down' are typically passed in
for this argument.)"
  (interactive (list (magit-read-rev "Show commit (hash or ref)")
                     nil nil t))
  (when (magit-section-p commit)
    (setq commit (magit-section-info commit)))
  (unless (eql 0 (magit-git-exit-code "cat-file" "commit" commit))
    (error "%s is not a commit" commit))
  (let ((dir default-directory)
        (buf (get-buffer-create magit-commit-buffer-name)))
    (cond
     ((and (equal magit-currently-shown-commit commit)
           ;; if it's empty then the buffer was killed
           (with-current-buffer buf
             (> (length (buffer-string)) 1)))
      (let ((win (get-buffer-window buf)))
        (cond ((not win)
               (display-buffer buf))
              (scroll
               (with-selected-window win
                 (funcall scroll))))))
     (commit
      (display-buffer buf)
      (with-current-buffer buf
        (unless inhibit-history
          (push (cons default-directory magit-currently-shown-commit)
                magit-back-navigation-history)
          (setq magit-forward-navigation-history nil))
        (setq magit-currently-shown-commit commit)
        (goto-char (point-min))
        (magit-mode-init dir 'magit-commit-mode
                         #'magit-refresh-commit-buffer commit))))
    (if select
        (pop-to-buffer buf))))

(defun magit-show-commit-backward (&optional ignored)
  ;; Ignore argument passed by push-button
  "Show the commit at the head of `magit-back-navigation-history in
`magit-commit-buffer-name`."
  (interactive)
  (with-current-buffer magit-commit-buffer-name
    (unless magit-back-navigation-history
      (error "No previous commit."))
    (let ((histitem (pop magit-back-navigation-history)))
      (push (cons default-directory magit-currently-shown-commit)
            magit-forward-navigation-history)
      (setq default-directory (car histitem))
      (magit-show-commit (cdr histitem) nil 'inhibit-history))))

(defun magit-show-commit-forward (&optional ignored)
  ;; Ignore argument passed by push-button
  "Show the commit at the head of `magit-forward-navigation-history in
`magit-commit-buffer-name`."
  (interactive)
  (with-current-buffer magit-commit-buffer-name
    (unless magit-forward-navigation-history
      (error "No next commit."))
    (let ((histitem (pop magit-forward-navigation-history)))
      (push (cons default-directory magit-currently-shown-commit)
            magit-back-navigation-history)
      (setq default-directory (car histitem))
      (magit-show-commit (cdr histitem) nil 'inhibit-history))))

(defvar magit-marked-commit nil)

(defvar magit-mark-overlay nil)
(make-variable-buffer-local 'magit-mark-overlay)
(put 'magit-mark-overlay 'permanent-local t)

(defun magit-refresh-marked-commits ()
  (magit-for-all-buffers #'magit-refresh-marked-commits-in-buffer))

(defun magit-refresh-marked-commits-in-buffer ()
  (if (not magit-mark-overlay)
      (let ((ov (make-overlay 1 1)))
        (overlay-put ov 'face 'magit-item-mark)
        (setq magit-mark-overlay ov)))
  (delete-overlay magit-mark-overlay)
  (magit-for-all-sections
   (lambda (section)
     (when (and (eq (magit-section-type section) 'commit)
                (equal (magit-section-info section)
                       magit-marked-commit))
       (move-overlay magit-mark-overlay
                     (magit-section-beginning section)
                     (magit-section-end section)
                     (current-buffer))))))

(defun magit-set-marked-commit (commit)
  (setq magit-marked-commit commit)
  (magit-refresh-marked-commits))

(defun magit-marked-commit ()
  (or magit-marked-commit
      (error "No commit marked")))

(defun magit-remote-branch-name (remote branch)
  "Get the name of the branch BRANCH on remote REMOTE"
  (if (string= remote ".")
      branch
    (concat remote "/" branch)))

(magit-define-inserter unpulled-commits (remote branch)
  (when remote
    (apply #'magit-git-section
           'unpulled "Unpulled commits:" 'magit-wash-log "log"
           (append magit-git-log-options
                   (list
                    (format "HEAD..%s" (magit-remote-branch-name remote branch)))))))

(magit-define-inserter unpushed-commits (remote branch)
  (when remote
    (apply #'magit-git-section
           'unpushed "Unpushed commits:" 'magit-wash-log "log"
           (append magit-git-log-options
                   (list
                    (format "%s..HEAD" (magit-remote-branch-name remote branch)))))))

(defun magit-remote-branch-for (local-branch &optional prepend-remote-name)
  "Guess the remote branch name that LOCAL-BRANCH is tracking.
Prepend \"remotes/\", the remote's name and \"/\" if
PREPEND-REMOTE-NAME is non-nil."
  (let ((merge (magit-get "branch" local-branch "merge")))
    (save-match-data
      (if (and merge (string-match "^refs/heads/\\(.+\\)" merge))
          (concat (if prepend-remote-name
                      (concat "remotes/"
                              (magit-get "branch" local-branch "remote")
                              "/"))
                  (match-string 1 merge))))))

;;; Status

(defvar magit-remote-string-hook nil)

(defun magit-remote-string (remote remote-branch)
  (cond
   ((string= "." remote)
    (format "branch %s"
            (propertize remote-branch 'face 'magit-branch)))
   (remote
    (concat
     (propertize remote-branch 'face 'magit-branch)
     " @ "
     remote
     " ("
     (magit-get "remote" remote "url")
     ")"))
   (t
    (run-hook-with-args-until-success 'magit-remote-string-hook))))

(declare-function magit--bisect-info-for-status "magit-bisect" (branch))

(defun magit-refresh-status ()
  (magit-create-buffer-sections
    (magit-with-section 'status nil
      (let* ((branch (magit-get-current-branch))
             (remote (and branch (magit-get "branch" branch "remote")))
             (remote-branch (or (and branch (magit-remote-branch-for branch)) branch))
             (remote-string (magit-remote-string remote remote-branch))
             (head (magit-git-string
                    "log"
                    "--max-count=1"
                    "--abbrev-commit"
                    (format "--abbrev=%s" magit-sha1-abbrev-length)
                    "--pretty=oneline"))
             (no-commit (not head)))
        (when remote-string
          (insert "Remote:   " remote-string "\n"))
        (insert (format "Local:    %s %s\n"
                        (propertize (magit--bisect-info-for-status branch)
                                    'face 'magit-branch)
                        (abbreviate-file-name default-directory)))
        (insert (format "Head:     %s\n"
                        (if no-commit "nothing commited (yet)" head)))
        (let ((merge-heads (magit-file-lines ".git/MERGE_HEAD")))
          (if merge-heads
              (insert (format "Merging:   %s\n"
                              (mapconcat 'identity
                                         (mapcar 'magit-name-rev merge-heads)
                                         ", ")))))
        (let ((rebase (magit-rebase-info)))
          (if rebase
              (insert (apply 'format "Rebasing: onto %s (%s of %s); Press \"R\" to Abort, Skip, or Continue\n" rebase))))
        (insert "\n")
        (magit-git-exit-code "update-index" "--refresh")
        (magit-insert-stashes)
        (magit-insert-untracked-files)
        (magit-insert-pending-changes)
        (magit-insert-pending-commits)
        (magit-insert-unpulled-commits remote remote-branch)
        (let ((staged (or no-commit (magit-anything-staged-p))))
          (magit-insert-unstaged-changes
           (if staged "Unstaged changes:" "Changes:"))
          (magit-insert-staged-changes staged no-commit))
        (magit-insert-unpushed-commits remote remote-branch)
        (run-hooks 'magit-refresh-status-hook)))))

(defun magit-init (dir)
  "Initialize git repository in the DIR directory."
  (interactive (list (read-directory-name "Directory for Git repository: ")))
  (let ((topdir (magit-get-top-dir dir)))
    (when (or (not topdir)
              (yes-or-no-p
               (format
                (if (string-equal topdir (expand-file-name dir))
                    "There is already a Git repository in %s. Reinitialize? "
                  "There is a Git repository in %s. Create another in %s? ")
                topdir dir)))
      (unless (file-directory-p dir)
        (and (y-or-n-p (format "Directory %s does not exists.  Create it? " dir))
             (make-directory dir)))
      (magit-run* (list magit-git-executable "init" dir)))))

(define-derived-mode magit-status-mode magit-mode "Magit"
  "Mode for looking at git status.

\\{magit-status-mode-map}"
  :group 'magit)

(defvar magit-default-directory nil)

(defun magit-save-some-buffers (&optional msg pred)
  "Save some buffers if variable `magit-save-some-buffers' is non-nil.
If variable `magit-save-some-buffers' is set to 'dontask then
don't ask the user before saving the buffers, just go ahead and
do it.

Optional argument MSG is displayed in the minibuffer if variable
`magit-save-some-buffers' is nil.

Optional second argument PRED determines which buffers are considered:
If PRED is nil, all the file-visiting buffers are considered.
If PRED is t, then certain non-file buffers will also be considered.
If PRED is a zero-argument function, it indicates for each buffer whether
to consider it or not when called with that buffer current."
  (interactive)
  (let ((predicate-function (or pred magit-save-some-buffers-predicate))
        (magit-default-directory default-directory))
    (if magit-save-some-buffers
        (save-some-buffers
         (eq magit-save-some-buffers 'dontask)
         predicate-function)
      (when msg
        (message msg)))))

(defun magit-save-buffers-predicate-all ()
  "Prompt to save all buffers with unsaved changes"
  t)

(defun magit-save-buffers-predicate-tree-only ()
  "Only prompt to save buffers which are within the current git project (as
  determined by the dir passed to `magit-status'."
  (and buffer-file-name
       (string= (magit-get-top-dir magit-default-directory)
                (magit-get-top-dir (file-name-directory buffer-file-name)))))

;;;###autoload
(defun magit-status (dir)
  "Open a Magit status buffer for the Git repository containing
DIR.  If DIR is not within a Git repository, offer to create a
Git repository in DIR.

Interactively, a prefix argument means to ask the user which Git
repository to use even if `default-directory' is under Git control.
Two prefix arguments means to ignore `magit-repo-dirs' when asking for
user input."
  (interactive (list (if current-prefix-arg
                         (magit-read-top-dir
                          (> (prefix-numeric-value current-prefix-arg)
                             4))
                       (or (magit-get-top-dir default-directory)
                           (magit-read-top-dir nil)))))
  (magit-save-some-buffers)
  (let ((topdir (magit-get-top-dir dir)))
    (unless topdir
      (when (y-or-n-p (format "There is no Git repository in %S.  Create one? "
                              dir))
        (magit-init dir)
        (setq topdir (magit-get-top-dir dir))))
    (when topdir
      (let ((buf (or (magit-find-status-buffer topdir)
                     (generate-new-buffer
                      (concat "*magit: "
                              (file-name-nondirectory
                               (directory-file-name topdir)) "*")))))
        (funcall magit-status-buffer-switch-function buf)
        (magit-mode-init topdir 'magit-status-mode #'magit-refresh-status)))))

(magit-define-command automatic-merge (revision)
  "Merge REVISION into the current 'HEAD'; commit unless merge fails.
\('git merge REVISION')."
  (interactive (list (magit-read-rev "Merge" (magit-guess-branch))))
  (if revision
      (magit-run-git "merge" (magit-rev-to-git revision))))

;;; Staging and Unstaging

(defun magit-stage-item (&optional ask)
  "Add the item at point to the staging area.
If ASK is set, ask for the file name rather than picking the one
at point."
  (interactive "P")
  (if ask
      (magit-run-git "add" (read-file-name "File to stage: "))
    (magit-section-action (item info "stage")
      ((untracked file)
       (magit-run-git "add" info))
      ((untracked)
       (apply #'magit-run-git "add" "--"
              (magit-git-lines "ls-files" "--other" "--exclude-standard")))
      ((unstaged diff hunk)
       (if (magit-hunk-item-is-conflict-p item)
           (error (concat "Can't stage individual resolution hunks.  "
                          "Please stage the whole file.")))
       (magit-apply-hunk-item item "--cached"))
      ((unstaged diff)
       (magit-run-git "add" "-u" (magit-diff-item-file item)))
      ((staged *)
       (error "Already staged"))
      ((diff diff)
       (save-excursion
         (magit-goto-parent-section)
         (magit-stage-item)))
      ((diff diff hunk)
       (save-excursion
         (magit-goto-parent-section)
         (magit-goto-parent-section)
         (magit-stage-item)))
      ((hunk)
       (error "Can't stage this hunk"))
      ((diff)
       (error "Can't stage this diff")))))

(defun magit-unstage-item ()
  "Remove the item at point from the staging area."
  (interactive)
  (magit-section-action (item info "unstage")
    ((staged diff hunk)
     (magit-apply-hunk-item-reverse item "--cached"))
    ((staged diff)
     (if (eq (car info) 'unmerged)
         (error "Can't unstage an unmerged file.  Resolve it first"))
     (if (magit-no-commit-p)
         (magit-run-git "rm" "--cached" "--" (magit-diff-item-file item))
       (magit-run-git "reset" "-q" "HEAD" "--" (magit-diff-item-file item))))
    ((unstaged *)
     (error "Already unstaged"))
    ((diff diff)
     (save-excursion
       (magit-goto-parent-section)
       (magit-unstage-item)))
    ((diff diff hunk)
     (save-excursion
       (magit-goto-parent-section)
       (magit-goto-parent-section)
       (magit-unstage-item)))
    ((hunk)
     (error "Can't unstage this hunk"))
    ((diff)
     (error "Can't unstage this diff"))))

(defun magit-stage-all (&optional also-untracked-p)
  "Add all remaining changes in tracked files to staging area.
With prefix argument, add remaining untracked files as well.
\('git add -u .' or 'git add .', respectively)."
  (interactive "P")
  (if also-untracked-p
      (magit-run-git "add" ".")
    (magit-run-git "add" "-u" ".")))

(defun magit-unstage-all ()
  "Remove all changes from staging area.
\('git reset --mixed HEAD')."
  (interactive)
  (magit-run-git "reset" "HEAD"))

;;; Branches

(defun escape-branch-name (branch)
  "Escapes branch names to remove problematic characters."
  (replace-regexp-in-string "[/]" "-" branch))

(defun magit-default-tracking-name-remote-plus-branch
  (remote branch)
  "Use the remote name plus a hyphen plus the escaped branch name for tracking branches."
  (concat remote "-" (escape-branch-name branch)))

(defun magit-default-tracking-name-branch-only
  (remote branch)
  "Use just the escaped branch name for tracking branches."
  (escape-branch-name branch))

(defun magit-get-tracking-name (remote branch)
  "Given a REMOTE and a BRANCH name, ask the user for a local
tracking brach name suggesting a sensible default."
  (when (yes-or-no-p
         (format "Create local tracking branch for %s? " branch))
    (let* ((default-name
             (funcall magit-default-tracking-name-function remote branch))
           (chosen-name (read-string (format "Call local branch (%s): " default-name)
                                     nil
                                     nil
                                     default-name)))
      (when (magit-ref-exists-p (concat "refs/heads/" chosen-name))
        (error "'%s' already exists." chosen-name))
      chosen-name)))

(defun magit-maybe-create-local-tracking-branch (rev)
  "Depending on the users wishes, create a tracking branch for
rev... maybe."
  (if (string-match "^\\(?:refs/\\)?remotes/\\([^/]+\\)/\\(.+\\)" rev)
      (let* ((remote (match-string 1 rev))
             (branch (match-string 2 rev))
             (tracker-name (magit-get-tracking-name remote branch)))
        (when tracker-name
          (magit-run-git "checkout" "-b" tracker-name rev)
          t))
    nil))

(magit-define-command checkout (revision)
  "Switch 'HEAD' to REVISION and update working tree.
Fails if working tree or staging area contain uncommitted changes.
If REVISION is a remote branch, offer to create a local tracking branch.
\('git checkout [-b] REVISION')."
  (interactive
   (list (let ((current-branch (magit-get-current-branch))
               (default (magit-default-rev)))
           (magit-read-rev "Switch to"
                           (unless (string= current-branch default)
                             default)
                           (if current-branch
                               (cons (concat "refs/heads/" current-branch "$")
                                     magit-uninteresting-refs)
                             magit-uninteresting-refs)))))
  (if revision
      (when (not (magit-maybe-create-local-tracking-branch revision))
        (magit-save-some-buffers)
        (magit-run-git "checkout" (magit-rev-to-git revision))
        (magit-update-vc-modeline default-directory))))

(defun magit-read-create-branch-args ()
  (let* ((cur-branch (magit-get-current-branch))
         (cur-point (magit-default-rev))
         (branch (read-string "Create branch: "))
         (parent (magit-read-rev "Parent"
                                 (cond
                                  ((eq magit-create-branch-behaviour 'at-point) cur-point)
                                  ((eq magit-create-branch-behaviour 'at-head) cur-branch)
                                  (t cur-branch)))))
    (list branch parent)))

(magit-define-command create-branch (branch parent)
  "Switch 'HEAD' to new BRANCH at revision PARENT and update working tree.
Fails if working tree or staging area contain uncommitted changes.
\('git checkout -b BRANCH REVISION')."
  (interactive (magit-read-create-branch-args))
  (when (and branch (not (string= branch ""))
             parent)
    (magit-save-some-buffers)
    (magit-run-git "checkout" "-b"
                   branch
                   (append
                    magit-custom-options
                    (magit-rev-to-git parent)))
    (magit-update-vc-modeline default-directory)))

(defun magit-delete-branch (branch)
  "Asks for a branch and deletes it.
If the branch is the current one, offers to switch to `master' first.
\('git branch -d BRANCH')."
  (interactive (list (magit-read-rev "Branch to delete" (magit-default-rev))))
  (when (and branch (string= branch (magit-get-current-branch)))
    (if (y-or-n-p "Cannot delete current branch. Switch to master first? ")
        (magit-checkout "master")
      (setq branch nil)))
  (when branch
    (magit-run-git "branch" "-d" (append magit-custom-options
                                         (magit-rev-to-git branch)))))

(defun magit-delete-branch-forced (branch)
  "Asks for a branch and deletes it, irrespective of its merged status.
If the branch is the current one, offers to switch to `master' first.
\('git branch -D BRANCH')."
  (interactive (list (magit-read-rev "Branch to force delete" (magit-default-rev))))
  (when (and branch (string= branch (magit-get-current-branch)))
    (if (y-or-n-p "Cannot delete current branch. Switch to master first? ")
        (magit-checkout "master")
      (setq branch nil)))
  (when branch
    (magit-run-git "branch" "-D" (append magit-custom-options
                                         (magit-rev-to-git branch)))))

(defun magit-move-branch (old new)
  "Renames or moves a branch.
\('git branch -m OLD NEW')."
  (interactive (list (magit-read-rev "Old name" (magit-default-rev))
                     (read-string "New name: ")))
  (magit-run-git "branch" "-m" (magit-rev-to-git old) new))

(defun magit-guess-branch ()
  (magit-section-case (item info)
    ((wazzup commit)
     (magit-section-info (magit-section-parent item)))
    ((commit) (magit-name-rev (substring info 0 magit-sha1-abbrev-length)))
    ((wazzup) info)))

;;; Merging

(defun magit-merge (revision)
  "Merge REVISION into the current 'HEAD'; leave changes uncommitted.
With a prefix-arg, the merge will be squashed.
\('git merge --no-commit [--squash|--no-ff] REVISION')."
  (interactive
   (list (magit-read-rev "Merge" (magit-default-rev))))
  (if revision
      (apply 'magit-run-git
             "merge"
             (magit-rev-to-git revision)
             magit-custom-options)))

;;; Rebasing

(defun magit-rebase-info ()
  "Returns a list indicating the state of an in-progress rebase,
if any."
  (cond ((file-exists-p ".git/rebase-merge")
         (list
          ;; The commit we're rebasing onto, i.e. git rebase -i <onto>
          (magit-name-rev (car (magit-file-lines ".git/rebase-merge/onto")))

          ;; How many commits we've gone through
          (length (magit-file-lines ".git/rebase-merge/done"))

          ;; How many commits we have in total, without the comments
          ;; at the end of git-rebase-todo.backup
          (let ((todo-lines-with-comments (magit-file-lines ".git/rebase-merge/git-rebase-todo.backup")))
            (loop for i in todo-lines-with-comments
                  until (string= "" i)
                  count i))))
        ((and (file-exists-p ".git/rebase-apply")
              (file-exists-p ".git/rebase-apply/onto"))
         ;; we might be here because a non-interactive rebase failed: the
         ;; patches didn't apply cleanly
         (list
          ;; The commit we're rebasing onto, i.e. git rebase -i <onto>
          (magit-name-rev (car (magit-file-lines ".git/rebase-apply/onto")))

          ;; How many commits we've gone through
          (- (string-to-number (car (magit-file-lines ".git/rebase-apply/next"))) 1)

          ;; How many commits we have in total
          (string-to-number (car (magit-file-lines ".git/rebase-apply/last")))
          ))
        (t nil)))

(defun magit-rebase-step ()
  (interactive)
  (let ((info (magit-rebase-info)))
    (if (not info)
        (let* ((current-branch (magit-get-current-branch))
               (remote (when current-branch
                         (magit-get "branch" current-branch "remote")))
               (remote-branch (when remote
                                (magit-get "branch" current-branch "merge")))
               (rev (magit-read-rev "Rebase to"
                                    (when (and remote-branch
                                               (string-match "refs/heads/\\(.*\\)" remote-branch))
                                      (concat (match-string 1 remote-branch)
                                              " (" remote ")"))
                                    (if current-branch
                                        (cons (concat "refs/heads/" current-branch)
                                              magit-uninteresting-refs)
                                      magit-uninteresting-refs))))
          (if rev
              (magit-run-git "rebase" (magit-rev-to-git rev))))
      (let ((cursor-in-echo-area t)
            (message-log-max nil))
        (message "Rebase in progress. [A]bort, [S]kip, or [C]ontinue? ")
        (let ((reply (read-event)))
          (case reply
            ((?A ?a)
             (magit-run-git-async "rebase" "--abort"))
            ((?S ?s)
             (magit-run-git-async "rebase" "--skip"))
            ((?C ?c)
             (magit-run-git-async "rebase" "--continue"))))))))

;;; Resetting

(magit-define-command reset-head (revision &optional hard)
  "Switch 'HEAD' to REVISION, keeping prior working tree and staging area.
Any differences from REVISION become new changes to be committed.
With prefix argument, all uncommitted changes in working tree
and staging area are lost.
\('git reset [--soft|--hard] REVISION')."
  (interactive (list (magit-read-rev (format "%s head to"
                                             (if current-prefix-arg
                                                 "Hard reset"
                                               "Reset"))
                                     (or (magit-default-rev)
                                         "HEAD^"))
                     current-prefix-arg))
  (when revision
    (magit-run-git "reset" (if hard "--hard" "--soft")
                   (magit-rev-to-git revision))
    (magit-update-vc-modeline default-directory)))

(magit-define-command reset-head-hard (revision)
  "Switch 'HEAD' to REVISION, losing all changes.
Uncomitted changes in both working tree and staging area are lost.
\('git reset --hard REVISION')."
  (interactive (list (magit-read-rev (format "Hard reset head to")
                                     (or (magit-default-rev)
                                         "HEAD"))))
  (magit-reset-head revision t))

(magit-define-command reset-working-tree (&optional include-untracked)
  "Revert working tree and clear changes from staging area.
\('git reset --hard HEAD').

With a prefix arg, also remove untracked files."
  (interactive "P")
  (when (yes-or-no-p (format "Discard all uncommitted changes%s? "
                             (if include-untracked
                                 " and untracked files"
                               "")))
    (magit-reset-head-hard "HEAD")
    (if include-untracked
        (magit-run-git "clean" "-fd"))))

;;; Rewriting

(defun magit-read-rewrite-info ()
  (when (file-exists-p ".git/magit-rewrite-info")
    (with-temp-buffer
      (insert-file-contents ".git/magit-rewrite-info")
      (goto-char (point-min))
      (read (current-buffer)))))

(defun magit-write-rewrite-info (info)
  (with-temp-file ".git/magit-rewrite-info"
    (prin1 info (current-buffer))
    (princ "\n" (current-buffer))))

(magit-define-inserter pending-commits ()
  (let* ((info (magit-read-rewrite-info))
         (pending (cdr (assq 'pending info))))
    (when pending
      (magit-with-section 'pending nil
        (insert (propertize "Pending commits:\n"
                            'face 'magit-section-title))
        (dolist (p pending)
          (let* ((commit (car p))
                 (properties (cdr p))
                 (used (plist-get properties 'used)))
            (magit-with-section commit 'commit
              (magit-set-section-info commit)
              (insert (magit-git-string
                       "log" "--max-count=1"
                       (if used
                           "--pretty=format:. %s"
                         "--pretty=format:* %s")
                       commit "--")
                      "\n")))))
      (insert "\n"))))

(defun magit-rewrite-set-commit-property (commit prop value)
  (let* ((info (magit-read-rewrite-info))
         (pending (cdr (assq 'pending info)))
         (p (assoc commit pending)))
    (when p
      (setf (cdr p) (plist-put (cdr p) prop value))
      (magit-write-rewrite-info info)
      (magit-need-refresh))))

(defun magit-rewrite-set-used ()
  (interactive)
  (magit-section-action (item info)
    ((pending commit)
     (magit-rewrite-set-commit-property info 'used t))))

(defun magit-rewrite-set-unused ()
  (interactive)
  (magit-section-action (item info)
    ((pending commit)
     (magit-rewrite-set-commit-property info 'used nil))))

(magit-define-inserter pending-changes ()
  (let* ((info (magit-read-rewrite-info))
         (orig (cadr (assq 'orig info))))
    (when orig
      (let ((magit-hide-diffs t))
        (magit-git-section 'pending-changes
                           "Pending changes"
                           'magit-wash-diffs
                           "diff" (magit-diff-U-arg) "-R" orig)))))

(defun magit-rewrite-start (from &optional onto)
  (interactive (list (magit-read-rev "Rewrite from" (magit-default-rev))))
  (or (magit-everything-clean-p)
      (error "You have uncommitted changes"))
  (or (not (magit-read-rewrite-info))
      (error "Rewrite in progress"))
  (let* ((orig (magit-rev-parse "HEAD"))
         (base
          (if
              (or
               (eq magit-rewrite-inclusive t)
               (and
                (eq magit-rewrite-inclusive 'ask)
                (y-or-n-p "Include selected revision in rewrite? ")))
              (or
               (car (magit-commit-parents from))
               (error "Can't rewrite a parentless commit."))
            from))
         (pending (magit-git-lines "rev-list" (concat base ".."))))
    (magit-write-rewrite-info `((orig ,orig)
                                (pending ,@(mapcar #'list pending))))
    (magit-run-git "reset" "--hard" base)))

(defun magit-rewrite-stop (&optional noconfirm)
  (interactive)
  (let* ((info (magit-read-rewrite-info)))
    (or info
        (error "No rewrite in progress"))
    (when (or noconfirm
              (yes-or-no-p "Stop rewrite? "))
      (magit-write-rewrite-info nil)
      (magit-refresh))))

(defun magit-rewrite-abort ()
  (interactive)
  (let* ((info (magit-read-rewrite-info))
         (orig (cadr (assq 'orig info))))
    (or info
        (error "No rewrite in progress"))
    (or (magit-everything-clean-p)
        (error "You have uncommitted changes"))
    (when (yes-or-no-p "Abort rewrite? ")
      (magit-write-rewrite-info nil)
      (magit-run-git "reset" "--hard" orig))))

(defun magit-rewrite-finish ()
  (interactive)
  (magit-with-refresh
    (magit-rewrite-finish-step t)))

(defun magit-rewrite-finish-step (first-p)
  (let ((info (magit-read-rewrite-info)))
    (or info
        (error "No rewrite in progress"))
    (let* ((pending (cdr (assq 'pending info)))
           (first-unused
            (let ((rpend (reverse pending)))
              (while (and rpend (plist-get (cdr (car rpend)) 'used))
                (setq rpend (cdr rpend)))
              (car rpend)))
           (commit (car first-unused)))
      (cond ((not first-unused)
             (magit-rewrite-stop t))
            ((magit-apply-commit commit t (not first-p))
             (magit-rewrite-set-commit-property commit 'used t)
             (magit-rewrite-finish-step nil))))))

;;; Updating, pull, and push

(magit-define-command fetch (remote)
  "Fetch from REMOTE."
  (interactive (list (magit-read-remote)))
  (apply 'magit-run-git-async "fetch" remote magit-custom-options))

(magit-define-command fetch-current ()
  "Run fetch for default remote.

If there is no default remote, ask for one."
  (interactive)
  (magit-fetch (or (magit-get-current-remote)
                   (magit-read-remote))))

(magit-define-command remote-update ()
  "Update all remotes."
  (interactive)
  (apply 'magit-run-git-async "remote" "update" magit-custom-options))

(magit-define-command pull ()
  "Run git pull against the current remote."
  (interactive)
  (let* ((branch (magit-get-current-branch))
         (config-branch (and branch (magit-get "branch" branch "merge")))
         (merge-branch (or (and config-branch (not current-prefix-arg))
                           (magit-read-rev (format "Pull from")))))
    (if (and branch (not config-branch))
        (magit-set merge-branch "branch" branch "merge"))
    (apply 'magit-run-git-async "pull" "-v" magit-custom-options)))

(eval-when-compile (require 'eshell))

(defun magit-parse-arguments (command)
  (require 'eshell)
  (with-temp-buffer
    (insert command)
    (mapcar 'eval (eshell-parse-arguments (point-min) (point-max)))))

(defun magit-shell-command (command)
  "Perform arbitrary shell COMMAND."
  (interactive "sCommand: ")
  (let ((args (magit-parse-arguments command))
        (magit-process-popup-time 0))
    (magit-run* args nil nil nil t)))

(defvar magit-git-command-history nil)

(defun magit-git-command (command)
  "Perform arbitrary Git COMMAND.

Similar to `magit-shell-command', but involves slightly less
typing and automatically refreshes the status buffer."
  (interactive
   (list (read-string "Run git like this: " nil 'magit-git-command-history)))
  (require 'pcomplete)
  (let ((args (magit-parse-arguments command))
        (magit-process-popup-time 0))
    (magit-with-refresh
      (magit-run* (append (cons magit-git-executable
                                magit-git-standard-options)
                          args)
                  nil nil nil t))))

(magit-define-command push-tags ()
  "Push tags."
  (interactive)
  (magit-run-git-async "push" "--tags"))

(magit-define-command push ()
  (interactive)
  (let* ((branch (or (magit-get-current-branch)
                     (error "Don't push a detached head.  That's gross")))
         (branch-remote (magit-get-remote branch))
         (push-remote (if (or current-prefix-arg
                              (not branch-remote))
                          (magit-read-remote (format "Push %s to remote: "
                                                     branch)
                                             branch-remote)
                        branch-remote))
         (ref-branch (or (and (>= (prefix-numeric-value current-prefix-arg) 16)
                              (magit-read-remote-branch
                               push-remote (format "Push %s as branch: " branch)))
                         (magit-get "branch" branch "merge"))))
    (if (and (not ref-branch)
             (eq magit-set-upstream-on-push 'refuse))
        (error "Not pushing since no upstream has been set.")
      (let ((set-upstream-on-push (and (not ref-branch)
                                       (or (eq magit-set-upstream-on-push 'dontask)
                                           (and (eq magit-set-upstream-on-push t)
                                                (yes-or-no-p "Set upstream while pushing? "))))))
        (if (and (not branch-remote)
                 (not current-prefix-arg))
            (magit-set push-remote "branch" branch "remote"))
        (apply 'magit-run-git-async "push" "-v" push-remote
               (if ref-branch
                   (format "%s:%s" branch ref-branch)
                 branch)
               (if set-upstream-on-push
                   (cons "--set-upstream" magit-custom-options)
                 magit-custom-options))
        ;; Although git will automatically set up the remote,
        ;; it doesn't set up the branch to merge (at least as of Git 1.6.6.1),
        ;; so we have to do that manually.
        (unless ref-branch
          (magit-set (concat "refs/heads/" branch) "branch" branch "merge"))))))

;;; Log edit mode

(defvar magit-log-edit-buffer-name "*magit-edit-log*"
  "Buffer name for composing commit messages.")

(defvar magit-log-edit-mode-map
  (let ((map (make-sparse-keymap)))
    (define-key map (kbd "C-c C-c") 'magit-log-edit-commit)
    (define-key map (kbd "C-x #") 'magit-log-edit-commit)
    (define-key map (kbd "C-c C-a") 'magit-log-edit-toggle-amending)
    (define-key map (kbd "C-c C-s") 'magit-log-edit-toggle-signoff)
    (define-key map (kbd "C-c C-t") 'magit-log-edit-toggle-author)
    (define-key map (kbd "C-c C-e") 'magit-log-edit-toggle-allow-empty)
    (define-key map (kbd "M-p") 'log-edit-previous-comment)
    (define-key map (kbd "M-n") 'log-edit-next-comment)
    (define-key map (kbd "C-c C-k") 'magit-log-edit-cancel-log-message)
    (define-key map (kbd "C-c C-]") 'magit-log-edit-cancel-log-message)
    (define-key map (kbd "C-x C-s") (lambda ()
                                      (interactive)
                                      (message "Not saved. Use C-c C-c to finalize this commit message.")))
    map))

(defvar magit-pre-log-edit-window-configuration nil)

(define-derived-mode magit-log-edit-mode text-mode "Magit Log Edit"
  ;; Recognize changelog-style paragraphs
  (set (make-local-variable 'paragraph-start)
       (concat paragraph-start "\\|*\\|(")))

(defun magit-log-edit-cleanup ()
  (save-excursion
    (goto-char (point-min))
    (goto-char (point-min))
    (if (re-search-forward "[ \t\n]*\\'" nil t)
        (replace-match "\n" nil nil))))

(defun magit-log-edit-append (str)
  (with-current-buffer (get-buffer-create magit-log-edit-buffer-name)
    (goto-char (point-max))
    (insert str "\n")))

(defconst magit-log-header-end "-- End of Magit header --\n")

(defun magit-log-edit-get-fields ()
  (let ((buf (get-buffer magit-log-edit-buffer-name))
        (result nil))
    (if buf
        (with-current-buffer buf
          (goto-char (point-min))
          (while (looking-at "^\\([A-Za-z0-9-_]+\\): *\\(.+\\)?$")
            (setq result (acons (intern (downcase (match-string 1)))
                                (read (or (match-string 2) "nil"))
                                result))
            (forward-line))
          (if (not (looking-at (regexp-quote magit-log-header-end)))
              (setq result nil))))
    (nreverse result)))

(defun magit-log-edit-set-fields (fields)
  (let ((buf (get-buffer-create magit-log-edit-buffer-name)))
    (with-current-buffer buf
      (goto-char (point-min))
      (if (search-forward-regexp (format "^\\([A-Za-z0-9-_]+:.*\n\\)*%s"
                                         (regexp-quote magit-log-header-end))
                                 nil t)
          (delete-region (match-beginning 0) (match-end 0)))
      (goto-char (point-min))
      (when fields
        (while fields
          (insert (capitalize (symbol-name (caar fields))) ": "
                  (prin1-to-string (cdar fields)) "\n")
          (setq fields (cdr fields)))
        (insert magit-log-header-end)))))

(defun magit-log-edit-set-field (name value)
  (let* ((fields (magit-log-edit-get-fields))
         (cell (assq name fields)))
    (cond (cell
           (if value
               (rplacd cell value)
             (setq fields (delq cell fields))))
          (t
           (if value
               (setq fields (append fields (list (cons name value)))))))
    (magit-log-edit-set-fields fields)))

(defun magit-log-edit-get-field (name)
  (cdr (assq name (magit-log-edit-get-fields))))

(defun magit-log-edit-toggle-field (name default)
  "Toggle the log-edit field named NAME.
If it's currently unset, set it to DEFAULT (t or nil).

Return nil if the field is toggled off, and non-nil if it's
toggled on.  When it's toggled on for the first time, return
'first."
  (let* ((fields (magit-log-edit-get-fields))
         (cell (assq name fields)) yesp)
    (if cell
        (progn
          (setq yesp (equal (cdr cell) "yes"))
          (rplacd cell (if yesp "no" "yes")))
      (setq fields (acons name (if default "yes" "no") fields))
      (setq yesp (if default 'first)))
    (magit-log-edit-set-fields fields)
    yesp))

(defun magit-log-edit-toggle-input (name default)
  "Toggle the log-edit input named NAME.
If it's currently unset, set it to DEFAULT (a string). If it is
set remove it.

Return nil if the input is toggled off, and its valud if it's
toggled on."
  (let* ((fields (magit-log-edit-get-fields))
         (cell (assq name fields))
         result)
    (if cell
        (progn
          (setq fields (assq-delete-all name fields)
                result (cdr cell)))
      (setq fields (acons name default fields)))
    (magit-log-edit-set-fields fields)
    result))

(defun magit-log-edit-setup-author-env (author)
  "Set GIT_AUTHOR_* variables from AUTHOR spec.
If AUTHOR is nil, honor default values from
environment (potentially empty)."
  (when author
    ;; XXX - this is a bit strict, probably.
    (or (string-match "\\(.*\\) <\\(.*\\)>\\(?:,\\s-*\\(.+\\)\\)?" author)
        (error "Can't parse author string"))
    ;; Shucks, setenv destroys the match data.
    (let ((name (match-string 1 author))
          (email (match-string 2 author))
          (date  (match-string 3 author)))
      (setenv "GIT_AUTHOR_NAME" name)
      (setenv "GIT_AUTHOR_EMAIL" email)
      (if date
          (setenv "GIT_AUTHOR_DATE" date)))))

(defun magit-log-edit-push-to-comment-ring (comment)
  (when (or (ring-empty-p log-edit-comment-ring)
            (not (equal comment (ring-ref log-edit-comment-ring 0))))
    (ring-insert log-edit-comment-ring comment)))

(defun magit-log-edit-commit ()
  "Finish edits and create new commit object.
\('git commit ...')"
  (interactive)
  (let* ((fields (magit-log-edit-get-fields))
         (amend (equal (cdr (assq 'amend fields)) "yes"))
         (allow-empty (equal (cdr (assq 'allow-empty fields)) "yes"))
         (commit-all (equal (cdr (assq 'commit-all fields)) "yes"))
         (sign-off-field (assq 'sign-off fields))
         (sign-off (if sign-off-field
                       (equal (cdr sign-off-field) "yes")
                     magit-commit-signoff))
         (tag-rev (cdr (assq 'tag-rev fields)))
         (tag-name (cdr (assq 'tag-name fields)))
         (author (cdr (assq 'author fields)))
         (tag-options (cdr (assq 'tag-options fields))))

    (unless (or (magit-anything-staged-p)
                allow-empty
                amend
                tag-name
                (file-exists-p ".git/MERGE_HEAD")
                (and commit-all
                     (not (magit-everything-clean-p))))
      (error "Refusing to create empty commit. Maybe you want to amend (%s) or allow-empty (%s)?"
             (key-description (car (where-is-internal
                                    'magit-log-edit-toggle-amending)))
             (key-description (car (where-is-internal
                                    'magit-log-edit-toggle-allow-empty)))))

    (magit-log-edit-push-to-comment-ring (buffer-string))
    (magit-log-edit-setup-author-env author)
    (magit-log-edit-set-fields nil)
    (magit-log-edit-cleanup)
    (if (= (buffer-size) 0)
        (insert "(Empty description)\n"))
    (let ((commit-buf (current-buffer)))
      (with-current-buffer (magit-find-status-buffer default-directory)
        (cond (tag-name
               (apply #'magit-run-git-with-input commit-buf
                      "tag" (append tag-options (list tag-name "-a" "-F" "-" tag-rev))))
              (t
               (apply #'magit-run-async-with-input commit-buf
                      magit-git-executable
                      (append magit-git-standard-options
                              '("commit")
                              magit-custom-options
                              '("-F" "-")
                              (if (and commit-all (not allow-empty)) '("--all") '())
                              (if amend '("--amend") '())
                              (if allow-empty '("--allow-empty"))
                              (if sign-off '("--signoff") '())))))))
    (erase-buffer)
    (bury-buffer)
    (when (file-exists-p ".git/MERGE_MSG")
      (delete-file ".git/MERGE_MSG"))
    (magit-update-vc-modeline default-directory)
    (when magit-pre-log-edit-window-configuration
      (set-window-configuration magit-pre-log-edit-window-configuration)
      (setq magit-pre-log-edit-window-configuration nil))))

(defun magit-log-edit-cancel-log-message ()
  "Abort edits and erase commit message being composed."
  (interactive)
  (when (or (not magit-log-edit-confirm-cancellation)
            (yes-or-no-p
             "Really cancel editing the log (any changes will be lost)?"))
    (erase-buffer)
    (bury-buffer)
    (when magit-pre-log-edit-window-configuration
      (set-window-configuration magit-pre-log-edit-window-configuration)
      (setq magit-pre-log-edit-window-configuration nil))))

(defun magit-log-edit-toggle-amending ()
  "Toggle whether this will be an amendment to the previous commit.
\(i.e., whether eventual commit does 'git commit --amend')"
  (interactive)
  (when (eq (magit-log-edit-toggle-field 'amend t) 'first)
    (magit-log-edit-append
     (magit-trim-line (magit-format-commit "HEAD" "%s%n%n%b")))))

(defun magit-log-edit-toggle-signoff ()
  "Toggle whether this commit will include a signoff.
\(i.e., whether eventual commit does 'git commit --signoff')"
  (interactive)
  (magit-log-edit-toggle-field 'sign-off (not magit-commit-signoff)))

(defun magit-log-edit-toggle-author ()
  "Toggle whether this commit will include an author.
\(i.e., whether eventual commit is run with GIT_AUTHOR_NAME and
GIT_AUTHOR_EMAIL set)"
  (interactive)
  (magit-log-edit-toggle-input 'author (format "%s <%s>"
                                               (or (magit-get "user" "name") "Author Name")
                                               (or (magit-get "user" "email") "author@email"))))

(defun magit-log-edit-toggle-allow-empty ()
  "Toggle whether this commit is allowed to be empty.
This means that the eventual commit does 'git commit --allow-empty'."
  (interactive)
  (magit-log-edit-toggle-field 'allow-empty t))

(defun magit-pop-to-log-edit (operation)
  (let ((dir default-directory)
        (buf (get-buffer-create magit-log-edit-buffer-name)))
    (setq magit-pre-log-edit-window-configuration
          (current-window-configuration))
    (pop-to-buffer buf)
    (when (file-exists-p ".git/MERGE_MSG")
      (insert-file-contents ".git/MERGE_MSG"))
    (setq default-directory dir)
    (magit-log-edit-mode)
    (message "Type C-c C-c to %s (C-c C-k to cancel)." operation)))

(defun magit-log-edit (&optional arg)
  "Brings up a buffer to allow editing of commit messages.

Giving a simple prefix arg will amend a previous commit, while
a double prefix arg will allow creating an empty one.

If there is a rebase in progress, offer the user the option to
continue it.

\\{magit-log-edit-mode-map}"
  (interactive "P")
  ;; If repository is dirty there is no point in trying to
  ;; suggest to continue the rebase. Git will rebuke you and exit with
  ;; error code, so suggest it only if theres absolutely nothing else
  ;; to do and rebase is ongoing.
  (if (and (magit-everything-clean-p)
           (magit-rebase-info)
           (y-or-n-p "Rebase in progress.  Continue it? "))
      (magit-run-git-async "rebase" "--continue")

    ;; If there's nothing staged, set commit flag to `nil', thus
    ;; avoiding unnescessary popping up of the log edit buffer in case
    ;; when user chose to forgo commiting all unstaged changes
    (let ((amend-p (= (prefix-numeric-value arg) 4))
          (empty-p (= (prefix-numeric-value arg) 16)))
      (when (and magit-commit-all-when-nothing-staged
                 (not (magit-everything-clean-p))
                 (not (magit-anything-staged-p)))
        (cond ((eq magit-commit-all-when-nothing-staged 'ask-stage)
               (when (y-or-n-p "Nothing staged.  Stage everything now? ")
                 (magit-stage-all)))
              ((not (magit-log-edit-get-field 'commit-all))
               (when (or (eq magit-commit-all-when-nothing-staged t)
                         (y-or-n-p
                          "Nothing staged.  Commit all unstaged changes? "))
                 (magit-log-edit-set-field 'commit-all "yes")))))
      (when amend-p
        (magit-log-edit-toggle-amending))
      (when empty-p
        (magit-log-edit-toggle-allow-empty))
      (magit-pop-to-log-edit "commit"))))

(defun magit-add-log ()
  (interactive)
  (cond ((magit-rebase-info)
         (if (y-or-n-p "Rebase in progress.  Continue it? ")
             (magit-run-git-async "rebase" "--continue")))
        (t
         (let ((section (magit-current-section)))
           (let ((fun (if (eq (magit-section-type section) 'hunk)
                          (save-window-excursion
                            (save-excursion
                              (magit-visit-item)
                              (add-log-current-defun)))
                        nil))
                 (file (magit-diff-item-file
                        (cond ((eq (magit-section-type section) 'hunk)
                               (magit-hunk-item-diff section))
                              ((eq (magit-section-type section) 'diff)
                               section)
                              (t
                               (error "No change at point"))))))
             (magit-log-edit nil)
             (goto-char (point-min))
             (cond ((not (search-forward-regexp
                          (format "^\\* %s" (regexp-quote file)) nil t))
                    ;; No entry for file, create it.
                    (goto-char (point-max))
                    (insert (format "\n* %s" file))
                    (if fun
                        (insert (format " (%s)" fun)))
                    (insert ": "))
                   (fun
                    ;; found entry for file, look for fun
                    (let ((limit (or (save-excursion
                                       (and (search-forward-regexp "^\\* "
                                                                   nil t)
                                            (match-beginning 0)))
                                     (point-max))))
                      (cond ((search-forward-regexp (format "(.*\\<%s\\>.*):"
                                                            (regexp-quote fun))
                                                    limit t)
                             ;; found it, goto end of current entry
                             (if (search-forward-regexp "^(" limit t)
                                 (backward-char 2)
                               (goto-char limit)))
                            (t
                             ;; not found, insert new entry
                             (goto-char limit)
                             (if (bolp)
                                 (open-line 1)
                               (newline))
                             (insert (format "(%s): " fun))))))
                   (t
                    ;; found entry for file, look for beginning  it
                    (when (looking-at ":")
                      (forward-char 2)))))))))

;;; Tags

(magit-define-command tag (name rev)
  "Create a new lightweight tag with the given NAME at REV.
\('git tag NAME')."
  (interactive
   (list
    (read-string "Tag name: ")
    (magit-read-rev "Place tag on: " (or (magit-default-rev) "HEAD"))))
  (apply #'magit-run-git "tag" (append magit-custom-options (list name rev))))

(magit-define-command annotated-tag (name rev)
  "Start composing an annotated tag with the given NAME.
Tag will point to the current 'HEAD'."
  (interactive
   (list
    (read-string "Tag name: ")
    (magit-read-rev "Place tag on: " (or (magit-default-rev) "HEAD"))))
  (magit-log-edit-set-field 'tag-name name)
  (magit-log-edit-set-field 'tag-rev rev)
  (magit-log-edit-set-field 'tag-options magit-custom-options)
  (magit-pop-to-log-edit "tag"))

;;; Stashing

(defun magit-wash-stash ()
  (if (search-forward-regexp "stash@{\\(.*?\\)}" (line-end-position) t)
      (let ((stash (match-string-no-properties 0))
            (name (match-string-no-properties 1)))
        (delete-region (match-beginning 0) (match-end 0))
        (goto-char (match-beginning 0))
        (fixup-whitespace)
        (goto-char (line-beginning-position))
        (insert name)
        (goto-char (line-beginning-position))
        (magit-with-section stash 'stash
          (magit-set-section-info stash)
          (forward-line)))
    (forward-line))
  t)

(defun magit-wash-stashes ()
  (let ((magit-old-top-section nil))
    (magit-wash-sequence #'magit-wash-stash)))

(magit-define-inserter stashes ()
  (magit-git-section 'stashes
                     "Stashes:" 'magit-wash-stashes
                     "stash" "list"))

(magit-define-command stash (description)
  "Create new stash of working tree and staging area named DESCRIPTION.
Working tree and staging area revert to the current 'HEAD'.
With prefix argument, changes in staging area are kept.
\('git stash save [--keep-index] DESCRIPTION')"
  (interactive "sStash description: ")
  (apply 'magit-run-git `("stash" "save" ,@magit-custom-options "--" ,description)))

(magit-define-command stash-snapshot ()
  "Create new stash of working tree and staging area; keep changes in place.
\('git stash save \"Snapshot...\"; git stash apply stash@{0}')"
  (interactive)
  (magit-with-refresh
    (magit-run-git "stash" "save"
                   (format-time-string "Snapshot taken at %Y-%m-%d %H:%M:%S"
                                       (current-time)))
    (magit-run-git "stash" "apply" "stash@{0}")))

(defvar magit-currently-shown-stash nil)

(define-derived-mode magit-stash-mode magit-mode "Magit Stash"
  "Mode for looking at a git stash.

\\{magit-stash-mode-map}"
  :group 'magit)

(defvar magit-stash-buffer-name "*magit-stash*"
  "Buffer name for displaying a stash.")

(defun magit-show-stash (stash &optional scroll)
  (when (magit-section-p stash)
    (setq stash (magit-section-info stash)))
  (let ((dir default-directory)
        (buf (get-buffer-create magit-stash-buffer-name))
        (stash-id (magit-git-string "rev-list" "-1" stash)))
    (cond ((and (equal magit-currently-shown-stash stash-id)
                (with-current-buffer buf
                  (> (length (buffer-string)) 1)))
           (let ((win (get-buffer-window buf)))
             (cond ((not win)
                    (display-buffer buf))
                   (scroll
                    (with-selected-window win
                      (funcall scroll))))))
          (t
           (setq magit-currently-shown-stash stash-id)
           (display-buffer buf)
           (with-current-buffer buf
             (set-buffer buf)
             (goto-char (point-min))
             (let* ((range (cons (concat stash "^2^") stash))
                    (magit-current-diff-range range)
                    (args (magit-rev-range-to-git range)))
               (magit-mode-init dir 'magit-diff-mode #'magit-refresh-diff-buffer
                                range args)))))))
;;; Commits

(defun magit-commit-at-point (&optional nil-ok-p)
  (let* ((section (magit-current-section))
         (commit (or (and (not section)                          ; Places without a magit-section
                          (get-text-property (point) 'revision)) ; but with a text property 'revision
                     (and (eq (magit-section-type section) 'commit)
                          (magit-section-info section)))))
    (if nil-ok-p
        commit
      (or commit
          (error "No commit at point")))))

(defun magit-apply-commit (commit &optional docommit noerase revert)
  (let* ((parent-id (magit-choose-parent-id commit "cherry-pick"))
         (success (magit-run* `(,magit-git-executable
                                ,@magit-git-standard-options
                                ,(if revert "revert" "cherry-pick")
                                ,@(if parent-id
                                      (list "-m" (number-to-string parent-id)))
                                ,@(if (not docommit) (list "--no-commit"))
                                ,commit)
                              nil noerase)))
    (when (and (not docommit) success)
      (cond (revert
             (magit-log-edit-append
              (magit-format-commit commit "Reverting \"%s\"")))
            (t
             (magit-log-edit-append
              (magit-format-commit commit "%s%n%n%b"))
             (magit-log-edit-set-field
              'author
              (magit-format-commit commit "%an <%ae>, %ai")))))
    success))

(defun magit-apply-item ()
  (interactive)
  (magit-section-action (item info "apply")
    ((pending commit)
     (magit-apply-commit info)
     (magit-rewrite-set-commit-property info 'used t))
    ((commit)
     (magit-apply-commit info))
    ((unstaged *)
     (error "Change is already in your working tree"))
    ((staged *)
     (error "Change is already in your working tree"))
    ((hunk)
     (magit-apply-hunk-item item))
    ((diff)
     (magit-apply-diff-item item))
    ((stash)
     (magit-run-git "stash" "apply" info))))

(defun magit-cherry-pick-item ()
  (interactive)
  (magit-section-action (item info "cherry-pick")
    ((pending commit)
     (magit-apply-commit info t)
     (magit-rewrite-set-commit-property info 'used t))
    ((commit)
     (magit-apply-commit info t))
    ((stash)
     (magit-run-git "stash" "pop" info))))

(defmacro magit-with-revert-confirmation (&rest body)
  `(when (or (not magit-revert-item-confirm)
             (yes-or-no-p "Really revert this item? "))
     ,@body))

(defun magit-revert-item ()
  (interactive)
  (magit-section-action (item info "revert")
    ((pending commit)
     (magit-with-revert-confirmation
      (magit-apply-commit info nil nil t)
      (magit-rewrite-set-commit-property info 'used nil)))
    ((commit)
     (magit-with-revert-confirmation
      (magit-apply-commit info nil nil t)))
    ;; Reverting unstaged changes cannot be undone
    ((unstaged *)
     (magit-discard-item))
    ((hunk)
     (magit-with-revert-confirmation
      (magit-apply-hunk-item-reverse item)))
    ((diff)
     (magit-with-revert-confirmation
      (magit-apply-diff-item item "--reverse")))))

(defun magit-log-show-more-entries (&optional arg)
  "Grow the number of log entries shown.

With no prefix optional ARG, show twice as many log entries.
With a numerical prefix ARG, add this number to the number of shown log entries.
With a non numeric prefix ARG, show all entries"
  (interactive "P")
  (make-local-variable 'magit-log-cutoff-length)
  (cond
   ((numberp arg)
    (setq magit-log-cutoff-length (+ magit-log-cutoff-length arg)))
   (arg
    (setq magit-log-cutoff-length magit-log-infinite-length))
   (t (setq magit-log-cutoff-length (* magit-log-cutoff-length 2))))
  (let ((old-point (point)))
    (magit-refresh)
    (goto-char old-point)))

(defun magit-refresh-log-buffer (range style args)
  (magit-configure-have-graph)
  (magit-configure-have-decorate)
  (magit-configure-have-abbrev)
  (setq magit-current-range range)
  (magit-create-log-buffer-sections
    (apply #'magit-git-section nil
           (magit-rev-range-describe range "Commits")
           (apply-partially 'magit-wash-log style)
           `("log"
             ,(format "--max-count=%s" magit-log-cutoff-length)
             ,"--abbrev-commit"
             ,(format "--abbrev=%s" magit-sha1-abbrev-length)
             ,@(cond ((eq style 'long) (list "--stat" "-z"))
                     ((eq style 'oneline) (list "--pretty=oneline"))
                     (t nil))
             ,@(if magit-have-decorate (list "--decorate=full"))
             ,@(if magit-have-graph (list "--graph"))
             ,@args
             "--"))))

(define-derived-mode magit-log-mode magit-mode "Magit Log"
  "Mode for looking at git log.

\\{magit-log-mode-map}"
  :group 'magit)

(defvar magit-log-buffer-name "*magit-log*"
  "Buffer name for display of log entries.")

(magit-define-command log-ranged ()
  (interactive)
  (magit-log t))
(define-obsolete-function-alias 'magit-display-log-ranged 'magit-log-ranged)

(magit-define-command log (&optional ask-for-range &rest extra-args)
  (interactive)
  (let* ((log-range (if ask-for-range
                        (magit-read-rev-range "Log" "HEAD")
                      "HEAD"))
         (topdir (magit-get-top-dir default-directory))
         (args (nconc (list (magit-rev-range-to-git log-range))
                      magit-custom-options
                      extra-args)))
    (magit-buffer-switch magit-log-buffer-name)
    (magit-mode-init topdir 'magit-log-mode #'magit-refresh-log-buffer log-range
                     'oneline args)))

(define-obsolete-function-alias 'magit-display-log 'magit-log)

(magit-define-command log-long-ranged ()
  (interactive)
  (magit-log-long t))

(magit-define-command log-long (&optional ranged)
  (interactive)
  (let* ((range (if ranged
                    (magit-read-rev-range "Long log" "HEAD")
                  "HEAD"))
         (topdir (magit-get-top-dir default-directory))
         (args (append (list (magit-rev-range-to-git range))
                       magit-custom-options)))
    (magit-buffer-switch magit-log-buffer-name)
    (magit-mode-init topdir 'magit-log-mode #'magit-refresh-log-buffer range
                     'long args)))

;;; Reflog

(defvar magit-reflog-head nil
  "The HEAD of the reflog in the current buffer.
This is only non-nil in reflog buffers.")
(make-variable-buffer-local 'magit-reflog-head)

(defun magit-refresh-reflog-buffer (head args)
  (setq magit-reflog-head head)
  (magit-create-log-buffer-sections
    (apply #'magit-git-section
           'reflog (format "Local history of head %s" head) 'magit-wash-log "log"
           (append magit-git-log-options
                   (list
                    "--walk-reflogs"
                    (format "--max-count=%s" magit-log-cutoff-length)
                    args)))))

(define-derived-mode magit-reflog-mode magit-log-mode "Magit Reflog"
  "Mode for looking at git reflog.

\\{magit-reflog-mode-map}"
  :group 'magit)

(magit-define-command reflog (&optional ask-for-range)
  (interactive)
  (let ((at (or (if ask-for-range
                    (magit-read-rev "Reflog of" (or (magit-guess-branch) "HEAD")))
                "HEAD")))
    (let* ((topdir (magit-get-top-dir default-directory))
           (args (magit-rev-to-git at)))
      (magit-buffer-switch "*magit-reflog*")
      (magit-mode-init topdir 'magit-reflog-mode
                       #'magit-refresh-reflog-buffer at args))))

(magit-define-command reflog-ranged ()
  (interactive)
  (magit-reflog t))

;;; Diffing

(defvar magit-ediff-buffers nil
  "List of buffers that may be killed by `magit-ediff-restore'.")

(defvar magit-ediff-windows nil
  "The window configuration that will be restored when Ediff is finished.")

(defun magit-ediff()
  "View the current DIFF section in ediff."
  (interactive)
  (let ((diff (magit-current-section)))
    (when (magit-section-hidden diff)
      ;; Range is not set until the first time the diff is visible.
      ;; This somewhat hackish code makes sure it's been visible at least once.
      (magit-toggle-section)
      (magit-toggle-section)
      (setq diff (magit-current-section)))
    (if (eq 'hunk (magit-section-type diff))
        (setq diff (magit-section-parent diff)))
    (unless (eq 'diff (magit-section-type diff))
      (error "No diff at this location"))
    (let* ((type (magit-diff-item-kind diff))
           (file1 (magit-diff-item-file diff))
           (file2 (magit-diff-item-file2 diff))
           (range (magit-diff-item-range diff)))
      (cond
       ((memq type '(new deleted typechange))
        (message "Why ediff a %s file?" type))
       ((and (eq type 'unmerged)
             (eq (cdr range) 'working))
        (magit-interactive-resolve file1))
       ((consp (car range))
        (magit-ediff* (magit-show (caar range) file2)
                      (magit-show (cdar range) file2)
                      (magit-show (cdr range) file1)))
       (t
        (magit-ediff* (magit-show (car range) file2)
                      (magit-show (cdr range) file1)))))))

(defun magit-ediff* (a b &optional c)
  (setq magit-ediff-buffers (list a b c))
  (setq magit-ediff-windows (current-window-configuration))
  (add-hook 'ediff-quit-hook 'magit-ediff-restore 'append)
  (if c
      (ediff-buffers3 a b c)
    (ediff-buffers a b)))

(defun magit-ediff-restore()
  "Kill any buffers in `magit-ediff-buffers' that are not visiting files and
restore the window state that was saved before ediff was called."
  (dolist (buffer magit-ediff-buffers)
    (if (and (null (buffer-file-name buffer))
             (buffer-live-p buffer))
        (kill-buffer buffer)))
  (setq magit-ediff-buffers nil)
  (set-window-configuration magit-ediff-windows)
  (remove-hook 'ediff-quit-hook 'magit-ediff-restore))

(defun magit-refresh-diff-buffer (range args)
  (let ((magit-current-diff-range (cond
                                   ((stringp range)
                                    (cons range 'working))
                                   ((null (cdr range))
                                    (cons (car range) 'working))
                                   (t
                                    range))))
    (setq magit-current-range range)
    (magit-create-buffer-sections
      (magit-git-section 'diffbuf
                         (magit-rev-range-describe range "Changes")
                         'magit-wash-diffs
                         "diff" (magit-diff-U-arg) args))))

(define-derived-mode magit-diff-mode magit-mode "Magit Diff"
  "Mode for looking at a git diff.

\\{magit-diff-mode-map}"
  :group 'magit)

(magit-define-command diff (range)
  (interactive (list (magit-read-rev-range "Diff")))
  (if range
      (let* ((dir default-directory)
             (args (magit-rev-range-to-git range))
             (buf (get-buffer-create "*magit-diff*")))
        (display-buffer buf)
        (with-current-buffer buf
          (magit-mode-init dir 'magit-diff-mode #'magit-refresh-diff-buffer range args)))))

(magit-define-command diff-working-tree (rev)
  (interactive (list (magit-read-rev "Diff with" (magit-default-rev))))
  (magit-diff (or rev "HEAD")))

(defun magit-diff-with-mark ()
  (interactive)
  (magit-diff (cons (magit-marked-commit)
                    (magit-commit-at-point))))

;;; Wazzup

(defvar magit-wazzup-head nil
  "The integration head for the current wazzup buffer.
This is only non-nil in wazzup buffers.")
(make-variable-buffer-local 'magit-wazzup-head)

(defvar magit-wazzup-all-p nil
  "Non-nil if the current wazzup buffer displays excluded branches.
This is only meaningful in wazzup buffers.")
(make-variable-buffer-local 'magit-wazzup-all-p)

(defun magit-wazzup-toggle-ignore (branch edit)
  (let ((ignore-file ".git/info/wazzup-exclude"))
    (if edit
        (setq branch (read-string "Branch to ignore for wazzup: " branch)))
    (let ((ignored (magit-file-lines ignore-file)))
      (cond ((member branch ignored)
             (when (or (not edit)
                       (y-or-n-p "Branch %s is already ignored.  Unignore? "))
               (setq ignored (delete branch ignored))))
            (t
             (setq ignored (append ignored (list branch)))))
      (magit-write-file-lines ignore-file ignored)
      (magit-need-refresh))))

(defun magit-refresh-wazzup-buffer (head all)
  (setq magit-wazzup-head head)
  (setq magit-wazzup-all-p all)
  (let ((branch-desc (or head "(detached) HEAD")))
    (unless head (setq head "HEAD"))
    (magit-create-buffer-sections
      (magit-with-section 'wazzupbuf nil
        (insert (format "Wazzup, %s\n\n" branch-desc))
        (let* ((excluded (magit-file-lines ".git/info/wazzup-exclude"))
               (all-branches (magit-list-interesting-refs))
               (branches (if all all-branches
                           (delq nil (mapcar
                                      (lambda (b)
                                        (and (not
                                              (member (cdr b) excluded))
                                             b))
                                      all-branches))))
               (reported (make-hash-table :test #'equal)))
          (dolist (branch branches)
            (let* ((name (car branch))
                   (ref (cdr branch))
                   (hash (magit-rev-parse ref))
                   (reported-branch (gethash hash reported)))
              (unless (or (and reported-branch
                               (string= (file-name-nondirectory ref)
                                        reported-branch))
                          (not (magit-git-string "merge-base" head ref)))
                (puthash hash (file-name-nondirectory ref) reported)
                (let* ((n (length (magit-git-lines "log" "--pretty=oneline"
                                                   (concat head ".." ref))))
                       (section
                        (let ((magit-section-hidden-default t))
                          (magit-git-section
                           (cons ref 'wazzup)
                           (format "%s unmerged commits in %s%s"
                                   n name
                                   (if (member ref excluded)
                                       " (normally ignored)"
                                     ""))
                           'magit-wash-log
                           "log"
                           (format "--max-count=%s" magit-log-cutoff-length)
                           "--abbrev-commit"
                           (format "--abbrev=%s" magit-sha1-abbrev-length)
                           "--graph"
                           "--pretty=oneline"
                           (format "%s..%s" head ref)
                           "--"))))
                  (magit-set-section-info ref section))))))))))

(define-derived-mode magit-wazzup-mode magit-mode "Magit Wazzup"
  "Mode for looking at commits that could be merged from other branches.

\\{magit-wazzup-mode-map}"
  :group 'magit)

(defun magit-wazzup (&optional all)
  (interactive "P")
  (let ((topdir (magit-get-top-dir default-directory))
        (current-branch (magit-get-current-branch)))
    (magit-buffer-switch "*magit-wazzup*")
    (magit-mode-init topdir 'magit-wazzup-mode
                     #'magit-refresh-wazzup-buffer
                     current-branch all)))

;;; Miscellaneous

(defun magit-ignore-file (file edit local)
  (let ((ignore-file (if local ".git/info/exclude" ".gitignore")))
    (if edit
        (setq file (read-string "File to ignore: " file)))
    (with-temp-buffer
      (when (file-exists-p ignore-file)
        (insert-file-contents ignore-file))
      (goto-char (point-max))
      (unless (bolp)
        (insert "\n"))
      (insert "/" file "\n")
      (write-region nil nil ignore-file))
    (magit-need-refresh)))

(defun magit-ignore-item ()
  (interactive)
  (magit-section-action (item info "ignore")
    ((untracked file)
     (magit-ignore-file info current-prefix-arg nil))
    ((wazzup)
     (magit-wazzup-toggle-ignore info current-prefix-arg))))

(defun magit-ignore-item-locally ()
  (interactive)
  (magit-section-action (item info "ignore")
    ((untracked file)
     (magit-ignore-file info current-prefix-arg t))))

(defun magit-discard-diff (diff stagedp)
  (let ((kind (magit-diff-item-kind diff))
        (file (magit-diff-item-file diff)))
    (cond ((eq kind 'deleted)
           (when (yes-or-no-p (format "Resurrect %s? " file))
             (magit-run-git "reset" "-q" "--" file)
             (magit-run-git "checkout" "--" file)))
          ((eq kind 'new)
           (if (yes-or-no-p (format "Delete %s? " file))
               (magit-run-git "rm" "-f" "--" file)))
          (t
           (if (yes-or-no-p (format "Discard changes to %s? " file))
               (if stagedp
                   (magit-run-git "checkout" "HEAD" "--" file)
                 (magit-run-git "checkout" "--" file)))))))

(defun magit-discard-item ()
  (interactive)
  (magit-section-action (item info "discard")
    ((untracked file)
     (when (yes-or-no-p (format "Delete %s? " info))
       (if (and (file-directory-p info)
                (not (file-symlink-p info)))
           (magit-delete-directory info 'recursive)
         (delete-file info))
       (magit-refresh-buffer)))
    ((untracked)
     (if (yes-or-no-p "Delete all untracked files and directories? ")
         (magit-run-git "clean" "-df")))
    ((unstaged diff hunk)
     (when (yes-or-no-p (if (magit-use-region-p)
                            "Discard changes in region? "
                          "Discard hunk? "))
       (magit-apply-hunk-item-reverse item)))
    ((staged diff hunk)
     (if (magit-file-uptodate-p (magit-diff-item-file
                                 (magit-hunk-item-diff item)))
         (when (yes-or-no-p (if (magit-use-region-p)
                                "Discard changes in region? "
                              "Discard hunk? "))
           (magit-apply-hunk-item-reverse item "--index"))
       (error "Can't discard this hunk.  Please unstage it first")))
    ((unstaged diff)
     (magit-discard-diff item nil))
    ((staged diff)
     (if (magit-file-uptodate-p (magit-diff-item-file item))
         (magit-discard-diff item t)
       (error "Can't discard staged changes to this file.  Please unstage it first")))
    ((diff diff)
     (save-excursion
       (magit-goto-parent-section)
       (magit-discard-item)))
    ((diff diff hunk)
     (save-excursion
       (magit-goto-parent-section)
       (magit-goto-parent-section)
       (magit-discard-item)))
    ((hunk)
     (error "Can't discard this hunk"))
    ((diff)
     (error "Can't discard this diff"))
    ((stash)
     (when (yes-or-no-p "Discard stash? ")
       (magit-run-git "stash" "drop" info)))))

(defun magit-add-change-log-entry (&optional whoami file-name other-window
                                             new-entry put-new-entry-on-new-line)
  "Add a change log entry for current change."
  (interactive (list current-prefix-arg
                     (prompt-for-change-log-name)))
  (let ((marker
         (save-window-excursion
           (magit-visit-item)
           (set-marker (make-marker) (point)))))
    (save-excursion
      (with-current-buffer (marker-buffer marker)
        (goto-char marker)
        (if (>= (magit-max-args-internal 'add-change-log-entry) 5)
            (add-change-log-entry whoami file-name other-window
                                  new-entry put-new-entry-on-new-line)
          (add-change-log-entry whoami file-name other-window new-entry)
          (if put-new-entry-on-new-line
              (display-warning 'magit (format "Emacs %s does not support `put-new-entry-on-new-line' option to `add-change-log-entry'" emacs-version))))))))

(defun magit-add-change-log-entry-other-window (&optional whoami file-name)
  "Add a change log entry for current change in other window."
  (interactive (if current-prefix-arg
                   (list current-prefix-arg
                         (prompt-for-change-log-name))))
  (magit-add-change-log-entry whoami file-name t))

(defun magit-visit-item (&optional other-window)
  "Visit current item.
With a prefix argument, visit in other window."
  (interactive (list current-prefix-arg))
  (magit-section-action (item info "visit")
    ((untracked file)
     (funcall
      (if other-window 'find-file-other-window 'find-file)
      info))
    ((diff)
     (let ((file (magit-diff-item-file item)))
       (cond ((not (file-exists-p file))
              (error "Can't visit deleted file: %s" file))
             ((file-directory-p file)
              (magit-status file))
             (t
              (funcall
               (if other-window 'find-file-other-window 'find-file)
               file)))))
    ((hunk)
     (let ((file (magit-diff-item-file (magit-hunk-item-diff item)))
           (line (magit-hunk-item-target-line item)))
       (if (not (file-exists-p file))
           (error "Can't visit deleted file: %s" file))
       (funcall
        (if other-window 'find-file-other-window 'find-file)
        file)
       (goto-char (point-min))
       (forward-line (1- line))))
    ((commit)
     (magit-show-commit info nil nil 'select))
    ((stash)
     (magit-show-stash info)
     (pop-to-buffer magit-stash-buffer-name))
    ((branch)
     (magit-checkout (assoc-default 'branch info)))
    ((longer)
     (magit-log-show-more-entries ()))))

(defun magit-show-item-or-scroll-up ()
  (interactive)
  (magit-section-action (item info)
    ((commit)
     (magit-show-commit info #'scroll-up))
    ((stash)
     (magit-show-stash info #'scroll-up))
    (t
     (scroll-up))))

(defun magit-show-item-or-scroll-down ()
  (interactive)
  (magit-section-action (item info)
    ((commit)
     (magit-show-commit info #'scroll-down))
    ((stash)
     (magit-show-stash info #'scroll-down))
    (t
     (scroll-down))))

(defun magit-mark-item (&optional unmark)
  (interactive "P")
  (if unmark
      (magit-set-marked-commit nil)
    (magit-section-action (item info "mark")
      ((commit)
       (magit-set-marked-commit (if (eq magit-marked-commit info)
                                    nil
                                  info))))))

(defun magit-describe-item ()
  (interactive)
  (let ((section (magit-current-section)))
    (message "Section: %s %s-%s %S %S %S"
             (magit-section-type section)
             (magit-section-beginning section)
             (magit-section-end section)
             (magit-section-title section)
             (magit-section-info section)
             (magit-section-context-type section))))

(defun magit-copy-item-as-kill ()
  "Copy sha1 of commit at point into kill ring."
  (interactive)
  (magit-section-action (item info "copy")
    ((commit)
     (kill-new info)
     (message "%s" info))))

(eval-when-compile (require 'server))

(defun magit-server-running-p ()
  "Test whether server is running (works with < 23 as well).

Return values:
  nil              the server is definitely not running.
  t                the server seems to be running.
  something else   we cannot determine whether it's running without using
                   commands which may have to wait for a long time."
  (require 'server)
  (if (functionp 'server-running-p)
      (server-running-p)
    (condition-case nil
        (if server-use-tcp
            (with-temp-buffer
              (insert-file-contents-literally (expand-file-name server-name server-auth-dir))
              (or (and (looking-at "127\\.0\\.0\\.1:[0-9]+ \\([0-9]+\\)")
                       (assq 'comm
                             (process-attributes
                              (string-to-number (match-string 1))))
                       t)
                  :other))
          (delete-process
           (make-network-process
            :name "server-client-test" :family 'local :server nil :noquery t
            :service (expand-file-name server-name server-socket-dir)))
          t)
      (file-error nil))))

(defun magit-interactive-rebase ()
  "Start a git rebase -i session, old school-style."
  (interactive)
  (unless (magit-server-running-p)
    (server-start))
  (let* ((section (get-text-property (point) 'magit-section))
         (commit (and (member 'commit (magit-section-context-type section))
                      (magit-section-info section)))
         (old-editor (getenv "GIT_EDITOR")))
    (setenv "GIT_EDITOR" (locate-file "emacsclient" exec-path))
    (unwind-protect
        (magit-run-git-async "rebase" "-i"
                             (or (and commit (concat commit "^"))
                                 (magit-read-rev "Interactively rebase to" (magit-guess-branch))))
      (if old-editor
          (setenv "GIT_EDITOR" old-editor)))))

<<<<<<< HEAD
(define-derived-mode magit-branch-manager-mode magit-mode
=======
(define-derived-mode magit-show-branches-mode magit-mode "Magit Branch"
>>>>>>> 9de59323
  "Magit Branches")

(defun magit-quit-window (&optional kill-buffer)
  "Bury the buffer and delete its window.  With a prefix argument, kill the
buffer instead."
  (interactive "P")
  (quit-window kill-buffer (selected-window)))

(defun magit--branch-name-from-section (branch)
  "Extract the branch name from the specified magit-section of type 'branch"
  (assoc-default 'branch (magit-section-info branch)))

(defun magit--branch-name-at-point ()
  "Get the branch name in the line at point."
  (let ((branch (magit--branch-name-from-section (magit-current-section))))
    (or branch (error "No branch at point"))))

(defun magit-remove-remote (ref)
  "Return REF with any remote part removed."
  (if (string-match "^remotes/" ref)
      (substring ref 8)
    ref))

(defun magit-remove-branch (&optional force)
  "Remove the branch in the line at point.
With prefix force the removal even it it hasn't been merged."
  (interactive "P")
  (let* ((branch-section (magit-current-section))
         (args (list "branch"
                     (if force "-D" "-d")
                     (when (magit--is-branch-section-remote branch-section) "-r")
                     (magit-remove-remote (magit--branch-name-from-section branch-section)))))
    (if (and (magit--is-branch-section-remote branch-section)
             (yes-or-no-p "Remove branch in remote repository as well? "))
        (magit-remove-branch-in-remote-repo (magit--branch-name-from-section branch-section))
      (apply 'magit-run-git (remq nil args)))))

(defun magit--remotes ()
  "Return a list of names for known remotes."
  (magit-git-lines "remote"))

(defun magit--branches-for-remote-repo (remote)
  "Return a list of remote branch names for REMOTE.
These are the branch names with the remote name stripped."
  (remq nil
        (mapcar (lambda (line)
                  (save-match-data
                    (if (and (not (string-match-p " -> " line))
                             (string-match (concat "^ +" remote "/\\([^ $]+\\)")
                                           line))
                        (match-string 1 line))))
                (magit-git-lines "branch" "-r"))))

(defun magit-remove-branch-in-remote-repo (&optional branch-name-at-local)
  "Remove a branch in a remote repository by pushing nothing into it.
If BRANCH-NAME-AT-LOCAL is not given then ask the user for the
name of the remote and branch name. The remote must be known to git."
  (interactive)
  (let ((all-remotes (magit--remotes))
        remote branch)
    (unless all-remotes
      (error "No remote has been  configured"))
    (if branch-name-at-local
        (save-match-data
          (if (string-match "^remotes/\\([^/]+\\)/\\(.+\\)" branch-name-at-local)
              (setq remote (match-string 1 branch-name-at-local)
                    branch (match-string 2 branch-name-at-local))
            (error "Cannot parse remote and branch name from `%s'" branch-name-at-local)))
      (setq remote (magit-completing-read "Name of remote repository: " all-remotes nil t)
            branch (magit-completing-read "Name of branch in remote repository: "
                                          (magit--branches-for-remote-repo remote))))
    (unless (magit-get "remote" remote "url")
      (error "Unknown remote"))
    (magit-run-git "push"
                   remote
                   (concat ":refs/heads/" branch))))

(defvar magit-branches-buffer-name "*magit-branches*")

(defun magit--is-branch-at-point-remote ()
  "Return t if the branch at point is a remote tracking branch"
  (magit--is-branch-section-remote (magit-current-section)))

(defun magit--is-branch-section-remote (branch)
  (assoc-default 'remote (magit-section-info branch)))

(defun magit-wash-branch-line (&optional remote-name)
  (looking-at (concat
               "^\\([ *] \\)"                 ; 1: current branch marker
               "\\(.+?\\) +"                  ; 2: branch name

               "\\(?:"

               "\\([0-9a-fA-F]+\\)"           ; 3: sha1
               " "
               "\\(?:\\["
               "\\([^:]+?\\)"                 ; 4: tracking (non-greedy + to avoid matching \n)
               "\\(?:: \\)?"
               "\\(?:ahead \\([0-9]+\\)\\)?"  ; 5: ahead
               "\\(?:, \\)?"
               "\\(?:behind \\([0-9]+\\)\\)?" ; 6: behind
               "\\] \\)?"
               "\\(?:.*\\)"                   ; message

               "\\|"                          ; or

               "-> "                          ; the pointer to
               "\\(.+\\)"                     ; 7: a ref

               "\\)\n"))

  (let* ((current-string (match-string 1))
         (branch         (match-string 2))
         (sha1           (match-string 3))
         (tracking       (match-string 4))
         (ahead          (match-string 5))
         (behind         (match-string 6))
         (other-ref      (match-string 7))
         (current (string-match-p "^\\*" current-string))
         (remote (string-match-p "^remotes\\/" branch)))

    ; the current line is deleted before being reconstructed
    (delete-region (point)
                   (line-beginning-position 2))

    (magit-with-section branch 'branch
      (magit-set-section-info (list (cons 'branch branch)
                                    (cons 'remote remote)))
      (insert-before-markers
       ; sha1
       (propertize (or sha1
                       (make-string magit-sha1-abbrev-length ? ))
                   'face 'magit-log-sha1)
       " "
       ; current marker
       (if current
           "# "
         "  ")
       ; branch name
       (apply 'propertize (if remote
                              ; getting rid of substring "remotes/<remote-name>/"
                              ; this represents 9 characters plus the lenght of <remote-name>
                              (substring branch (+ 9 (length remote-name)))
                                   branch)
              (if current
                  '(face magit-branch)))
       ; other ref that this branch is pointing to
       (if other-ref
           (concat " -> " (substring other-ref (+ 1 (length remote-name))))
         "")
       ; tracking information
       (if tracking
           (concat " ["
                   ; getting rid of the tracking branch name if it is the same as the branch name
                   (let* ((tracking-remote (magit-get "branch" branch "remote"))
                          (tracking-branch (substring tracking (+ 1 (length tracking-remote)))))
                     (propertize (if (string= branch tracking-branch)
                                     (concat "@ " tracking-remote)
                                   (concat tracking-branch " @ " tracking-remote))
                                 'face 'magit-log-head-label-remote))
                   ; ahead/behind information
                   (if (or ahead
                           behind)
                       ": "
                     "")
                   (if ahead
                       (concat "ahead "
                               (propertize ahead
                                           'face (if current
                                                     'magit-branch))
                               (if behind
                                   ", "
                                 ""))
                     "")
                   (if behind
                       (concat "behind "
                               (propertize behind
                                           'face 'magit-log-head-label-remote))
                     "")
                   "]")
         "")
       "\n"))))

(defun magit-insert-branch-sub-group (sub-group)
  (let* ((remote (first sub-group))
         (remote-name (if remote (first remote)))
         (remote-url (if remote (second remote)))
         (title (if remote (concat remote-name " (" remote-url ")")))
         (end-marker (second sub-group)))
    (if title
        (let ((magit-section-hidden-default t))
          (magit-with-section title nil
            (insert-before-markers (concat "    "
                                           title
                                           "\n"))
            (save-restriction
              (narrow-to-region (point) end-marker)
              (magit-wash-sequence (apply-partially 'magit-wash-branch-line remote-name)))))
      (save-restriction
        (narrow-to-region (point) end-marker)
        (magit-wash-sequence #'magit-wash-branch-line)))))

(defun magit-insert-branch-group (group)
  (let ((title (car group))
        (buffer-title (cadr group))
        (sub-groups (caddr group)))
    (magit-with-section title nil
      (insert-before-markers (propertize buffer-title 'face 'magit-section-title) "\n")
      (mapc 'magit-insert-branch-sub-group sub-groups)))
  (insert-before-markers "\n"))

(defun magit-wash-branches ()
         ; get the names of the remotes
  (let* ((remotes (magit-git-lines "remote"))
         (remotes-urls (mapcar (lambda (remote)
                                 (magit-get "remote" remote "url")) remotes))
         ; get the location of remotes in the buffer
         (markers
          (append (mapcar (lambda (remote)
                            (save-excursion
                              (search-forward-regexp (concat "^  remotes\\/" remote))
                              (beginning-of-line)
                              (point-marker)))
                          remotes)
                  (list (save-excursion
                          (goto-char (point-max))
                          (point-marker)))))
         ; list of elements to display in the buffer
         (groups `(("local" "Local branches:" ((nil ,(car markers))))
                   ("remote" "Remote branches:" ,(loop for remote in remotes
                                                       for remote-url in remotes-urls
                                                       for end-marker in (cdr markers)
                                                       collect (list (list remote remote-url) end-marker))))))

    ; actual displaying of information
    (mapc 'magit-insert-branch-group groups)
    ; make sure markers point to nil so that they can be garbage collected
    (mapc (lambda (marker)
            (set-marker marker nil))
          markers)))

(defun magit-refresh-branch-manager ()
  (magit-create-buffer-sections
    (magit-git-section "branches" nil 'magit-wash-branches
                       "branch"
                       "-vva"
                       (format "--abbrev=%s" magit-sha1-abbrev-length))))

(magit-define-command branch-manager ()
  (interactive)
  (let ((topdir (magit-get-top-dir default-directory)))
    (magit-buffer-switch magit-branches-buffer-name)
    (magit-mode-init topdir 'magit-branch-manager-mode #'magit-refresh-branch-manager)))

(defun magit-change-what-branch-tracks ()
  "Change which remote branch the current branch tracks."
  (interactive)
  (if (magit--is-branch-at-point-remote)
      (error "Cannot modify a remote branch"))
  (let* ((local-branch (magit--branch-name-at-point))
         (new-tracked (magit-read-rev  "Change tracked branch to"
                                       nil
                                       (lambda (ref)
                                         (not (string-match-p "refs/remotes/"
                                                              ref)))))
         new-remote new-branch)
    (unless (string= (or new-tracked "") "")
      (cond (;; Match refs that are unknown in the local repository if
             ;; `magit-remote-ref-format' is set to
             ;; `name-then-remote'. Can be useful if you want to
             ;; create a new branch in a remote repository.
             (string-match "^\\([^ ]+\\) +(\\(.+\\))$" ; 1: branch name; 2: remote name
                           new-tracked)
             (setq new-remote (match-string 2 new-tracked)
                   new-branch (concat "refs/heads/" (match-string 1 new-tracked))))
            ((string-match "^\\(?:refs/remotes/\\)?\\([^/]+\\)/\\(.+\\)" ; 1: remote name; 2: branch name
                           new-tracked)
             (setq new-remote (match-string 1 new-tracked)
                   new-branch (concat "refs/heads/" (match-string 2 new-tracked))))
            (t (error "Cannot parse the remote and branch name"))))
    (magit-set new-remote "branch" local-branch "remote")
    (magit-set new-branch "branch" local-branch "merge")
    (magit-branch-manager)
    (if (string= (magit-get-current-branch) local-branch)
        (magit-refresh-buffer (magit-find-status-buffer default-directory)))))

(defvar magit-ediff-file)

(defun magit-interactive-resolve (file)
  (require 'ediff)
  (let ((merge-status (magit-git-string "ls-files" "-u" "--" file))
        (base-buffer (generate-new-buffer (concat file ".base")))
        (our-buffer (generate-new-buffer (concat file ".current")))
        (their-buffer (generate-new-buffer (concat file ".merged")))
        (windows (current-window-configuration)))
    (if (null merge-status)
        (error "Cannot resolve %s" file))
    (with-current-buffer base-buffer
      (if (string-match "^[0-9]+ [0-9a-f]+ 1" merge-status)
          (insert (magit-git-output `("cat-file" "blob" ,(concat ":1:" file))))))
    (with-current-buffer our-buffer
      (if (string-match "^[0-9]+ [0-9a-f]+ 2" merge-status)
          (insert (magit-git-output `("cat-file" "blob" ,(concat ":2:" file)))))
      (let ((buffer-file-name file))
        (normal-mode)))
    (with-current-buffer their-buffer
      (if (string-match "^[0-9]+ [0-9a-f]+ 3" merge-status)
          (insert (magit-git-output `("cat-file" "blob" ,(concat ":3:" file)))))
      (let ((buffer-file-name file))
        (normal-mode)))
    ;; We have now created the 3 buffer with ours, theirs and the ancestor files
    (with-current-buffer (ediff-merge-buffers-with-ancestor our-buffer their-buffer base-buffer)
      (make-local-variable 'magit-ediff-file)
      (setq magit-ediff-file file)
      (make-local-variable 'magit-ediff-windows)
      (setq magit-ediff-windows windows)
      (make-local-variable 'ediff-quit-hook)
      (add-hook 'ediff-quit-hook
                (lambda ()
                  (let ((buffer-A ediff-buffer-A)
                        (buffer-B ediff-buffer-B)
                        (buffer-C ediff-buffer-C)
                        (buffer-Ancestor ediff-ancestor-buffer)
                        (file magit-ediff-file)
                        (file-buffer)
                        (windows magit-ediff-windows))
                    (ediff-cleanup-mess)
                    (find-file file)
                    (setq file-buffer (current-buffer))
                    (erase-buffer)
                    (insert-buffer-substring buffer-C)
                    (kill-buffer buffer-A)
                    (kill-buffer buffer-B)
                    (kill-buffer buffer-C)
                    (when (bufferp buffer-Ancestor) (kill-buffer buffer-Ancestor))
                    (set-window-configuration windows)
                    (magit-save-some-buffers
                     "Conflict resolution finished; you may save the buffer"
                     (lambda () (eq (current-buffer) file-buffer)))))))))

(defun magit-interactive-resolve-item ()
  (interactive)
  (magit-section-action (item info "resolv")
    ((diff)
     (magit-interactive-resolve (cadr info)))))

(defun magit-submodule-update (&optional init)
  "Update the submodule of the current git repository

With a prefix arg, do a submodule update --init"
  (interactive "P")
  (let ((default-directory (magit-get-top-dir default-directory)))
    (apply #'magit-run-git-async "submodule" "update" (if init '("--init") ()))))

(defun magit-submodule-update-init ()
  "Update and init the submodule of the current git repository."
  (interactive)
  (magit-submodule-update t))

(defun magit-submodule-init ()
  "Initialize the submodules"
  (interactive)
  (let ((default-directory (magit-get-top-dir default-directory)))
    (magit-run-git-async "submodule" "init")))

(defun magit-submodule-sync ()
  "Synchronizes submodules' remote URL configuration"
  (interactive)
  (let ((default-directory (magit-get-top-dir default-directory)))
    (magit-run-git-async "submodule" "sync")))

(defun magit-run-git-gui ()
  "Run `git gui' for the current git repository"
  (interactive)
  (let* ((default-directory (magit-get-top-dir default-directory)))
    (magit-start-process "Git Gui" nil magit-git-executable "gui")))

(defun magit-run-gitk ()
  "Run `gitk --all' for the current git repository"
  (interactive)
  (let ((default-directory (magit-get-top-dir default-directory)))
    (cond
     ((eq system-type 'windows-nt)
      ;; Gitk is a shell script, and Windows doesn't know how to
      ;; "execute" it.  The Windows version of Git comes with an
      ;; implementation of "sh" and everything else it needs, but
      ;; Windows users might not have added the directory where it's
      ;; installed to their path
      (let ((git-bin-dir (file-name-directory magit-gitk-executable))
            (exec-path exec-path)
            (process-environment process-environment))
        (when git-bin-dir
          ;; Adding it onto the end so that anything the user
          ;; specified will get tried first.  Emacs looks in
          ;; exec-path; PATH is the environment variable inherited by
          ;; the process.  I need to change both.
          (setq exec-path (append exec-path (list git-bin-dir)))
          (push (format "PATH=%s;%s"
                        (getenv "PATH")
                        (replace-regexp-in-string "/" "\\\\" git-bin-dir))
                process-environment))
        (magit-start-process "Gitk" nil "sh" magit-gitk-executable "--all")))
     (t
      (magit-start-process "Gitk" nil magit-gitk-executable "--all")))))

(defun magit-load-config-extensions ()
  "Try to load magit extensions that are defined at git config
layer. This can be added to `magit-mode-hook' for example"
  (dolist (ext (magit-get-all "magit.extension"))
    (let ((sym (intern (format "magit-%s-mode" ext))))
      (when (fboundp sym)
        (funcall sym 1)))))

(provide 'magit)

;; rest of magit core
(require 'magit-key-mode)
(require 'magit-bisect)

;;; magit.el ends here<|MERGE_RESOLUTION|>--- conflicted
+++ resolved
@@ -5186,11 +5186,7 @@
       (if old-editor
           (setenv "GIT_EDITOR" old-editor)))))
 
-<<<<<<< HEAD
-(define-derived-mode magit-branch-manager-mode magit-mode
-=======
-(define-derived-mode magit-show-branches-mode magit-mode "Magit Branch"
->>>>>>> 9de59323
+(define-derived-mode magit-branch-manager-mode magit-mode "Magit Branch"
   "Magit Branches")
 
 (defun magit-quit-window (&optional kill-buffer)
