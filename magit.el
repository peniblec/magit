--- conflicted
+++ resolved
@@ -239,21 +239,11 @@
   :group 'magit-process
   :type '(repeat string))
 
-<<<<<<< HEAD
 (defcustom magit-success-executable "true"
   "The executable which always succeeds.
 An executable, such as \"true\", which does
 nothing but return with a zero exit status."
   :package-version '(magit . "2.1.0")
-=======
-(defcustom magit-gitk-executable
-  (or (and (eq system-type 'windows-nt)
-           (let ((exe (expand-file-name
-                       "gitk" (file-name-nondirectory magit-git-executable))))
-             (and (file-executable-p exe) exe)))
-      (executable-find "gitk") "gitk")
-  "The Gitk executable."
->>>>>>> ef0311dc
   :group 'magit-process
   :type 'string)
 
