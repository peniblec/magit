--- conflicted
+++ resolved
@@ -837,16 +837,6 @@
   "The buffer in which Magit output bug report messages.")
 
 (defun magit-bug-report (str)
-<<<<<<< HEAD
-  "Ask the user to submit a bug report about the error described in STR."
-;; XXX - should propose more information to be included.
-  (message (concat
-            "Unknown error: %s\n"
-            "Please, with as much information as possible, file a bug at\n"
-            "%s\n"
-            "You are using Magit version %s.")
-           str magit-bug-report-url magit-version))
-=======
   "Asks the user to submit a bug report about the error described
 in STR."
   (with-current-buffer (get-buffer-create magit-bug-report-buffer)
@@ -860,7 +850,6 @@
              str magit-bug-report-url
              magit-version (emacs-version))))
   (switch-to-buffer-other-window magit-bug-report-buffer))
->>>>>>> b40cce20
 
 (defun magit-buffer-switch (buf)
   (if (string-match "magit" (buffer-name))
