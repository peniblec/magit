--- conflicted
+++ resolved
@@ -212,11 +212,13 @@
     (magit-refresh)))
 
 ;;;###autoload
+(custom-add-option 'magit-mode-hook #'magit-topgit-mode)
+
+;;;###autoload
 (defun turn-on-magit-topgit ()
   "Unconditionally turn on `magit-topgit-mode'."
   (magit-topgit-mode 1))
 
-<<<<<<< HEAD
 ;;; Topics Section
 
 (defvar magit-topgit-topic-map
@@ -251,11 +253,6 @@
         (forward-line)))))
 
 ;;; magit-topgit.el ends soon
-=======
-;;;###autoload
-(custom-add-option 'magit-mode-hook #'magit-topgit-mode)
-
->>>>>>> 0d246f49
 (provide 'magit-topgit)
 ;; Local Variables:
 ;; indent-tabs-mode: nil
